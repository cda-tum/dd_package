--- conflicted
+++ resolved
@@ -41,10 +41,9 @@
                   << "\n  CT Vector Inner Product size: " << sizeof(decltype(vectorInnerProduct)::Entry) << " bytes (aligned " << alignof(decltype(vectorInnerProduct)::Entry) << " bytes)"
                   << "\n  CT Vector Kronecker size: " << sizeof(decltype(vectorKronecker)::Entry) << " bytes (aligned " << alignof(decltype(vectorKronecker)::Entry) << " bytes)"
                   << "\n  CT Matrix Kronecker size: " << sizeof(decltype(matrixKronecker)::Entry) << " bytes (aligned " << alignof(decltype(matrixKronecker)::Entry) << " bytes)"
-                  << "\n  ToffolieTable::Entry size: " << sizeof(ToffoliTable<mEdge>::Entry) << " bytes (aligned " << alignof(ToffoliTable<mEdge>::Entry) << " bytes)"
+                  << "\n  ToffoliTable::Entry size: " << sizeof(ToffoliTable<mEdge>::Entry) << " bytes (aligned " << alignof(ToffoliTable<mEdge>::Entry) << " bytes)"
                   << "\n  OperationTable::Entry size: " << sizeof(OperationTable<mEdge>::Entry) << " bytes (aligned " << alignof(OperationTable<mEdge>::Entry) << " bytes)"
                   << "\n  Package size: " << sizeof(Package) << " bytes (aligned " << alignof(Package) << " bytes)"
-                  << "\n  max variables: " << MAXN
                   << "\n  UniqueTable buckets: " << NBUCKET
                   << "\n  ComputeTable slots: " << CTSLOTS
                   << "\n  ToffoliTable slots: " << TTSLOTS
@@ -85,7 +84,6 @@
         operations.printStatistics();
     }
 
-<<<<<<< HEAD
     Package::vEdge Package::makeVectorNode(const Qubit var, const std::array<vEdge, RADIX>& edge, bool cached) {
         vEdge e{vUniqueTable.getNode(), CN::ONE};
         e.p->v = var;
@@ -93,49 +91,6 @@
         assert(e.p->ref == 0);
         assert(var - 1 == edge[0].p->v || isTerminal(edge[0]));
         assert(var - 1 == edge[1].p->v || isTerminal(edge[1]));
-=======
-    Edge Package::makeZeroState(unsigned short n) {
-        assert(n <= nqubits);
-
-        Edge f = DDone;
-        Edge edges[4];
-        edges[1] = edges[2] = edges[3] = DDzero;
-
-        for (unsigned short p = 0; p < n; p++) {
-            edges[0] = f;
-            f        = makeNonterminal(static_cast<short>(p), edges);
-        }
-        return f;
-    }
-
-    // create DD for basis state |q_n-1 q_n-2 ... q1 q0>
-    Edge Package::makeBasisState(unsigned short n, const std::vector<bool>& state) {
-        assert(n <= nqubits);
-
-        Edge f = DDone;
-        Edge edges[4];
-        edges[1] = edges[3] = DDzero;
-
-        for (unsigned short p = 0; p < n; ++p) {
-            if (state[p] == 0) {
-                edges[0] = f;
-                edges[2] = DDzero;
-            } else {
-                edges[0] = DDzero;
-                edges[2] = f;
-            }
-            f = makeNonterminal(static_cast<short>(p), edges);
-        }
-        return f;
-    }
-
-    Edge Package::makeBasisState(unsigned short n, const std::vector<BasisStates>& state) {
-        assert(n <= nqubits);
-
-        if (state.size() < n) {
-            throw std::invalid_argument("Insufficient qubit states provided. Requested " + std::to_string(n) + ", but received " + std::to_string(state.size()));
-        }
->>>>>>> 89322626
 
         // normalize it
         e = normalize(e, cached);
@@ -231,17 +186,21 @@
         return r;
     }
 
-    Package::vEdge Package::makeZeroState(Qubit mostSignificantQubit) {
+    Package::vEdge Package::makeZeroState(QubitCount n) {
+        assert(n <= nqubits);
+
         auto f = vOne;
-        for (std::size_t p = 0; p <= std::make_unsigned_t<Qubit>(mostSignificantQubit); p++) {
+        for (std::size_t p = 0; p < n; p++) {
             f = makeVectorNode(static_cast<Qubit>(p), {f, vZero});
         }
         return f;
     }
 
-    Package::vEdge Package::makeBasisState(Qubit mostSignificantQubit, const std::bitset<MAXN>& state) {
+    Package::vEdge Package::makeBasisState(QubitCount n, const std::vector<bool>& state) {
+        assert(n <= nqubits);
+
         auto f = vOne;
-        for (std::size_t p = 0; p <= std::make_unsigned_t<Qubit>(mostSignificantQubit); ++p) {
+        for (std::size_t p = 0; p <= n; ++p) {
             if (state[p] == 0) {
                 f = makeVectorNode(static_cast<Qubit>(p), {f, vZero});
             } else {
@@ -251,13 +210,15 @@
         return f;
     }
 
-    Package::vEdge Package::makeBasisState(Qubit mostSignificantQubit, const std::vector<BasisStates>& state) {
-        if (state.size() < static_cast<std::size_t>(mostSignificantQubit + 1)) {
-            throw std::invalid_argument("Insufficient qubit states provided. Requested " + std::to_string(mostSignificantQubit + 1) + ", but received " + std::to_string(state.size()));
+    Package::vEdge Package::makeBasisState(QubitCount n, const std::vector<BasisStates>& state) {
+        assert(n <= nqubits);
+
+        if (state.size() < n) {
+            throw std::invalid_argument("Insufficient qubit states provided. Requested " + std::to_string(n) + ", but received " + std::to_string(state.size()));
         }
 
         auto f = vOne;
-        for (std::size_t p = 0; p <= std::make_unsigned_t<Qubit>(mostSignificantQubit); ++p) {
+        for (std::size_t p = 0; p < n; ++p) {
             switch (state[p]) {
                 case BasisStates::zero:
                     f = makeVectorNode(static_cast<Qubit>(p), {f, vZero});
@@ -356,7 +317,6 @@
             return mZero;
         }
 
-<<<<<<< HEAD
         auto r = e;
         // divide each entry by max
         for (auto i = 0U; i < NEDGE; ++i) {
@@ -392,197 +352,65 @@
                 CN::div(c, r.p->e[i].w, maxc);
                 r.p->e[i].w = cn.lookup(c);
             }
-=======
-    // counts number of unique nodes in a DD
-    unsigned int Package::size(const Edge& e) {
-        static std::unordered_set<NodePtr> visited{NODECOUNT_BUCKETS}; // 2e6
-        visited.max_load_factor(10);
-        visited.clear();
-        return nodeCount(e, visited);
-    }
-
-    inline unsigned long Package::CThash(const Edge& a, const Edge& b, const CTkind which) {
-        const std::uintptr_t node_pointer = (reinterpret_cast<std::uintptr_t>(a.p) + reinterpret_cast<std::uintptr_t>(b.p)) >> 3U;
-
-        const std::uintptr_t weights = reinterpret_cast<std::uintptr_t>(a.w.i) + reinterpret_cast<std::uintptr_t>(a.w.r) + reinterpret_cast<std::uintptr_t>(b.w.i) + reinterpret_cast<std::uintptr_t>(b.w.r);
-
-        return (node_pointer + weights + which) & CTMASK;
-    }
-
-    inline unsigned long Package::CThash2(NodePtr a, const ComplexValue& aw, NodePtr b, const ComplexValue& bw, const CTkind which) {
-        const unsigned long node_pointer = (reinterpret_cast<std::uintptr_t>(a) + reinterpret_cast<std::uintptr_t>(b)) >> 3U;
-        const auto          weights      = static_cast<unsigned long>(aw.r * 1000 + aw.i * 2000 + bw.r * 3000 + bw.i * 4000);
-        return (node_pointer + weights + which) & CTMASK;
-    }
-
-    Edge Package::OperationLookup(unsigned int operationType, unsigned short nQubits, const std::set<Control>& controls, unsigned short target) {
-        operationLook++;
-        Edge                r{nullptr, {nullptr, nullptr}};
-        const unsigned long i = OperationHash(operationType, nQubits, controls, target);
-        if (OperationTable[i].r == nullptr) return r;
-        if (OperationTable[i].operationType != operationType) return r;
-        if (OperationTable[i].r->v != nQubits - 1) return r;
-
-        const auto& opcontrols = OperationTable[i].controls;
-        if (controls.size() != opcontrols.size()) {
-            return r;
-        }
-        if (controls != opcontrols) {
-            return r;
-        }
-
-        r.p = OperationTable[i].r;
-        if (std::fabs(OperationTable[i].rw.r) < CN::TOLERANCE && std::fabs(OperationTable[i].rw.i) < CN::TOLERANCE) {
-            return DDzero;
-        } else {
-            r.w = cn.lookup(OperationTable[i].rw.r, OperationTable[i].rw.i);
->>>>>>> 89322626
         }
         return r;
     }
 
-<<<<<<< HEAD
-    Package::mEdge Package::makeGateDD(const std::array<ComplexValue, NEDGE>& mat, Qubit mostSignificantQubit, const std::array<Qubit, MAXN>& line) {
+    Package::mEdge Package::makeGateDD(const std::array<ComplexValue, NEDGE>& mat, QubitCount n, const std::set<Control>& controls, Qubit target) {
+        assert(n <= nqubits);
+
         std::array<mEdge, NEDGE> em{};
+        auto                     it = controls.begin();
         for (auto i = 0U; i < NEDGE; ++i) {
             if (mat[i].r == 0 && mat[i].i == 0) {
                 em[i] = mZero;
-=======
-    void Package::OperationInsert(unsigned int operationType, const Edge& result, unsigned short nQubits, const std::set<Control>& controls, unsigned short target) {
-        const unsigned long i = OperationHash(operationType, nQubits, controls, target);
-        // std::memcpy(OperationTable[i].line, line, (nQubits) * sizeof(short));
-        OperationTable[i].operationType = operationType;
-        OperationTable[i].r             = result.p;
-        OperationTable[i].rw.r          = CN::val(result.w.r);
-        OperationTable[i].rw.i          = CN::val(result.w.i);
-        OperationTable[i].controls      = controls;
-        OperationTable[i].target        = target;
-    }
-
-    unsigned long Package::OperationHash(unsigned int operationType, unsigned short nQubits, const std::set<Control>& controls, unsigned short target) {
-        unsigned long i  = operationType;
-        auto          it = controls.begin();
-        for (unsigned short j = 0; j <= nQubits; j++) {
-            int line = -1;
-            if (it != controls.end() && it->qubit == j) {
-                line = it->type == Control::Type::pos ? 1 : 0;
-                it++;
-            } else if (j == target) {
-                line = 2;
-            }
-            i = (i << 3U) + i * j + line;
-        }
-        return i & OperationMASK;
-    }
-
-    Edge Package::CTlookup(const Edge& a, const Edge& b, const CTkind which) {
-        // Lookup a computation in the compute table
-        // return NULL if not a match else returns result of prior computation
-        Edge r{nullptr, {nullptr, nullptr}};
-        CTlook[which]++;
-
-        if (which == mult || which == fid || which == kron) {
-            std::array<CTentry2, CTSLOTS>& table = CTable2.at(mode);
-            const unsigned long            i     = CThash(a, b, which);
-
-            if (table[i].which != which) return r;
-            if (!equals(table[i].a, a)) return r;
-            if (!equals(table[i].b, b)) return r;
-
-            CThit[which]++;
-            r.p = table[i].r;
-
-            if (std::fabs(table[i].rw.r) < CN::TOLERANCE && std::fabs(table[i].rw.i) < CN::TOLERANCE) {
-                return DDzero;
-            } else {
-                r.w = cn.getCachedComplex(table[i].rw.r, table[i].rw.i);
-            }
-
-            return r;
-        } else if (which == ad) {
-            std::array<CTentry3, CTSLOTS>& table = CTable3.at(mode);
-            ComplexValue                   aw{a.w.r->val, a.w.i->val};
-            ComplexValue                   bw{b.w.r->val, b.w.i->val};
-            const unsigned long            i = CThash2(a.p, aw, b.p, bw, which);
-
-            if (table[i].which != which) return r;
-            if (table[i].a != a.p || !CN::equals(table[i].aw, aw)) return r;
-            if (table[i].b != b.p || !CN::equals(table[i].bw, bw)) return r;
-
-            CThit[which]++;
-            r.p = table[i].r;
-
-            if (std::fabs(table[i].rw.r) < CN::TOLERANCE && std::fabs(table[i].rw.i) < CN::TOLERANCE) {
-                return DDzero;
->>>>>>> 89322626
             } else {
                 em[i] = makeMatrixTerminal(cn.lookup(mat[i]));
             }
-<<<<<<< HEAD
-=======
-
-            return r;
-        } else if (which == conjTransp || which == transp) {
-            std::array<CTentry1, CTSLOTS>& table = CTable1.at(mode);
-            const unsigned long            i     = CThash(a, b, which);
-
-            if (table[i].which != which) return r;
-            if (!equals(table[i].a, a)) return r;
-            assert(equals(a, b));
-
-            CThit[which]++;
-            return table[i].r;
-        } else {
-            throw std::runtime_error("Undefined kind in CTlookup: " + std::to_string(which));
->>>>>>> 89322626
         }
 
         //process lines below target
-        std::size_t z = 0;
-        for (; line[z] < RADIX; z++) {
+        Qubit z = 0;
+        for (; z < target; z++) {
             for (auto i1 = 0U; i1 < RADIX; i1++) {
                 for (auto i2 = 0U; i2 < RADIX; i2++) {
                     auto i = i1 * RADIX + i2;
-                    if (line[z] == 0) { // neg. control
-                        em[i] = makeMatrixNode(static_cast<Qubit>(z), {em[i], mZero, mZero,
-                                                                       (i1 == i2) ? makeIdent(static_cast<Qubit>(z - 1)) : mZero});
-                    } else if (line[z] == 1) { // pos. control
-                        em[i] = makeMatrixNode(static_cast<Qubit>(z),
-                                               {(i1 == i2) ? makeIdent(static_cast<Qubit>(z - 1)) : mZero, mZero, mZero, em[i]});
+                    if (it != controls.end() && it->qubit == z) {
+                        if (it->type == Control::Type::neg) { // neg. control
+                            em[i] = makeMatrixNode(z, {em[i], mZero, mZero, (i1 == i2) ? makeIdent(z) : mZero});
+                        } else { // pos. control
+                            em[i] = makeMatrixNode(z, {(i1 == i2) ? makeIdent(z) : mZero, mZero, mZero, em[i]});
+                        }
                     } else { // not connected
-                        em[i] = makeMatrixNode(static_cast<Qubit>(z), {em[i], mZero, mZero, em[i]});
+                        em[i] = makeMatrixNode(z, {em[i], mZero, mZero, em[i]});
                     }
                 }
             }
-        }
-
-<<<<<<< HEAD
+            if (it != controls.end() && it->qubit == z) {
+                ++it;
+            }
+        }
+
         // target line
-        auto e = makeMatrixNode(static_cast<Qubit>(z), em);
+        auto e = makeMatrixNode(z, em);
 
         //process lines above target
-        for (z++; z <= std::make_unsigned_t<Qubit>(mostSignificantQubit); z++) {
-            if (line[z] == 0) { //  neg. control
-                e = makeMatrixNode(static_cast<Qubit>(z), {e, mZero, mZero, makeIdent(static_cast<Qubit>(z - 1))});
-            } else if (line[z] == 1) { // pos. control
-                e = makeMatrixNode(static_cast<Qubit>(z), {makeIdent(static_cast<Qubit>(z - 1)), mZero, mZero, e});
+        for (; z < static_cast<Qubit>(n - 1); z++) {
+            auto q = static_cast<Qubit>(z + 1);
+            if (it != controls.end() && it->qubit == q) {
+                if (it->type == Control::Type::neg) { // neg. control
+                    e = makeMatrixNode(q, {e, mZero, mZero, makeIdent(q)});
+                } else { // pos. control
+                    e = makeMatrixNode(q, {makeIdent(q), mZero, mZero, e});
+                }
+                ++it;
             } else { // not connected
-                e = makeMatrixNode(static_cast<Qubit>(z), {e, mZero, mZero, e});
-=======
-    inline unsigned short Package::TThash(const std::set<Control>& controls, const unsigned short target) {
-        unsigned long i = target;
-        for (const auto& control: controls) {
-            if (control.type == Control::Type::pos) {
-                i *= 29u * control.qubit;
-            } else {
-                i *= 71u * control.qubit;
->>>>>>> 89322626
+                e = makeMatrixNode(q, {e, mZero, mZero, e});
             }
         }
         return e;
     }
 
-<<<<<<< HEAD
     void Package::checkSpecialMatrices(Package::mNode* p) {
         if (p->v == -1)
             return;
@@ -615,31 +443,6 @@
                HASHMASK;
         key &= HASHMASK;
         return key;
-=======
-    Edge Package::TTlookup(const unsigned short n, const std::set<Control>& controls, const unsigned short target) {
-        Edge r{};
-        r.p                   = nullptr;
-        const auto  i         = TThash(controls, target);
-        const auto& tcontrols = TTable[i].controls;
-
-        if (TTable[i].e.p == nullptr || TTable[i].target != target || TTable[i].n != n || controls.size() != tcontrols.size()) {
-            return r;
-        }
-
-        if (controls != tcontrols) {
-            return r;
-        }
-
-        return TTable[i].e;
-    }
-
-    void Package::TTinsert(const unsigned short n, const std::set<Control>& controls, const unsigned short target, const Edge& e) {
-        const auto i       = TThash(controls, target);
-        TTable[i].n        = n;
-        TTable[i].target   = target;
-        TTable[i].controls = controls;
-        TTable[i].e        = e;
->>>>>>> 89322626
     }
 
     std::size_t Package::hash(const Package::mNode* p) {
@@ -667,7 +470,6 @@
         return key;
     }
 
-<<<<<<< HEAD
     void Package::garbageCollect(bool force) {
         [[maybe_unused]] auto vCollect = vUniqueTable.garbageCollect(force);
         [[maybe_unused]] auto mCollect = mUniqueTable.garbageCollect(force);
@@ -693,23 +495,6 @@
         clearIdentityTable();
 
         operations.clear();
-=======
-    Edge Package::partialTrace(const Edge& a, const std::vector<bool>& eliminate) {
-        [[maybe_unused]] const auto before = cn.cacheCount;
-        const auto                  result = trace(a, eliminate);
-        [[maybe_unused]] const auto after  = cn.cacheCount;
-        assert(before == after);
-        return result;
-    }
-
-    ComplexValue Package::trace(const Edge& a) {
-        auto                        eliminate = std::vector<bool>(nqubits, true);
-        [[maybe_unused]] const auto before    = cn.cacheCount;
-        Edge                        res       = partialTrace(a, eliminate);
-        [[maybe_unused]] const auto after     = cn.cacheCount;
-        assert(before == after);
-        return {ComplexNumbers::val(res.w.r), ComplexNumbers::val(res.w.i)};
->>>>>>> 89322626
     }
 
     Package::vEdge Package::add2(const Package::vEdge& x, const Package::vEdge& y) {
@@ -955,7 +740,6 @@
         return r;
     }
 
-<<<<<<< HEAD
     Package::vEdge Package::multiply2(const Package::mEdge& x, const Package::vEdge& y, Qubit var) {
         if (x.p == nullptr) return {nullptr, CN::ZERO};
         if (y.p == nullptr) return y;
@@ -1021,13 +805,6 @@
                 }
 
                 auto m = multiply2(e1, e2, static_cast<Qubit>(var - 1));
-=======
-    // build a DD for the identity matrix for variables x to y (x<y)
-    Edge Package::makeIdent(short x, short y) {
-        assert(y < nqubits);
-        if (y < 0)
-            return DDone;
->>>>>>> 89322626
 
                 if (k == 0 || edge[i].w == CN::ZERO) {
                     edge[i] = m;
@@ -1058,18 +835,9 @@
         return e;
     }
 
-<<<<<<< HEAD
     Package::mEdge Package::multiply2(const Package::mEdge& x, const Package::mEdge& y, Qubit var) {
         if (x.p == nullptr) return x;
         if (y.p == nullptr) return y;
-=======
-    // build a DD for the n-qubit identity matrix. makeIdent(n) === makeIdent(0, n-1)
-    Edge Package::makeIdent(unsigned short n) {
-        assert(n <= nqubits);
-
-        if (n == 0)
-            return DDone;
->>>>>>> 89322626
 
         if (x.w == CN::ZERO || y.w == CN::ZERO) {
             return mZero;
@@ -1084,22 +852,10 @@
         auto yCopy = y;
         yCopy.w    = CN::ONE;
 
-<<<<<<< HEAD
         auto r = matrixMultiplication.lookup(xCopy, yCopy);
         if (r.p != nullptr) {
             if (CN::equalsZero(r.w)) {
                 return mZero;
-=======
-    Edge Package::makeGateDD(const std::array<ComplexValue, NEDGE>& mat, unsigned short n, const std::set<Control>& controls, unsigned short target) {
-        assert(n <= nqubits);
-
-        std::array<Edge, NEDGE> em{};
-        short                   z  = 0;
-        auto                    it = controls.begin();
-        for (int i = 0; i < NEDGE; ++i) {
-            if (mat[i].r == 0 && mat[i].i == 0) {
-                em[i] = DDzero;
->>>>>>> 89322626
             } else {
                 auto e = mEdge{r.p, cn.getCachedComplex(r.w)};
                 CN::mul(e.w, e.w, x.w);
@@ -1112,12 +868,11 @@
             }
         }
 
-<<<<<<< HEAD
         mEdge e{};
         if (x.p->v == var && x.p->v == y.p->v) {
             if (x.p->ident) {
                 if (y.p->ident) {
-                    e = makeIdent(var);
+                    e = makeIdent(0, var);
                 } else {
                     e = yCopy;
                 }
@@ -1168,35 +923,14 @@
                         edge[i + j] = add2(edge[i + j], m);
                         cn.releaseCached(old_e.w);
                         cn.releaseCached(m.w);
-=======
-        //process lines below target
-        for (z = 0; static_cast<unsigned short>(z) < target; z++) {
-            for (int i1 = 0; i1 < RADIX; i1++) {
-                for (int i2 = 0; i2 < RADIX; i2++) {
-                    int i = i1 * RADIX + i2;
-                    if (it != controls.end() && it->qubit == z) {
-                        if (it->type == Control::Type::neg) { // neg. control
-                            em[i] = makeNonterminal(z, {em[i], DDzero,
-                                                        DDzero, (i1 == i2) ? makeIdent(z) : DDzero});
-                        } else { // pos. control
-                            em[i] = makeNonterminal(z, {(i1 == i2) ? makeIdent(z) : DDzero, DDzero,
-                                                        DDzero, em[i]});
-                        }
-                    } else { // not connected
-                        em[i] = makeNonterminal(z, {em[i], DDzero, DDzero, em[i]});
->>>>>>> 89322626
                     }
                 }
             }
-            if (it != controls.end() && it->qubit == z) {
-                it++;
-            }
         }
         e = makeMatrixNode(var, edge, true);
 
         matrixMultiplication.insert(xCopy, yCopy, {e.p, e.w});
 
-<<<<<<< HEAD
         if (e.w != CN::ZERO && (x.w != CN::ONE || y.w != CN::ONE)) {
             if (e.w == CN::ONE) {
                 e.w = cn.mulCached(x.w, y.w);
@@ -1207,19 +941,6 @@
             if (CN::equalsZero(e.w)) {
                 cn.releaseCached(e.w);
                 return mZero;
-=======
-        //process lines above target
-        for (z++; z < n; z++) {
-            if (it != controls.end() && it->qubit == z) {
-                if (it->type == Control::Type::neg) { // neg. control
-                    e = makeNonterminal(z, {e, DDzero, DDzero, makeIdent(z)});
-                } else {
-                    e = makeNonterminal(z, {makeIdent(z), DDzero, DDzero, e});
-                }
-                it++;
-            } else { // not connected
-                e = makeNonterminal(z, {e, DDzero, DDzero, e});
->>>>>>> 89322626
             }
         }
         return e;
@@ -1306,8 +1027,8 @@
     }
 
     Package::mEdge Package::extend(const Package::mEdge& e, Qubit h, Qubit l) {
-        auto f = (l > 0) ? kronecker(e, makeIdent(static_cast<Qubit>(l - 1))) : e;
-        auto g = (h > 0) ? kronecker(makeIdent(static_cast<Qubit>(h - 1)), f) : f;
+        auto f = (l > 0) ? kronecker(e, makeIdent(l)) : e;
+        auto g = (h > 0) ? kronecker(makeIdent(h), f) : f;
         return g;
     }
 
@@ -1380,7 +1101,7 @@
         return e;
     }
 
-    Package::mEdge Package::partialTrace(const Package::mEdge& a, const std::bitset<MAXN>& eliminate) {
+    Package::mEdge Package::partialTrace(const Package::mEdge& a, const std::vector<bool>& eliminate) {
         [[maybe_unused]] const auto before = cn.cacheCount;
         const auto                  result = trace(a, eliminate);
         [[maybe_unused]] const auto after  = cn.cacheCount;
@@ -1389,7 +1110,7 @@
     }
 
     ComplexValue Package::trace(const Package::mEdge& a) {
-        auto                        eliminate = std::bitset<MAXN>{}.set();
+        auto                        eliminate = std::vector<bool>(nqubits, true);
         [[maybe_unused]] const auto before    = cn.cacheCount;
         const auto                  res       = partialTrace(a, eliminate);
         [[maybe_unused]] const auto after     = cn.cacheCount;
@@ -1397,13 +1118,8 @@
         return {ComplexNumbers::val(res.w.r), ComplexNumbers::val(res.w.i)};
     }
 
-<<<<<<< HEAD
-    Package::mEdge Package::trace(const Package::mEdge& a, const std::bitset<MAXN>& eliminate, std::size_t alreadyEliminated) {
+    Package::mEdge Package::trace(const Package::mEdge& a, const std::vector<bool>& eliminate, std::size_t alreadyEliminated) {
         auto v = a.p->v;
-=======
-    Edge Package::trace(const Edge& a, const std::vector<bool>& eliminate, unsigned short alreadyEliminated) {
-        short v = a.p->v;
->>>>>>> 89322626
 
         if (CN::equalsZero(a.w)) return mZero;
 
@@ -1445,8 +1161,7 @@
 
             return r;
         } else {
-<<<<<<< HEAD
-            auto                     adjustedV = static_cast<Qubit>(a.p->v - (eliminate.count() - alreadyEliminated));
+            auto                     adjustedV = static_cast<Qubit>(a.p->v - (std::count(eliminate.begin(), eliminate.end(), true) - alreadyEliminated));
             std::array<mEdge, NEDGE> edge{};
             std::transform(a.p->e.cbegin(),
                            a.p->e.cend(),
@@ -1454,10 +1169,6 @@
                            [&](const mEdge& e) -> mEdge { return trace(e, eliminate, alreadyEliminated); });
             auto r = makeMatrixNode(adjustedV, edge);
 
-=======
-            auto adjustedV = static_cast<short>(a.p->v - (std::count(eliminate.begin(), eliminate.end(), true) - alreadyEliminated));
-            Edge r         = makeNonterminal(adjustedV, {trace(a.p->e[0], eliminate, alreadyEliminated), trace(a.p->e[1], eliminate, alreadyEliminated), trace(a.p->e[2], eliminate, alreadyEliminated), trace(a.p->e[3], eliminate, alreadyEliminated)}, false);
->>>>>>> 89322626
             if (r.w == CN::ONE) {
                 r.w = a.w;
             } else {
@@ -1469,7 +1180,6 @@
         }
     }
 
-<<<<<<< HEAD
     Package::mEdge Package::makeIdent(Qubit leastSignificantQubit, Qubit mostSignificantQubit) {
         if (mostSignificantQubit < 0)
             return mOne;
@@ -1495,12 +1205,12 @@
         return e;
     }
 
-    Package::mEdge Package::reduceAncillae(Package::mEdge& e, const std::bitset<dd::MAXN>& ancillary, bool regular) {
+    Package::mEdge Package::reduceAncillae(Package::mEdge& e, const std::vector<bool>& ancillary, bool regular) {
         // return if no more garbage left
-        if (!ancillary.any() || e.p == nullptr) return e;
+        if (std::none_of(ancillary.begin(), ancillary.end(), [](bool v) { return v; }) || e.p == nullptr) return e;
         Qubit lowerbound = 0;
         for (auto i = 0U; i < ancillary.size(); ++i) {
-            if (ancillary.test(i)) {
+            if (ancillary[i]) {
                 lowerbound = static_cast<Qubit>(i);
                 break;
             }
@@ -1509,12 +1219,12 @@
         return reduceAncillaeRecursion(e, ancillary, lowerbound, regular);
     }
 
-    Package::vEdge Package::reduceGarbage(Package::vEdge& e, const std::bitset<dd::MAXN>& garbage) {
+    Package::vEdge Package::reduceGarbage(Package::vEdge& e, const std::vector<bool>& garbage) {
         // return if no more garbage left
-        if (!garbage.any() || e.p == nullptr) return e;
+        if (std::none_of(garbage.begin(), garbage.end(), [](bool v) { return v; }) || e.p == nullptr) return e;
         Qubit lowerbound = 0;
         for (auto i = 0U; i < garbage.size(); ++i) {
-            if (garbage.test(i)) {
+            if (garbage[i]) {
                 lowerbound = static_cast<Qubit>(i);
                 break;
             }
@@ -1523,22 +1233,13 @@
         return reduceGarbageRecursion(e, garbage, lowerbound);
     }
 
-    Package::mEdge Package::reduceGarbage(Package::mEdge& e, const std::bitset<dd::MAXN>& garbage, bool regular) {
+    Package::mEdge Package::reduceGarbage(Package::mEdge& e, const std::vector<bool>& garbage, bool regular) {
         // return if no more garbage left
-        if (!garbage.any() || e.p == nullptr) return e;
+        if (std::none_of(garbage.begin(), garbage.end(), [](bool v) { return v; }) || e.p == nullptr) return e;
         Qubit lowerbound = 0;
         for (auto i = 0U; i < garbage.size(); ++i) {
-            if (garbage.test(i)) {
+            if (garbage[i]) {
                 lowerbound = static_cast<Qubit>(i);
-=======
-    Edge Package::reduceAncillae(dd::Edge& e, const std::vector<bool>& ancilary, bool regular) {
-        // return if no more garbage left
-        if (std::none_of(ancilary.begin(), ancilary.end(), [](bool v) { return v; }) || e.p == nullptr) return e;
-        unsigned short lowerbound = 0;
-        for (size_t i = 0; i < ancilary.size(); ++i) {
-            if (ancilary[i]) {
-                lowerbound = i;
->>>>>>> 89322626
                 break;
             }
         }
@@ -1546,26 +1247,15 @@
         return reduceGarbageRecursion(e, garbage, lowerbound, regular);
     }
 
-<<<<<<< HEAD
-    Package::mEdge Package::reduceAncillaeRecursion(Package::mEdge& e, const std::bitset<dd::MAXN>& ancillary, Qubit lowerbound, bool regular) {
-=======
-    Edge Package::reduceAncillaeRecursion(dd::Edge& e, const std::vector<bool>& ancillary, unsigned short lowerbound, bool regular) {
->>>>>>> 89322626
+    Package::mEdge Package::reduceAncillaeRecursion(Package::mEdge& e, const std::vector<bool>& ancillary, Qubit lowerbound, bool regular) {
         if (e.p->v < lowerbound) return e;
 
         auto f = e;
 
-<<<<<<< HEAD
         std::array<mEdge, NEDGE> edges{};
         std::bitset<NEDGE>       handled{};
         for (auto i = 0U; i < NEDGE; ++i) {
             if (!handled.test(i)) {
-=======
-        std::array<dd::Edge, 4> edges{};
-        std::bitset<4>          handled{};
-        for (int i = 0; i < 4; ++i) {
-            if (!handled[i]) {
->>>>>>> 89322626
                 if (isTerminal(e.p->e[i])) {
                     edges[i] = e.p->e[i];
                 } else {
@@ -1604,8 +1294,7 @@
         return f;
     }
 
-<<<<<<< HEAD
-    Package::vEdge Package::reduceGarbageRecursion(Package::vEdge& e, const std::bitset<dd::MAXN>& garbage, Qubit lowerbound) {
+    Package::vEdge Package::reduceGarbageRecursion(Package::vEdge& e, const std::vector<bool>& garbage, Qubit lowerbound) {
         if (e.p->v < lowerbound) return e;
 
         auto f = e;
@@ -1626,22 +1315,12 @@
                     }
                 }
                 handled.set(i);
-=======
-    Edge Package::reduceGarbage(dd::Edge& e, const std::vector<bool>& garbage, bool regular) {
-        // return if no more garbage left
-        if (std::none_of(garbage.begin(), garbage.end(), [](bool v) { return v; }) || e.p == nullptr) return e;
-        unsigned short lowerbound = 0;
-        for (size_t i = 0; i < garbage.size(); ++i) {
-            if (garbage[i]) {
-                lowerbound = i;
-                break;
->>>>>>> 89322626
             }
         }
         f = makeVectorNode(f.p->v, edges);
 
         // something to reduce for this qubit
-        if (f.p->v >= 0 && garbage.test(f.p->v)) {
+        if (f.p->v >= 0 && garbage[f.p->v]) {
             if (f.p->e[2].w != CN::ZERO) {
                 vEdge g{};
                 if (f.p->e[0].w == CN::ZERO && f.p->e[2].w != CN::ZERO) {
@@ -1668,26 +1347,15 @@
         return f;
     }
 
-<<<<<<< HEAD
-    Package::mEdge Package::reduceGarbageRecursion(Package::mEdge& e, const std::bitset<dd::MAXN>& garbage, Qubit lowerbound, bool regular) {
-=======
-    Edge Package::reduceGarbageRecursion(dd::Edge& e, const std::vector<bool>& garbage, unsigned short lowerbound, bool regular) {
->>>>>>> 89322626
+    Package::mEdge Package::reduceGarbageRecursion(Package::mEdge& e, const std::vector<bool>& garbage, Qubit lowerbound, bool regular) {
         if (e.p->v < lowerbound) return e;
 
         auto f = e;
 
-<<<<<<< HEAD
         std::array<mEdge, NEDGE> edges{};
         std::bitset<NEDGE>       handled{};
         for (auto i = 0U; i < NEDGE; ++i) {
             if (!handled.test(i)) {
-=======
-        std::array<dd::Edge, 4> edges{};
-        std::bitset<4>          handled{};
-        for (int i = 0; i < 4; ++i) {
-            if (!handled[i]) {
->>>>>>> 89322626
                 if (isTerminal(e.p->e[i])) {
                     edges[i] = e.p->e[i];
                 } else {
@@ -1894,84 +1562,4 @@
         cn.releaseCached(c);
     }
 
-<<<<<<< HEAD
-=======
-    void Package::checkSpecialMatrices(NodePtr p) {
-        p->ident = false; // assume not identity
-        p->symm  = false; // assume symmetric
-
-        /****************** CHECK IF Symmetric MATRIX *****************/
-        if (!p->e[0].p->symm || !p->e[3].p->symm) return;
-        if (!equals(transpose(p->e[1]), p->e[2])) return;
-        p->symm = true;
-
-        /****************** CHECK IF Identity MATRIX ***********************/
-        if (!(p->e[0].p->ident) || (p->e[1].w) != CN::ZERO || (p->e[2].w) != CN::ZERO || (p->e[0].w) != CN::ONE ||
-            (p->e[3].w) != CN::ONE || !(p->e[3].p->ident))
-            return;
-        p->ident = true;
-    }
-
-    void Package::clearComputeTables() {
-        for (auto i = 0U; i < modeCount; ++i) {
-            if (CT1count.at(i) > 0) {
-                for (auto& entry: CTable1.at(i)) {
-                    entry.r.p   = nullptr;
-                    entry.which = none;
-                }
-                CT1count.at(i) = 0;
-            }
-            if (CT2count.at(i) > 0) {
-                for (auto& entry: CTable2.at(i)) {
-                    entry.r     = nullptr;
-                    entry.which = none;
-                }
-                CT2count.at(i) = 0;
-            }
-            if (CT3count.at(i) > 0) {
-                for (auto& entry: CTable3.at(i)) {
-                    entry.r     = nullptr;
-                    entry.which = none;
-                }
-                CT3count.at(i) = 0;
-            }
-        }
-    }
-
-    void Package::clearUniqueTable() {
-        for (auto& table: Unique) {
-            for (auto& bucket: table) {
-                // no node in bucket
-                if (bucket == nullptr)
-                    continue;
-
-                // successively return nodes to available space chain
-                auto current = bucket;
-                while (current != nullptr) {
-                    bucket        = current->next;
-                    current->next = nodeAvail;
-                    nodeAvail     = current;
-                    current       = bucket;
-                }
-            }
-        }
-    }
-
-    void Package::reset() {
-        clearUniqueTable();
-        clearComputeTables();
-        clearOperationTable();
-        clearToffoliTable();
-        clearIdentityTable();
-
-        activeNodeCount = 0;
-        maxActive       = 0;
-        std::fill(active.begin(), active.end(), 0);
-    }
-
-    inline namespace literals {
-        Control operator""_pc(unsigned long long int q) { return {static_cast<unsigned short>(q)}; }
-        Control operator""_nc(unsigned long long int q) { return {static_cast<unsigned short>(q), Control::Type::neg}; }
-    } // namespace literals
->>>>>>> 89322626
 } // namespace dd
--- conflicted
+++ resolved
@@ -383,6 +383,36 @@
         return "not_found";
     }
 
+    // set compute table to empty and
+    // set toffoli gate table to empty and
+    // set identity table to empty
+    void Package::initComputeTable() {
+        for (unsigned int i = 0; i < CTSLOTS; i++) {
+            for (auto& table: CTable1) {
+                table[i].r.p   = nullptr;
+                table[i].which = none;
+            }
+            for (auto& table: CTable2) {
+                table[i].r     = nullptr;
+                table[i].which = none;
+            }
+            for (auto& table: CTable3) {
+                table[i].r     = nullptr;
+                table[i].which = none;
+            }
+        }
+        for (auto& table: OperationTable) {
+            table.r = nullptr;
+        }
+
+        for (auto& i: TTable) {
+            i.e.p = nullptr;
+        }
+        for (auto& i: IdTable) {
+            i.p = nullptr;
+        }
+    }
+
     // a simple garbage collector that removes nodes with 0 ref count from the unique
     // tables placing them on the available space chain
     void Package::garbageCollect(bool force) {
@@ -423,9 +453,8 @@
         currentNodeGCLimit += GCLIMIT_INC;
         nodecount = counta;
         cn.garbageCollect(); // NOTE: this cleans all complex values with ref-count 0
-        currentComplexGCLimit += ComplexNumbers::GCLIMIT_INC;
-
-        // IMPORTANT reset tables
+        currentComplexGCLimit += ComplexNumbers::GCLIMIT_INC; 
+	// IMPORTANT reset tables
         // TODO: should the unique table be relieved of entries no longer necessary?
         clearComputeTables();
         clearOperationTable();
@@ -560,18 +589,13 @@
         return (node_pointer + weights + which) & CTMASK;
     }
 
-<<<<<<< HEAD
     Edge Package::OperationLookup(unsigned int operationType, unsigned short nQubits, unsigned short target, const std::vector<Control>& controls) {
-=======
-    Edge Package::OperationLookup(const unsigned int operationType, const std::array<short, dd::MAXN>& line, const unsigned short nQubits) {
->>>>>>> 6bc27c71
         operationLook++;
         Edge                r{nullptr, {nullptr, nullptr}};
         const unsigned long i = OperationHash(operationType, nQubits, target, controls);
         if (OperationTable[i].r == nullptr) return r;
         if (OperationTable[i].operationType != operationType) return r;
         if (OperationTable[i].r->v != nQubits - 1) return r;
-<<<<<<< HEAD
         
         const auto& opcontrols = OperationTable[i].controls;
         if(controls.size() != opcontrols.size()) {
@@ -583,10 +607,6 @@
             }
         }
         // if (std::memcmp(OperationTable[i].line, line, (nQubits) * sizeof(short)) != 0) return r;
-=======
-
-        if (std::memcmp(OperationTable[i].line, line.data(), (nQubits) * sizeof(short)) != 0) return r;
->>>>>>> 6bc27c71
 
         r.p = OperationTable[i].r;
         if (std::fabs(OperationTable[i].rw.r) < CN::TOLERANCE && std::fabs(OperationTable[i].rw.i) < CN::TOLERANCE) {
@@ -598,15 +618,9 @@
         return r;
     }
 
-<<<<<<< HEAD
     void Package::OperationInsert(unsigned int operationType, const Edge& result, unsigned short nQubits, unsigned short target, const std::vector<Control>& controls) { 
         const unsigned long i = OperationHash(operationType, nQubits, target, controls);
         // std::memcpy(OperationTable[i].line, line, (nQubits) * sizeof(short));
-=======
-    void Package::OperationInsert(const unsigned int operationType, const std::array<short, dd::MAXN>& line, const Edge& result, const unsigned short nQubits) {
-        const unsigned long i = OperationHash(operationType, line, nQubits);
-        std::memcpy(OperationTable[i].line, line.data(), (nQubits) * sizeof(short));
->>>>>>> 6bc27c71
         OperationTable[i].operationType = operationType;
         OperationTable[i].r             = result.p;
         OperationTable[i].rw.r          = CN::val(result.w.r);
@@ -614,11 +628,7 @@
         OperationTable[i].controls      = controls;
     }
 
-<<<<<<< HEAD
     unsigned long Package::OperationHash(unsigned int operationType, unsigned short nQubits, unsigned short target, const std::vector<Control>& controls) {
-=======
-    unsigned long Package::OperationHash(const unsigned int operationType, const std::array<short, dd::MAXN>& line, const unsigned short nQubits) {
->>>>>>> 6bc27c71
         unsigned long i = operationType;
         // for (unsigned short j = 0; j <= nQubits; j++) {
         //     //            i = (i << 5u) + (4 * j) + (line[j] * 4);
@@ -769,10 +779,11 @@
 
         if (TTable[i].e.p == nullptr || TTable[i].target != target || TTable[i].n != n || controls.size() != tcontrols.size()) {
             return r;
+
         }
 
         for(int j = 0; j < controls.size(); j++) {
-            if(controls[i].qubit != tcontrols[i].qubit || controls[i].type != tcontrols[i].type) {
+            if(controls[j].qubit != tcontrols[j].qubit || controls[j].type != tcontrols[j].type) {
                 return r;
             }
         }
@@ -1162,119 +1173,7 @@
         return IdTable[qidx];
     }
 
-    // build matrix representation for a single gate on a circuit with n lines
-    // line is the vector of connections
-    // -1 not connected
-    // 0...1 indicates a control by that value
-    // 2 indicates the line is the target
-<<<<<<< HEAD
-    Edge Package::makeGateDD(const Matrix2x2& mat, unsigned short n, unsigned int target, const std::vector<Control>& controls) {
-        Edge  em[NEDGE], fm[NEDGE];
-        short        z = 0;
-        unsigned int control_idx = 0;
-        int next_qubit = controls.empty() ? -1 : controls[control_idx].qubit;
-
-        for (int i = 0; i < RADIX; i++) {
-            for (int j = 0; j < RADIX; j++) {
-                if (mat[i][j].r == 0.0 && mat[i][j].i == 0.0) {
-                    em[i * RADIX + j] = DDzero;
-                } else {
-                    em[i * RADIX + j] = makeTerminal(cn.lookup(mat[i][j]));
-                }
-            }
-        }
-
-        Edge e = DDone;
-        Edge f{};
-        for (z = 0; z < target; z++) { //process lines below target
-            if(next_qubit == z) {      //  control line below target in DD
-                for (int i1 = 0; i1 < RADIX; i1++) {
-                    for (int i2 = 0; i2 < RADIX; i2++) {
-                        int i = i1 * RADIX + i2;
-                        if (i1 == i2) {
-                            f = e;
-                        } else {
-                            f = DDzero;
-                        }
-                        for (int k = 0; k < RADIX; k++) {
-                            for (int j = 0; j < RADIX; j++) {
-                                int t = k * RADIX + j;
-                                if (k == j) {
-                                    if (k == 0 && controls[control_idx].type == Control::neg ||
-                                        k == 1 && controls[control_idx].type == Control::pos) {
-                                        fm[t] = em[i];
-                                    } else {
-                                        fm[t] = f;
-                                    }
-                                } else {
-                                    fm[t] = DDzero;
-                                }
-                            }
-                        }
-                        em[i] = makeNonterminal(z, fm);
-                    }
-                }
-                
-                control_idx += 1;
-                next_qubit = control_idx < controls.size() ? controls[control_idx].qubit : -1;
-            } else { // not connected
-                for (auto& edge: em) {
-                    for (int i1 = 0; i1 < RADIX; ++i1) {
-                        for (int i2 = 0; i2 < RADIX; ++i2) {
-                            if (i1 == i2) {
-                                fm[i1 + i2 * RADIX] = edge;
-                            } else {
-                                fm[i1 + i2 * RADIX] = DDzero;
-                            }
-                        }
-                    }
-                    edge = makeNonterminal(z, fm);
-                }
-            }
-            e = makeIdent(z + 1);
-        }
-        e = makeNonterminal(z, em); // target line
-        for (z++; z < n; z++) {     // go through lines above target
-            if(next_qubit == z) {
-                Edge temp = makeIdent(z);
-                for (int i = 0; i < RADIX; i++) {
-                    for (int j = 0; j < RADIX; j++) {
-                        if (i == j) {
-                            if (i == 0 && controls[control_idx].type == Control::neg ||
-                                i == 1 && controls[control_idx].type == Control::pos) {
-                                em[i * RADIX + j] = e;
-                            } else {
-                                em[i * RADIX + j] = temp;
-                            }
-                        } else {
-                            em[i * RADIX + j] = DDzero;
-                        }
-                    }
-                }
-                e = makeNonterminal(z, em);
-                control_idx += 1;
-                next_qubit = control_idx < controls.size() ? controls[control_idx].qubit : -1;
-            } else { // not connected
-                for (int i1 = 0; i1 < RADIX; i1++) {
-                    for (int i2 = 0; i2 < RADIX; i2++) {
-                        if (i1 == i2) {
-                            fm[i1 + i2 * RADIX] = e;
-                        } else {
-                            fm[i1 + i2 * RADIX] = DDzero;
-                        }
-                    }
-                }
-                e = makeNonterminal(z, fm);
-            }
-        }
-        return e;
-    }
-
     Edge Package::makeGateDD(const std::array<ComplexValue, NEDGE>& mat, unsigned short n, unsigned int target, const std::vector<Control>& controls) {
-=======
-    Edge Package::makeGateDD(const std::array<ComplexValue, NEDGE>& mat, unsigned short n,
-                             const std::array<short, MAXN>& line) {
->>>>>>> 6bc27c71
         std::array<Edge, NEDGE> em{};
         short        z = 0;
         unsigned int control_idx = 0;

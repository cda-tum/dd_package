--- conflicted
+++ resolved
@@ -424,6 +424,7 @@
         nodecount = counta;
         cn.garbageCollect(); // NOTE: this cleans all complex values with ref-count 0
         currentComplexGCLimit += ComplexNumbers::GCLIMIT_INC;
+
         // IMPORTANT reset tables
         // TODO: should the unique table be relieved of entries no longer necessary?
         clearComputeTables();
@@ -559,11 +560,7 @@
         return (node_pointer + weights + which) & CTMASK;
     }
 
-<<<<<<< HEAD
-    Edge Package::OperationLookup(const unsigned int operationType, const std::vector<short>& line, const unsigned short nQubits) {
-=======
     Edge Package::OperationLookup(unsigned int operationType, unsigned short nQubits, const std::set<Control>& controls, unsigned short target) {
->>>>>>> e270d3cd
         operationLook++;
         Edge                r{nullptr, {nullptr, nullptr}};
         const unsigned long i = OperationHash(operationType, nQubits, controls, target);
@@ -571,9 +568,6 @@
         if (OperationTable[i].operationType != operationType) return r;
         if (OperationTable[i].r->v != nQubits - 1) return r;
 
-<<<<<<< HEAD
-        if (OperationTable[i].line != line) return r;
-=======
         const auto& opcontrols = OperationTable[i].controls;
         if (controls.size() != opcontrols.size()) {
             return r;
@@ -581,8 +575,6 @@
         if (controls != opcontrols) {
             return r;
         }
-        // if (std::memcmp(OperationTable[i].line, line, (nQubits) * sizeof(short)) != 0) return r;
->>>>>>> e270d3cd
 
         r.p = OperationTable[i].r;
         if (std::fabs(OperationTable[i].rw.r) < CN::TOLERANCE && std::fabs(OperationTable[i].rw.i) < CN::TOLERANCE) {
@@ -594,15 +586,9 @@
         return r;
     }
 
-<<<<<<< HEAD
-    void Package::OperationInsert(const unsigned int operationType, const std::vector<short>& line, const Edge& result, const unsigned short nQubits) {
-        const unsigned long i           = OperationHash(operationType, line, nQubits);
-        OperationTable[i].line          = line;
-=======
     void Package::OperationInsert(unsigned int operationType, const Edge& result, unsigned short nQubits, const std::set<Control>& controls, unsigned short target) {
         const unsigned long i = OperationHash(operationType, nQubits, controls, target);
         // std::memcpy(OperationTable[i].line, line, (nQubits) * sizeof(short));
->>>>>>> e270d3cd
         OperationTable[i].operationType = operationType;
         OperationTable[i].r             = result.p;
         OperationTable[i].rw.r          = CN::val(result.w.r);
@@ -611,14 +597,9 @@
         OperationTable[i].target        = target;
     }
 
-<<<<<<< HEAD
-    unsigned long Package::OperationHash(const unsigned int operationType, const std::vector<short>& line, const unsigned short nQubits) {
-        unsigned long i = operationType;
-=======
     unsigned long Package::OperationHash(unsigned int operationType, unsigned short nQubits, const std::set<Control>& controls, unsigned short target) {
         unsigned long i  = operationType;
         auto          it = controls.begin();
->>>>>>> e270d3cd
         for (unsigned short j = 0; j <= nQubits; j++) {
             int line = -1;
             if (it != controls.end() && it->qubit == j) {
@@ -739,13 +720,6 @@
         }
     }
 
-<<<<<<< HEAD
-    inline unsigned short Package::TThash(const unsigned short n, const unsigned short t, const std::vector<short>& line) {
-        unsigned long i = t;
-        for (unsigned short j = 0; j < n; j++) {
-            if (line[j] == 1) {
-                i = i << (3U + j);
-=======
     inline unsigned short Package::TThash(const std::set<Control>& controls, const unsigned short target) {
         unsigned long i = target;
         for (const auto& control: controls) {
@@ -753,17 +727,12 @@
                 i *= 29u * control.qubit;
             } else {
                 i *= 71u * control.qubit;
->>>>>>> e270d3cd
             }
         }
         return i & TTMASK;
     }
 
-<<<<<<< HEAD
-    Edge Package::TTlookup(const unsigned short n, const unsigned short m, const unsigned short t, const std::vector<short>& line) {
-=======
     Edge Package::TTlookup(const unsigned short n, const std::set<Control>& controls, const unsigned short target) {
->>>>>>> e270d3cd
         Edge r{};
         r.p                   = nullptr;
         const auto  i         = TThash(controls, target);
@@ -772,35 +741,20 @@
         if (TTable[i].e.p == nullptr || TTable[i].target != target || TTable[i].n != n || controls.size() != tcontrols.size()) {
             return r;
         }
-<<<<<<< HEAD
-        if (TTable[i].line == line) {
-            return TTable[i].e;
-=======
 
         if (controls != tcontrols) {
             return r;
->>>>>>> e270d3cd
         }
 
         return TTable[i].e;
     }
 
-<<<<<<< HEAD
-    void Package::TTinsert(unsigned short n, unsigned short m, unsigned short t, const std::vector<short>& line, const Edge& e) {
-        const unsigned short i = TThash(n, t, line);
-        TTable[i].n            = n;
-        TTable[i].m            = m;
-        TTable[i].t            = t;
-        TTable[i].line         = line;
-        TTable[i].e            = e;
-=======
     void Package::TTinsert(const unsigned short n, const std::set<Control>& controls, const unsigned short target, const Edge& e) {
         const auto i       = TThash(controls, target);
         TTable[i].n        = n;
         TTable[i].target   = target;
         TTable[i].controls = controls;
         TTable[i].e        = e;
->>>>>>> e270d3cd
     }
 
     // make a DD nonterminal node and return an edge pointing to it
@@ -1178,18 +1132,7 @@
         return IdTable[qidx];
     }
 
-<<<<<<< HEAD
-    // build matrix representation for a single gate on a circuit with n lines
-    // line is the vector of connections
-    // -1 not connected
-    // 0...1 indicates a control by that value
-    // 2 indicates the line is the target
-    Edge Package::makeGateDD(const std::array<ComplexValue, NEDGE>& mat, unsigned short n,
-                             const std::vector<short>& line) {
-        assert(line.size() >= n);
-=======
     Edge Package::makeGateDD(const std::array<ComplexValue, NEDGE>& mat, unsigned short n, const std::set<Control>& controls, unsigned short target) {
->>>>>>> e270d3cd
         std::array<Edge, NEDGE> em{};
         short                   z  = 0;
         auto                    it = controls.begin();

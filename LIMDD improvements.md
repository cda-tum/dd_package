--- conflicted
+++ resolved
@@ -20,43 +20,27 @@
 
 ## Better Runtimes
 
-- (done) In `makeDDNode`, only call `constructStabilizerGeneratorSet` when a node is newly created, and *not* when a new
-  is succesfully looked up from the UniqueTable.
-    - To this end, refactor the `nodeTable.lookup()` function so it takes an extra bool parameter by reference, which it
-      sets to `true` iff the node that is returned was newly created, and to false when the node existed in the Table.
+- (done) In `makeDDNode`, only call `constructStabilizerGeneratorSet` when a node is newly created, and *not* when a new is succesfully looked up from the UniqueTable.
+  - To this end, refactor the `nodeTable.lookup()` function so it takes an extra bool parameter by reference, which it sets to `true` iff the node that is returned was newly created, and to false when the node existed in the Table.
 - ### Hard-code certain gates, to allow linear-time processing, using the algorithms presented in the new arxiv version of the LIMDD paper
-    - Implement `getMatrixDescription(mNode)` which, given a Matrix LIMDD, figures out which gates is being implemented
-    - **Pauli gates** When applying a Pauli gate, simply apply the Pauli gate to the root label
-    - **Downward CNOT** propagate "through" edge labels by using Clifford algebra equivalences. When encountering the
-      control qubit, apply an $X$ gate to the node's high edge, and backtrack
-    - **Upward CNOT** propagate "through" edge labels by using Clifford algebra equivalences. When target qubit is
-      reached, perform a hard-coded scheme of projection and additions.
-    - **Hadamard** propagate "through" edge labels by using $HXH=Z$ etc. When target qubit is reached, perform
-      hard-coded scheme of additions.
-    - **S (phase gate)** Propagate through edge labels by using $SZ=ZS$ and $SX=-XS^{-1}$. When target qubit is reached,
-      multiply high weight by $i$.
-    - **T-gate** Propagate through edge labels by using $ZT=TZ$ and $TX=-iXT^{-1}$. When target qubit is reached,
-      multiply high weight by $e^{ipi/4}$. (this is not on arxiv)
-    - **General phase gates** of the form $A=[1 & 0; 0 & z]$. Similar to T-gates. Applying such a gate increases the
-      number of nodes by at most 2.
-      Floating point inaccuracies can be mostly prevented by cleverly propagating these through the edge labels. (this
-      is not on arxiv)
-    - **Toffoli gates** can be implemented more efficiently using a similar scheme.
-      In case the control qubits have higher indices than the target qubit, then this can be implemented with no
-      floating point inaccuracies. (this is not on arxiv)
-      (X,Y,Z,H,S,S^{-1} CNOT, CZ, CY, T^k, Toffoli, multi-controlled Pauli)
-    - Gates {Pauli, downward Controlled-Pauli, S}, (i) do not change the structure of the DD (in particular, does not
-      change the number of nodes), and (ii) do not change the set of complex numbers in the table.
-      In fact, no edge weights need to be touched except to be multiplied by {+1,-1,i,-i}.
-      Therefore, no floating point inaccuracies are necessary. If floating point inaccuracies occur, then we know we've
-      implemented something wrong
-        - for the same reason, we should be able to apply these gates to DDs of 100+ qubits with **no change** to the
-          structure of the DD; **no change** to the Complex numbers table
-- Refactor the `LimEntry` class as below. The purpose is to be able to do the intermediate computations algebra on
-  objects which do not needlessly allocate an unsigned int field.
-  Currently, the `LimEntry` object has a `refCount` field, which is copied and allocated in these intermediate
-  computations, taking time and a little bit of memory.
-
+  - Implement `getMatrixDescription(mNode)` which, given a Matrix LIMDD, figures out which gates is being implemented
+  - **Pauli gates** When applying a Pauli gate, simply apply the Pauli gate to the root label
+  - **Downward CNOT** propagate "through" edge labels by using Clifford algebra equivalences. When encountering the control qubit, apply an $X$ gate to the node's high edge, and backtrack
+  - **Upward CNOT** propagate "through" edge labels by using Clifford algebra equivalences. When target qubit is reached, perform a hard-coded scheme of projection and additions.
+  - **Hadamard** propagate "through" edge labels by using $HXH=Z$ etc. When target qubit is reached, perform hard-coded scheme of additions.
+  - **S (phase gate)** Propagate through edge labels by using $SZ=ZS$ and $SX=-XS^{-1}$. When target qubit is reached, multiply high weight by $i$.
+  - **T-gate** Propagate through edge labels by using $ZT=TZ$ and $TX=-iXT^{-1}$. When target qubit is reached, multiply high weight by $e^{ipi/4}$. (this is not on arxiv)
+  - **General phase gates** of the form $A=[1 & 0; 0 & z]$. Similar to T-gates. Applying such a gate increases the number of nodes by at most 2.
+    Floating point inaccuracies can be mostly prevented by cleverly propagating these through the edge labels. (this is not on arxiv)
+  - **Toffoli gates** can be implemented more efficiently using a similar scheme.
+    In case the control qubits have higher indices than the target qubit, then this can be implemented with no floating point inaccuracies. (this is not on arxiv)
+  (X,Y,Z,H,S,S^{-1} CNOT, CZ, CY, T^k, Toffoli, multi-controlled Pauli)
+  - Gates {Pauli, downward Controlled-Pauli, S}, (i) do not change the structure of the DD (in particular, does not change the number of nodes), and (ii) do not change the set of complex numbers in the table.
+    In fact, no edge weights need to be touched except to be multiplied by {+1,-1,i,-i}.
+    Therefore, no floating point inaccuracies are necessary. If floating point inaccuracies occur, then we know we've implemented something wrong
+      - for the same reason, we should be able to apply these gates to DDs of 100+ qubits with **no change** to the structure of the DD; **no change** to the Complex numbers table
+- Refactor the `LimEntry` class as below. The purpose is to be able to do the intermediate computations algebra on objects which do not needlessly allocate an unsigned int field.
+  Currently, the `LimEntry` object has a `refCount` field, which is copied and allocated in these intermediate computations, taking time and a little bit of memory.
 ```c++
 template<std::size_t NUM_QUBITS>
 class LimEntry {
@@ -69,31 +53,19 @@
     std::bitset<2*Num_qubits+2> paulis;
 };
 ```
-<<<<<<< HEAD
-
-- use `std::vector::emplace_back(constructor parameters)` to add stuff to a vector; this calls one fewer copy
-  constructor than `std::vector::push_back(object)` (if I understand correctly)
-- (low priority, requires much research) don't save the stabilizer group of knife and spoons. Only save the stabilizer
-  group of forks.
-=======
 - use `std::vector::emplace_back(constructor parameters)` to add stuff to a vector; this calls one fewer copy constructor than `std::vector::push_back(object)` (if I understand correctly)
 - Optimize `GramSchmidt()` from $O(n^3)$ to O(n^2)$ by assuming that the group `G` is in column echelon form
 - (low priority, requires much research) don't save the stabilizer group of knife and spoons. Only save the stabilizer group of forks.
->>>>>>> ea1473d6
   Recompute the stabilizer group of a knife and a fork when necessary
-    - Knife: a state $|f> = |0>|g>$
-    - Fork:  a state $|f> = |0>|g> + |1>|h>$
-    - Spoon: a state $|f> = |0>|v> + |1>P|v>$
-- (low priority) in `constructStabilizerGeneratorSetPauli()`, in the knife cases, we can avoid some lookups into the
-  LimTable by simply
-  copying the limVector of the node's child, instead of first constructing a `StabilizerGroupValue` object, whose
-  elements are then looked up from the LimTable
+  - Knife: a state $|f> = |0>|g>$
+  - Fork:  a state $|f> = |0>|g> + |1>|h>$
+  - Spoon: a state $|f> = |0>|v> + |1>P|v>$
+- (low priority) in `constructStabilizerGeneratorSetPauli()`, in the knife cases, we can avoid some lookups into the LimTable by simply
+  copying the limVector of the node's child, instead of first constructing a `StabilizerGroupValue` object, whose elements are then looked up from the LimTable
   by `makeDDNode()` by calling `putStabilizersInTable()`
-- (low priority) in `getIsomorphismPauli()` in Case 3.1, can we simply set 'X' in the isomorphism, instead of
-  multiplying by an isomorphism?
-- (low priority) in `intersectGroupsPauli()`, prevent the use of `vector oppositePhaseGenerators` by writing more
-  space-efficient code:
-  add the LimEntry objects immediately, instead of storing them for later use.
+- (low priority) in `getIsomorphismPauli()` in Case 3.1, can we simply set 'X' in the isomorphism, instead of multiplying by an isomorphism?
+- (low priority) in `intersectGroupsPauli()`, prevent the use of `vector oppositePhaseGenerators` by writing more space-efficient code:
+   add the LimEntry objects immediately, instead of storing them for later use.
 
 ## Memory leaks
 
@@ -104,15 +76,6 @@
 `std::vector<LimEntry<>*>` but would not leak when we refactor them to type `std::vector<LimEntry>`.
 Incidentally, this will make the runtimes much better.
 
-<<<<<<< HEAD
-- In functions in `PauliAlgebra.hpp`  that currently return a pointer to a `LimEntry<>` object, return a `PauliString`
-  object by value (or pass a `PauliString` object by reference as a parameter? I don't know if that's faster)
-- Replace all `std::vector<LimEntry<>*>` by `std::vector<PauliString>`
-- Return `LimEntry<>` objects by value instead of by reference
-- Replace the `LimBitset<Num_qubits>` by a smarter `LimBitset<Num_qubits, Num_bits>`, to be used
-  in `PauliAlgebra.hpp::getKernel()`. This recognizes that the use case only uses a `LimBitset` with a large bitset, but
-  with a small number of Pauli operators.
-=======
 - (done) In functions in `PauliAlgebra.hpp`  that currently return a pointer to a `LimEntry<>` object, return a `PauliString` object by value (or pass a `PauliString` object by reference as a parameter? I don't know if that's faster)
 - (low priority) Replace all `std::vector<LimEntry<>*>` by `std::vector<PauliString>`
 - (low priority) Return `LimEntry<>` objects by value instead of by reference
@@ -123,76 +86,70 @@
   - (done) in `toColumnEchelonFormModuloPhase()`
   - (done) in `GramSchmidt()`
   - (done) in `getKernelModuloPhase()`
->>>>>>> ea1473d6
 - I don't think a separate "cache" for `LimEntry` (or `PauliString`) objects is necessary.
 
 The following functions in `PauliAlgebra.hpp` currently possibly have memory leaks:
 
 - (done) `highLabelPauli()`
-    - (done) make an inventory of what should be done here
-    - (done) refactor the `GH` concatentation into `StabilizerGroupValue`
-    - (done) call `GramSchmidt(StabilizerGroupValue)`
+  - (done) make an inventory of what should be done here
+  - (done) refactor the `GH` concatentation into `StabilizerGroupValue`
+  - (done) call `GramSchmidt(StabilizerGroupValue)`
 - (done) `constructStabilizerGeneratorSetPauli()`
-    - (done) move to `PauliAlgebra.hpp`
-    - (done) return a `StabilizerGroupValue` object, instead of a `StabilizerGroup` object
-    - (done) refactor `putStabilizersInTable(vNode&, StabilizerGroupValue)`
-    - (low priority) pass the `StabilizerGroupValue` object from `makeDDNode` by reference to `constructStabs()`
-    - (done) propagate changes to `makeDDNode()`
-    - (done) put the sanity checks of stabilizers in `Package.hpp`
-    - (done) make an inventory of which functions should have reference-inputs, which should have value-inputs
-    - (done) implement and
-      use `StabilizerGroupValue intersectGroupsPauli(const StabilizerGroup&, const StabilizerGroupValue&)`
-    - (done) implement and use `StabilizerGroupValue conjugateGroup(const StabilizerGroup&, LimEntry*)`
+  - (done) move to `PauliAlgebra.hpp`
+  - (done) return a `StabilizerGroupValue` object, instead of a `StabilizerGroup` object
+  - (done) refactor `putStabilizersInTable(vNode&, StabilizerGroupValue)`
+  - (low priority) pass the `StabilizerGroupValue` object from `makeDDNode` by reference to `constructStabs()`
+  - (done) propagate changes to `makeDDNode()`
+  - (done) put the sanity checks of stabilizers in `Package.hpp`
+  - (done) make an inventory of which functions should have reference-inputs, which should have value-inputs
+  - (done) implement and use `StabilizerGroupValue intersectGroupsPauli(const StabilizerGroup&, const StabilizerGroupValue&)`
+  - (done) implement and use `StabilizerGroupValue conjugateGroup(const StabilizerGroup&, LimEntry*)`
 - (done) `getIsomorphismPauli`
-    - (done) after refactoring class `LimWeight`, propagate these changes to variable `iso`
-    - (done) make an inventory of which functions should have reference-inputs, which should have value-inputs
+  - (done) after refactoring class `LimWeight`, propagate these changes to variable `iso`
+  - (done) make an inventory of which functions should have reference-inputs, which should have value-inputs
 - (done) `intersectGroupsModuloPhase(StabilizerGroup&, StabilizerGroupValue&)`
-    - (done) return a `StabilizerGroupValue` object
-    - (done) propagate this refactor into `intersectGroupsPauli(SG, SGV)`
-    - (done) check out `getIsomorphism` and `constructStabilizers` to decide what should be done here
+  - (done) return a `StabilizerGroupValue` object
+  - (done) propagate this refactor into `intersectGroupsPauli(SG, SGV)`
+  - (done) check out `getIsomorphism` and `constructStabilizers` to decide what should be done here
 - (done) `StabilizerGroupValue intersectGroupsPauli(StabilizerGroup, StabilizerGroupValue)`
-    - (done) check out `getIsomorphism` and `constructStabilizers` to decide what should be done here
-    - (done) implement this function
+  - (done) check out `getIsomorphism` and `constructStabilizers` to decide what should be done here
+  - (done) implement this function
 - (done) `getCosetIntersectionElementPauli()`, `getCosetIntersectionModuloPhase()`
-    - (done) return a `LimEntry` object instead of a pointer to a `LimEntry`
-    - (low priority) return a `PauliString` object instead of a `LimEntry` object
+  - (done) return a `LimEntry` object instead of a pointer to a `LimEntry`
+  - (low priority) return a `PauliString` object instead of a `LimEntry` object
 - (done) remove the function `getCosetIntersectionElementPauli` that takes only 3 parameters
 - (done) `groupConcatenate()`
-    - return `vector<PauliString>` instead of `vector<LimEntry*>`
+  - return `vector<PauliString>` instead of `vector<LimEntry*>`
 - (done) `appendIdentityMatrixBitset()`, `appendIdentityMatrixBitsetBig()`
-    - (done) return type `vector<LimBitset<NUM_QUBITS, 2*NUM_QUBITS>>` instead of `vector<LimBitset<2*NUM_QUBITS>*>`
+  - (done) return type `vector<LimBitset<NUM_QUBITS, 2*NUM_QUBITS>>` instead of `vector<LimBitset<2*NUM_QUBITS>*>`
 - (done) `getKernelModuloPhase()`
-    + (done) refactor `G_Id` to be of type `vector<LimBitset<2*NUM_QUBITS>>`
-
-    - (low priority) refactor `G_Id` to be of type `vector<LimBitset<NUM_QUBITS, 2*NUM_QUBITS>>` instead
-      of `vector<LimBitset<2*NUM_QUBITS>*>`
+  + (done) refactor `G_Id` to be of type `vector<LimBitset<2*NUM_QUBITS>>`
+  - (low priority) refactor `G_Id` to be of type `vector<LimBitset<NUM_QUBITS, 2*NUM_QUBITS>>` instead of `vector<LimBitset<2*NUM_QUBITS>*>`
 - (done) `getProductofElements()`
-    - (done) return a `LimEntry` object instead of a pointer to a `LimEntry`
-    - (low priority) return a `PauliString` object instead of a pointer to a `LimEntry`
+  - (done) return a `LimEntry` object instead of a pointer to a `LimEntry`
+  - (low priority) return a `PauliString` object instead of a pointer to a `LimEntry`
 - (done) Gaussian Elimination
-    - (done) `GaussianEliminationSortedFast(LimEntry)`
-    - (done) `GaussianEliminationModuloPhaseSortedFast(LimBitset)`
-    - use `vector<PauliString>` instead of `vector<LimEntry*>`
+  - (done) `GaussianEliminationSortedFast(LimEntry)`
+  - (done) `GaussianEliminationModuloPhaseSortedFast(LimBitset)`
+  - use `vector<PauliString>` instead of `vector<LimEntry*>`
 - (done) `GramSchmidt(vector<LimEntry*>, LimEntry*)`
-    - return a `PauliString` object instead of a pointer to a `LimEntry`
+  - return a `PauliString` object instead of a pointer to a `LimEntry`
 - (done) `getRootLabel()`
-    - (done) return a `LimEntry` object instead of a pointer to a `LimEntry` object
-    - (low priority) return a `PauliString` object instead of a `LimEntry` object
+  - (done) return a `LimEntry` object instead of a pointer to a `LimEntry` object
+  - (low priority) return a `PauliString` object instead of a `LimEntry` object
 - (done) in `LimWeight` class, make the LimEntry<> object a data field instead of a pointer
 - (done) refactor `struct LimWeight` so that the `LimEntry<>` object is an object, not a pointer 
 - fix the memory leaks in `normalizeLIMDDPauli()`, resulting from bad management of `oldNode`.
   - (done) make the LIMs of `oldNode` pointers to objects on the stack
 
-- (done) carefully proofread the function `getIsomorphismPauli` and `constructStabilizerGeneratorSetPauli`, to
-  recursively verify that
+- (done) carefully proofread the function `getIsomorphismPauli` and `constructStabilizerGeneratorSetPauli`, to recursively verify that
   all calls are to good functions
 
 # Success criteria
 
 It is useful to set up success criteria, so that we know a succesful implementation when we see one:
-
 - There are no memory leaks
 - Clifford circuits and stabilizer states have very fast runtimes
 - All downward Controlled Pauli gates can be applied with no loss in floating point accuracy
 - some circuits on 100+ qubits can be simulated
-    - even if some gates have a control qubit that is 100+ indices away from the target qubit+  - even if some gates have a control qubit that is 100+ indices away from the target qubit
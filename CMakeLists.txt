# set required cmake version
cmake_minimum_required(VERSION 3.14...3.19)

# project definition
project(DDPackage
        LANGUAGES CXX
        VERSION 2.1.0
        DESCRIPTION "MQT decision diagram package tailored to quantum computing")

# enable organization of targets into folders
set_property(GLOBAL PROPERTY USE_FOLDERS ON)

# configuration options
option(DEPLOY "Configure for deployment")
option(BINDINGS "Configure for building Python bindings")
option(COVERAGE "Configure for coverage report generation")
option(BUILD_DD_PACKAGE_TESTS "Also build tests for DD package")

# build type settings
set(default_build_type "Release")
if (NOT CMAKE_BUILD_TYPE AND NOT CMAKE_CONFIGURATION_TYPES)
    message(STATUS "Setting build type to '${default_build_type}' as none was specified.")
    set(CMAKE_BUILD_TYPE "${default_build_type}" CACHE STRING "Choose the type of build." FORCE)
    set_property(CACHE CMAKE_BUILD_TYPE PROPERTY STRINGS "Debug" "Release" "MinSizeRel" "RelWithDebInfo")
endif ()

# add main library code
include(GNUInstallDirs)
add_library(${PROJECT_NAME} INTERFACE)
target_sources(${PROJECT_NAME} INTERFACE
<<<<<<< HEAD
               $<BUILD_INTERFACE:${${PROJECT_NAME}_SOURCE_DIR}/include/dd/Complex.hpp>
               $<BUILD_INTERFACE:${${PROJECT_NAME}_SOURCE_DIR}/include/dd/ComplexCache.hpp>
               $<BUILD_INTERFACE:${${PROJECT_NAME}_SOURCE_DIR}/include/dd/ComplexNumbers.hpp>
               $<BUILD_INTERFACE:${${PROJECT_NAME}_SOURCE_DIR}/include/dd/ComplexTable.hpp>
               $<BUILD_INTERFACE:${${PROJECT_NAME}_SOURCE_DIR}/include/dd/ComplexValue.hpp>
               $<BUILD_INTERFACE:${${PROJECT_NAME}_SOURCE_DIR}/include/dd/ComputeTable.hpp>
               $<BUILD_INTERFACE:${${PROJECT_NAME}_SOURCE_DIR}/include/dd/LimTable.hpp>
               $<BUILD_INTERFACE:${${PROJECT_NAME}_SOURCE_DIR}/include/dd/Control.hpp>
               $<BUILD_INTERFACE:${${PROJECT_NAME}_SOURCE_DIR}/include/dd/Definitions.hpp>
               $<BUILD_INTERFACE:${${PROJECT_NAME}_SOURCE_DIR}/include/dd/Edge.hpp>
               $<BUILD_INTERFACE:${${PROJECT_NAME}_SOURCE_DIR}/include/dd/Export.hpp>
               $<BUILD_INTERFACE:${${PROJECT_NAME}_SOURCE_DIR}/include/dd/GateMatrixDefinitions.hpp>
               $<BUILD_INTERFACE:${${PROJECT_NAME}_SOURCE_DIR}/include/dd/Nodes.hpp>
               $<BUILD_INTERFACE:${${PROJECT_NAME}_SOURCE_DIR}/include/dd/NoiseOperationTable.hpp>
               $<BUILD_INTERFACE:${${PROJECT_NAME}_SOURCE_DIR}/include/dd/Package.hpp>
               $<BUILD_INTERFACE:${${PROJECT_NAME}_SOURCE_DIR}/include/dd/PauliAlgebra.hpp>
               $<BUILD_INTERFACE:${${PROJECT_NAME}_SOURCE_DIR}/include/dd/ToffoliTable.hpp>
               $<BUILD_INTERFACE:${${PROJECT_NAME}_SOURCE_DIR}/include/dd/UnaryComputeTable.hpp>
               $<BUILD_INTERFACE:${${PROJECT_NAME}_SOURCE_DIR}/include/dd/UniqueTable.hpp>)
=======
        $<BUILD_INTERFACE:${${PROJECT_NAME}_SOURCE_DIR}/include/dd/Complex.hpp>
        $<BUILD_INTERFACE:${${PROJECT_NAME}_SOURCE_DIR}/include/dd/ComplexCache.hpp>
        $<BUILD_INTERFACE:${${PROJECT_NAME}_SOURCE_DIR}/include/dd/ComplexNumbers.hpp>
        $<BUILD_INTERFACE:${${PROJECT_NAME}_SOURCE_DIR}/include/dd/ComplexTable.hpp>
        $<BUILD_INTERFACE:${${PROJECT_NAME}_SOURCE_DIR}/include/dd/ComplexValue.hpp>
        $<BUILD_INTERFACE:${${PROJECT_NAME}_SOURCE_DIR}/include/dd/ComputeTable.hpp>
        $<BUILD_INTERFACE:${${PROJECT_NAME}_SOURCE_DIR}/include/dd/Control.hpp>
        $<BUILD_INTERFACE:${${PROJECT_NAME}_SOURCE_DIR}/include/dd/Definitions.hpp>
        $<BUILD_INTERFACE:${${PROJECT_NAME}_SOURCE_DIR}/include/dd/Edge.hpp>
        $<BUILD_INTERFACE:${${PROJECT_NAME}_SOURCE_DIR}/include/dd/Export.hpp>
        $<BUILD_INTERFACE:${${PROJECT_NAME}_SOURCE_DIR}/include/dd/GateMatrixDefinitions.hpp>
        $<BUILD_INTERFACE:${${PROJECT_NAME}_SOURCE_DIR}/include/dd/Node.hpp>
        $<BUILD_INTERFACE:${${PROJECT_NAME}_SOURCE_DIR}/include/dd/Package.hpp>
        $<BUILD_INTERFACE:${${PROJECT_NAME}_SOURCE_DIR}/include/dd/ToffoliTable.hpp>
        $<BUILD_INTERFACE:${${PROJECT_NAME}_SOURCE_DIR}/include/dd/UnaryComputeTable.hpp>
        $<BUILD_INTERFACE:${${PROJECT_NAME}_SOURCE_DIR}/include/dd/DensityNoiseTable.hpp>
        $<BUILD_INTERFACE:${${PROJECT_NAME}_SOURCE_DIR}/include/dd/StochasticNoiseOperationTable.hpp>
        $<BUILD_INTERFACE:${${PROJECT_NAME}_SOURCE_DIR}/include/dd/UniqueTable.hpp>)
>>>>>>> 7f6bf13c

# set include directories
target_include_directories(${PROJECT_NAME} INTERFACE $<BUILD_INTERFACE:${${PROJECT_NAME}_SOURCE_DIR}/include>)

# set required C++ standard and disable compiler specific extensions
target_compile_features(${PROJECT_NAME} INTERFACE cxx_std_17)

# set compiler flags depending on compiler
if (MSVC)
    target_compile_options(${PROJECT_NAME} INTERFACE /utf-8 /W4)
else ()
    target_compile_options(${PROJECT_NAME} INTERFACE -Wall -Wextra -pedantic $<$<CONFIG:DEBUG>:-Og>$<$<CONFIG:RELEASE>:-fno-math-errno -ffinite-math-only -fno-trapping-math>)
    if (NOT DEPLOY)
        # only include machine-specific optimizations when building for the host machine
        target_compile_options(${PROJECT_NAME} INTERFACE -mtune=native)
        include(CheckCXXCompilerFlag)
        check_cxx_compiler_flag(-march=native HAS_MARCH_NATIVE)
        if (HAS_MARCH_NATIVE)
            target_compile_options(${PROJECT_NAME} INTERFACE -march=native)
        endif ()
    endif ()
endif ()

# add coverage compiler and linker flag to the library and all targets that link against it, if COVERAGE is set
if (COVERAGE)
    target_compile_options(${PROJECT_NAME} INTERFACE --coverage)
    target_link_libraries(${PROJECT_NAME} INTERFACE --coverage)
endif ()

# add MQT alias
add_library(MQT::DDPackage ALIAS ${PROJECT_NAME})

macro(enable_lto TARGET_NAME)
    # enable interprocedural optimization if it is supported (Clang's ThinLTO does not work with Ubuntu 20.04's default linker at the moment)
    include(CheckIPOSupported)
    check_ipo_supported(RESULT ipo_supported)
    if (ipo_supported AND NOT ((${CMAKE_SYSTEM_NAME} MATCHES "Linux") AND (${CMAKE_CXX_COMPILER_ID} MATCHES "Clang")))
        set_target_properties(${TARGETNAME} PROPERTIES INTERPROCEDURAL_OPTIMIZATION TRUE)
    endif ()
endmacro()

# add test code
if (CMAKE_PROJECT_NAME STREQUAL PROJECT_NAME OR BUILD_DD_PACKAGE_TESTS)
    if (NOT EXISTS "${PROJECT_SOURCE_DIR}/extern/googletest/CMakeLists.txt")
        message(FATAL_ERROR "GoogleTest submodule not cloned properly. Please run `git submodule update --init --recursive` from the main project directory")
    endif ()

    enable_testing()
    include(GoogleTest)
    add_subdirectory(test)
endif ()<|MERGE_RESOLUTION|>--- conflicted
+++ resolved
@@ -28,33 +28,13 @@
 include(GNUInstallDirs)
 add_library(${PROJECT_NAME} INTERFACE)
 target_sources(${PROJECT_NAME} INTERFACE
-<<<<<<< HEAD
-               $<BUILD_INTERFACE:${${PROJECT_NAME}_SOURCE_DIR}/include/dd/Complex.hpp>
-               $<BUILD_INTERFACE:${${PROJECT_NAME}_SOURCE_DIR}/include/dd/ComplexCache.hpp>
-               $<BUILD_INTERFACE:${${PROJECT_NAME}_SOURCE_DIR}/include/dd/ComplexNumbers.hpp>
-               $<BUILD_INTERFACE:${${PROJECT_NAME}_SOURCE_DIR}/include/dd/ComplexTable.hpp>
-               $<BUILD_INTERFACE:${${PROJECT_NAME}_SOURCE_DIR}/include/dd/ComplexValue.hpp>
-               $<BUILD_INTERFACE:${${PROJECT_NAME}_SOURCE_DIR}/include/dd/ComputeTable.hpp>
-               $<BUILD_INTERFACE:${${PROJECT_NAME}_SOURCE_DIR}/include/dd/LimTable.hpp>
-               $<BUILD_INTERFACE:${${PROJECT_NAME}_SOURCE_DIR}/include/dd/Control.hpp>
-               $<BUILD_INTERFACE:${${PROJECT_NAME}_SOURCE_DIR}/include/dd/Definitions.hpp>
-               $<BUILD_INTERFACE:${${PROJECT_NAME}_SOURCE_DIR}/include/dd/Edge.hpp>
-               $<BUILD_INTERFACE:${${PROJECT_NAME}_SOURCE_DIR}/include/dd/Export.hpp>
-               $<BUILD_INTERFACE:${${PROJECT_NAME}_SOURCE_DIR}/include/dd/GateMatrixDefinitions.hpp>
-               $<BUILD_INTERFACE:${${PROJECT_NAME}_SOURCE_DIR}/include/dd/Nodes.hpp>
-               $<BUILD_INTERFACE:${${PROJECT_NAME}_SOURCE_DIR}/include/dd/NoiseOperationTable.hpp>
-               $<BUILD_INTERFACE:${${PROJECT_NAME}_SOURCE_DIR}/include/dd/Package.hpp>
-               $<BUILD_INTERFACE:${${PROJECT_NAME}_SOURCE_DIR}/include/dd/PauliAlgebra.hpp>
-               $<BUILD_INTERFACE:${${PROJECT_NAME}_SOURCE_DIR}/include/dd/ToffoliTable.hpp>
-               $<BUILD_INTERFACE:${${PROJECT_NAME}_SOURCE_DIR}/include/dd/UnaryComputeTable.hpp>
-               $<BUILD_INTERFACE:${${PROJECT_NAME}_SOURCE_DIR}/include/dd/UniqueTable.hpp>)
-=======
         $<BUILD_INTERFACE:${${PROJECT_NAME}_SOURCE_DIR}/include/dd/Complex.hpp>
         $<BUILD_INTERFACE:${${PROJECT_NAME}_SOURCE_DIR}/include/dd/ComplexCache.hpp>
         $<BUILD_INTERFACE:${${PROJECT_NAME}_SOURCE_DIR}/include/dd/ComplexNumbers.hpp>
         $<BUILD_INTERFACE:${${PROJECT_NAME}_SOURCE_DIR}/include/dd/ComplexTable.hpp>
         $<BUILD_INTERFACE:${${PROJECT_NAME}_SOURCE_DIR}/include/dd/ComplexValue.hpp>
         $<BUILD_INTERFACE:${${PROJECT_NAME}_SOURCE_DIR}/include/dd/ComputeTable.hpp>
+        $<BUILD_INTERFACE:${${PROJECT_NAME}_SOURCE_DIR}/include/dd/LimTable.hpp>
         $<BUILD_INTERFACE:${${PROJECT_NAME}_SOURCE_DIR}/include/dd/Control.hpp>
         $<BUILD_INTERFACE:${${PROJECT_NAME}_SOURCE_DIR}/include/dd/Definitions.hpp>
         $<BUILD_INTERFACE:${${PROJECT_NAME}_SOURCE_DIR}/include/dd/Edge.hpp>
@@ -64,10 +44,10 @@
         $<BUILD_INTERFACE:${${PROJECT_NAME}_SOURCE_DIR}/include/dd/Package.hpp>
         $<BUILD_INTERFACE:${${PROJECT_NAME}_SOURCE_DIR}/include/dd/ToffoliTable.hpp>
         $<BUILD_INTERFACE:${${PROJECT_NAME}_SOURCE_DIR}/include/dd/UnaryComputeTable.hpp>
+        $<BUILD_INTERFACE:${${PROJECT_NAME}_SOURCE_DIR}/include/dd/PauliAlgebra.hpp>
         $<BUILD_INTERFACE:${${PROJECT_NAME}_SOURCE_DIR}/include/dd/DensityNoiseTable.hpp>
         $<BUILD_INTERFACE:${${PROJECT_NAME}_SOURCE_DIR}/include/dd/StochasticNoiseOperationTable.hpp>
         $<BUILD_INTERFACE:${${PROJECT_NAME}_SOURCE_DIR}/include/dd/UniqueTable.hpp>)
->>>>>>> 7f6bf13c
 
 # set include directories
 target_include_directories(${PROJECT_NAME} INTERFACE $<BUILD_INTERFACE:${${PROJECT_NAME}_SOURCE_DIR}/include>)

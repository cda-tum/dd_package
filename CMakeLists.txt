# set required cmake version
cmake_minimum_required(VERSION 3.14...3.19)

# project definition
project(DDPackage
        LANGUAGES CXX
        VERSION 2.1.0
        DESCRIPTION "MQT decision diagram package tailored to quantum computing")

# enable organization of targets into folders
set_property(GLOBAL PROPERTY USE_FOLDERS ON)

# configuration options
option(DEPLOY "Configure for deployment")
option(BINDINGS "Configure for building Python bindings")
option(COVERAGE "Configure for coverage report generation")
option(BUILD_DD_PACKAGE_TESTS "Also build tests for DD package")

# build type settings
set(default_build_type "Release")
if (NOT CMAKE_BUILD_TYPE AND NOT CMAKE_CONFIGURATION_TYPES)
	message(STATUS "Setting build type to '${default_build_type}' as none was specified.")
	set(CMAKE_BUILD_TYPE "${default_build_type}" CACHE STRING "Choose the type of build." FORCE)
	set_property(CACHE CMAKE_BUILD_TYPE PROPERTY STRINGS "Debug" "Release" "MinSizeRel" "RelWithDebInfo")
endif ()

# add main library code
include(GNUInstallDirs)
add_library(${PROJECT_NAME} INTERFACE)
target_sources(${PROJECT_NAME} INTERFACE
               $<BUILD_INTERFACE:${${PROJECT_NAME}_SOURCE_DIR}/include/dd/Complex.hpp>
               $<BUILD_INTERFACE:${${PROJECT_NAME}_SOURCE_DIR}/include/dd/ComplexCache.hpp>
               $<BUILD_INTERFACE:${${PROJECT_NAME}_SOURCE_DIR}/include/dd/ComplexNumbers.hpp>
               $<BUILD_INTERFACE:${${PROJECT_NAME}_SOURCE_DIR}/include/dd/ComplexTable.hpp>
               $<BUILD_INTERFACE:${${PROJECT_NAME}_SOURCE_DIR}/include/dd/ComplexValue.hpp>
               $<BUILD_INTERFACE:${${PROJECT_NAME}_SOURCE_DIR}/include/dd/ComputeTable.hpp>
               $<BUILD_INTERFACE:${${PROJECT_NAME}_SOURCE_DIR}/include/dd/LimTable.hpp>
               $<BUILD_INTERFACE:${${PROJECT_NAME}_SOURCE_DIR}/include/dd/Control.hpp>
               $<BUILD_INTERFACE:${${PROJECT_NAME}_SOURCE_DIR}/include/dd/Definitions.hpp>
               $<BUILD_INTERFACE:${${PROJECT_NAME}_SOURCE_DIR}/include/dd/Edge.hpp>
               $<BUILD_INTERFACE:${${PROJECT_NAME}_SOURCE_DIR}/include/dd/Export.hpp>
               $<BUILD_INTERFACE:${${PROJECT_NAME}_SOURCE_DIR}/include/dd/GateMatrixDefinitions.hpp>
<<<<<<< HEAD
               $<BUILD_INTERFACE:${${PROJECT_NAME}_SOURCE_DIR}/include/dd/Nodes.hpp>
=======
               $<BUILD_INTERFACE:${${PROJECT_NAME}_SOURCE_DIR}/include/dd/Node.hpp>
>>>>>>> 7dd5e43c
               $<BUILD_INTERFACE:${${PROJECT_NAME}_SOURCE_DIR}/include/dd/NoiseOperationTable.hpp>
               $<BUILD_INTERFACE:${${PROJECT_NAME}_SOURCE_DIR}/include/dd/Package.hpp>
               $<BUILD_INTERFACE:${${PROJECT_NAME}_SOURCE_DIR}/include/dd/PauliAlgebra.hpp>
               $<BUILD_INTERFACE:${${PROJECT_NAME}_SOURCE_DIR}/include/dd/ToffoliTable.hpp>
               $<BUILD_INTERFACE:${${PROJECT_NAME}_SOURCE_DIR}/include/dd/UnaryComputeTable.hpp>
               $<BUILD_INTERFACE:${${PROJECT_NAME}_SOURCE_DIR}/include/dd/UniqueTable.hpp>)

# set include directories
target_include_directories(${PROJECT_NAME} INTERFACE $<BUILD_INTERFACE:${${PROJECT_NAME}_SOURCE_DIR}/include>)

# set required C++ standard and disable compiler specific extensions
target_compile_features(${PROJECT_NAME} INTERFACE cxx_std_17)

# set compiler flags depending on compiler
if (MSVC)
	target_compile_options(${PROJECT_NAME} INTERFACE /utf-8 /W4)
else ()
	target_compile_options(${PROJECT_NAME} INTERFACE -Wall -Wextra -pedantic $<$<CONFIG:DEBUG>:-Og>$<$<CONFIG:RELEASE>:-fno-math-errno -ffinite-math-only -fno-trapping-math>)
	if (NOT DEPLOY)
		# only include machine-specific optimizations when building for the host machine
		target_compile_options(${PROJECT_NAME} INTERFACE -mtune=native)
		include(CheckCXXCompilerFlag)
		check_cxx_compiler_flag(-march=native HAS_MARCH_NATIVE)
		if (HAS_MARCH_NATIVE)
			target_compile_options(${PROJECT_NAME} INTERFACE -march=native)
		endif()
	endif ()
endif ()

# add coverage compiler and linker flag to the library and all targets that link against it, if COVERAGE is set
if (COVERAGE)
	target_compile_options(${PROJECT_NAME} INTERFACE --coverage)
	target_link_libraries(${PROJECT_NAME} INTERFACE --coverage)
endif ()

# add MQT alias
add_library(MQT::DDPackage ALIAS ${PROJECT_NAME})

macro(enable_lto TARGET_NAME)
	# enable interprocedural optimization if it is supported (Clang's ThinLTO does not work with Ubuntu 20.04's default linker at the moment)
	include(CheckIPOSupported)
	check_ipo_supported(RESULT ipo_supported)
	if (ipo_supported AND NOT ((${CMAKE_SYSTEM_NAME} MATCHES "Linux") AND (${CMAKE_CXX_COMPILER_ID} MATCHES "Clang")))
		set_target_properties(${TARGETNAME} PROPERTIES INTERPROCEDURAL_OPTIMIZATION TRUE)
	endif ()
endmacro()

# add test code
if (CMAKE_PROJECT_NAME STREQUAL PROJECT_NAME OR BUILD_DD_PACKAGE_TESTS)
	if (NOT EXISTS "${PROJECT_SOURCE_DIR}/extern/googletest/CMakeLists.txt")
		message(FATAL_ERROR "GoogleTest submodule not cloned properly. Please run `git submodule update --init --recursive` from the main project directory")
	endif ()

	enable_testing()
	include(GoogleTest)
	add_subdirectory(test)
endif()<|MERGE_RESOLUTION|>--- conflicted
+++ resolved
@@ -40,11 +40,7 @@
                $<BUILD_INTERFACE:${${PROJECT_NAME}_SOURCE_DIR}/include/dd/Edge.hpp>
                $<BUILD_INTERFACE:${${PROJECT_NAME}_SOURCE_DIR}/include/dd/Export.hpp>
                $<BUILD_INTERFACE:${${PROJECT_NAME}_SOURCE_DIR}/include/dd/GateMatrixDefinitions.hpp>
-<<<<<<< HEAD
                $<BUILD_INTERFACE:${${PROJECT_NAME}_SOURCE_DIR}/include/dd/Nodes.hpp>
-=======
-               $<BUILD_INTERFACE:${${PROJECT_NAME}_SOURCE_DIR}/include/dd/Node.hpp>
->>>>>>> 7dd5e43c
                $<BUILD_INTERFACE:${${PROJECT_NAME}_SOURCE_DIR}/include/dd/NoiseOperationTable.hpp>
                $<BUILD_INTERFACE:${${PROJECT_NAME}_SOURCE_DIR}/include/dd/Package.hpp>
                $<BUILD_INTERFACE:${${PROJECT_NAME}_SOURCE_DIR}/include/dd/PauliAlgebra.hpp>

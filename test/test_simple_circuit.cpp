--- conflicted
+++ resolved
@@ -73,54 +73,6 @@
 }
 
 void simulateCircuitQMDDvsLIMDDGateByGate(const dd::QuantumCircuit& circuit) {
-<<<<<<< HEAD
-    auto qmdd  = std::make_unique<dd::Package<>>(circuit.n, dd::LIMDD_group::QMDD_group);
-    auto limdd = std::make_unique<dd::Package<>>(circuit.n, dd::LIMDD_group::Pauli_group, true, false);
-
-    auto              qmddState  = qmdd->makeZeroState(circuit.n);
-    auto              limddState = limdd->makeZeroState(circuit.n);
-    dd::CVec          resultQMDD, resultLIMDD;
-    std::stringstream dotfilenameStream;
-
-    bool circuitIsCliffordSoFar = true; // Flag is set to false as soon as a non-Clifford gate is applied
-
-    for (unsigned int gate = 0; gate < circuit.gates.size(); gate++) {
-        std::cout << "[simulate circuit] Applying gate " << gate + 1 << " to QMDD.\n";
-        qmddState = qmdd->applyGate(circuit.gates[gate], qmddState);
-        std::cout << "[simulate circuit] Applying gate " << gate + 1 << " to LIMDD.\n";
-        limddState = limdd->applyGate(circuit.gates[gate], limddState);
-
-        resultQMDD  = qmdd->getVector(qmddState);
-        resultLIMDD = limdd->getVector(limddState);
-//        std::cout << "[simulate circuit] Intermediate states after " << gate + 1 << " gates.\n";
-//        std::cout << "[simulate circuit] QMDD  result: " << resultQMDD << '\n';
-//        std::cout << "[simulate circuit] LIMDD result: " << resultLIMDD << '\n';
-
-        if (!limdd->vectorsApproximatelyEqual(resultQMDD, resultLIMDD)) {
-            std::cout << "[simulate circuit] These intermediate vectors differ; aborting simulation.\n";
-            dd::export2Dot(qmddState, "qmdd.dot", false, true, true, false, true, false);
-            dd::export2Dot(limddState, "limdd.dot", false, true, true, false, true, false);
-            EXPECT_TRUE(false);
-            break;
-        }
-        if (!circuit.gates[gate].isCliffordGate()) {
-            circuitIsCliffordSoFar = false;
-        }
-        if (circuitIsCliffordSoFar) {
-            if (!limdd->isTower(limddState)) {
-                std::cout << "[simulate circuit] ERROR Expected a tower, but the LIMDD is not a tower. Exporting:\n";
-                dd::export2Dot(limddState, "limdd.dot", false, true, true, false, true, false);
-                EXPECT_TRUE(false);
-                break;
-            }
-            if (limddState.p->limVector.size() != circuit.n) {
-                std::cout << "[simulate circuit] ERROR Stabilizer state has " << limddState.p->limVector.size() << " stabilizers; expected n = " << (int)circuit.n << ".\n";
-                //				dd::export2Dot(limddState, "limdd-less-than-n-stabilizers.dot", false, true, true, false, true, false);
-                EXPECT_TRUE(false);
-                break;
-            }
-        }
-=======
     simulateCircuitLIMDDGateByGate(circuit);
     return;
 	auto qmdd  = std::make_unique<dd::Package<>>(circuit.n, dd::LIMDD_group::QMDD_group);
@@ -145,7 +97,40 @@
 		std::cout << "[simulate circuit] QMDD  result: " << resultQMDD << '\n';
 		std::cout << "[simulate circuit] LIMDD result: " << resultLIMDD << '\n';
 
->>>>>>> a2450f4e
+        std::cout << "[simulate circuit] QMDD mul statistics: ";
+        qmdd->matrixVectorMultiplication.printStatistics();
+        std::cout << "[simulate circuit] LIMDD mul statistics: ";
+        limdd->matrixVectorMultiplication.printStatistics();
+
+        std::cout << "[simulate circuit] QMDD add statistics: ";
+        qmdd->vectorAdd.printStatistics();
+        std::cout << "[simulate circuit] LIMDD add statistics: ";
+        limdd->vectorAdd.printStatistics();
+
+		if (!limdd->vectorsApproximatelyEqual(resultQMDD, resultLIMDD)) {
+			std::cout << "[simulate circuit] These intermediate vectors differ; aborting simulation.\n";
+            dd::export2Dot(qmddState,  "qmdd.dot",  false, true, true, false, true, false);
+            dd::export2Dot(limddState, "limdd.dot", false, true, true, false, true, false);
+			EXPECT_TRUE(false);
+			break;
+		}
+		if (!circuit.gates[gate].isCliffordGate()) {
+			circuitIsCliffordSoFar = false;
+		}
+		if (circuitIsCliffordSoFar) {
+			if (!limdd->isTower(limddState)) {
+				std::cout << "[simulate circuit] ERROR Expected a tower, but the LIMDD is not a tower. Exporting:\n";
+				dd::export2Dot(limddState, "limdd.dot", false, true, true, false, true, false);
+				EXPECT_TRUE(false);
+				break;
+			}
+			if (limddState.p->limVector.size() != circuit.n) {
+				std::cout << "[simulate circuit] ERROR Stabilizer state has " << limddState.p->limVector.size() << " stabilizers; expected n = " << (int) circuit.n << ".\n";
+//				dd::export2Dot(limddState, "limdd-less-than-n-stabilizers.dot", false, true, true, false, true, false);
+				EXPECT_TRUE(false);
+				break;
+			}
+		}
         std::cout << "[simulate circuit] QMDD mul statistics: ";
         qmdd->matrixVectorMultiplication.printStatistics();
         std::cout << "[simulate circuit] LIMDD mul statistics: ";

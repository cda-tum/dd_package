
#include "dd/Definitions.hpp"
#include "dd/Export.hpp"
#include "dd/GateMatrixDefinitions.hpp"
#include "dd/LimTable.hpp"
#include "dd/Package.hpp"
#include "dd/PauliAlgebra.hpp"
#include "dd/QuantumGate.hpp"

#include "gmock/gmock.h"
#include "gtest/gtest.h"
#include <iomanip>
#include <memory>
#include <random>
#include <sstream>

using namespace dd::literals;

std::ostream& operator<<(std::ostream& out, const dd::CVec& vec) {
    for (unsigned int i = 0; i < vec.size(); i++) {
        out << vec[i] << ' ';
    }
    return out;
}

void simulateCircuitQMDDvsLIMDDGateByGate(const dd::QuantumCircuit& circuit) {
    auto qmdd  = std::make_unique<dd::Package<>>(circuit.n, dd::LIMDD_group::QMDD_group);
    auto limdd = std::make_unique<dd::Package<>>(circuit.n, dd::LIMDD_group::Pauli_group, true, false);

    auto              qmddState  = qmdd->makeZeroState(circuit.n);
    auto              limddState = limdd->makeZeroState(circuit.n);
    dd::CVec          resultQMDD, resultLIMDD;
    std::stringstream dotfilenameStream;

    bool circuitIsCliffordSoFar = true; // Flag is set to false as soon as a non-Clifford gate is applied

    for (unsigned int gate = 0; gate < circuit.gates.size(); gate++) {
        std::cout << "[simulate circuit] Applying gate " << gate + 1 << " to QMDD.\n";
        qmddState = qmdd->applyGate(circuit.gates[gate], qmddState);
        std::cout << "[simulate circuit] Applying gate " << gate + 1 << " to LIMDD.\n";
        limddState = limdd->applyGate(circuit.gates[gate], limddState);

        resultQMDD  = qmdd->getVector(qmddState);
        resultLIMDD = limdd->getVector(limddState);
//        std::cout << "[simulate circuit] Intermediate states after " << gate + 1 << " gates.\n";
//        std::cout << "[simulate circuit] QMDD  result: " << resultQMDD << '\n';
//        std::cout << "[simulate circuit] LIMDD result: " << resultLIMDD << '\n';

        if (!limdd->vectorsApproximatelyEqual(resultQMDD, resultLIMDD)) {
            std::cout << "[simulate circuit] These intermediate vectors differ; aborting simulation.\n";
            dd::export2Dot(qmddState, "qmdd.dot", false, true, true, false, true, false);
            dd::export2Dot(limddState, "limdd.dot", false, true, true, false, true, false);
            EXPECT_TRUE(false);
            break;
        }
        if (!circuit.gates[gate].isCliffordGate()) {
            circuitIsCliffordSoFar = false;
        }
        if (circuitIsCliffordSoFar) {
            if (!limdd->isTower(limddState)) {
                std::cout << "[simulate circuit] ERROR Expected a tower, but the LIMDD is not a tower. Exporting:\n";
                dd::export2Dot(limddState, "limdd.dot", false, true, true, false, true, false);
                EXPECT_TRUE(false);
                break;
            }
            if (limddState.p->limVector.size() != circuit.n) {
                std::cout << "[simulate circuit] ERROR Stabilizer state has " << limddState.p->limVector.size() << " stabilizers; expected n = " << (int)circuit.n << ".\n";
                //				dd::export2Dot(limddState, "limdd-less-than-n-stabilizers.dot", false, true, true, false, true, false);
                EXPECT_TRUE(false);
                break;
            }
        }
        std::cout << "[simulate circuit] QMDD mul statistics: ";
        qmdd->matrixVectorMultiplication.printStatistics();
        std::cout << "[simulate circuit] LIMDD mul statistics: ";
        limdd->matrixVectorMultiplication.printStatistics();

        std::cout << "[simulate circuit] QMDD add statistics: ";
        qmdd->vectorAdd.printStatistics();
        std::cout << "[simulate circuit] LIMDD add statistics: ";
        limdd->vectorAdd.printStatistics();
    }
}

TEST(LimTest, simpleCircuit1) {
    dd::QuantumCircuit c(1);
    c.addGate(dd::Xmat, 0);

    simulateCircuitQMDDvsLIMDDGateByGate(c);
}

TEST(LimTest, simpleCircuit2) {
    dd::QuantumCircuit c(1);
    c.addGate(dd::Ymat, 0);

    simulateCircuitQMDDvsLIMDDGateByGate(c);
}

TEST(LimTest, simpleCircuit3) {
    dd::QuantumCircuit c(1);
    c.addGate(dd::Zmat, 0);

    simulateCircuitQMDDvsLIMDDGateByGate(c);
}

TEST(LimTest, simpleCircuit4) {
    dd::QuantumCircuit c(1);
    c.addGate(dd::Smat, 0);

    simulateCircuitQMDDvsLIMDDGateByGate(c);
}

TEST(LimTest, simpleCircuit5) {
    dd::QuantumCircuit c(1);
    c.addGate(dd::Smat, 0);
    c.addGate(dd::Smat, 0);

    simulateCircuitQMDDvsLIMDDGateByGate(c);
}

TEST(LimTest, simpleCircuit6) {
    dd::QuantumCircuit c(1);
    c.addGate(dd::Smat, 0);
    c.addGate(dd::Smat, 0);
    c.addGate(dd::Smat, 0);

    simulateCircuitQMDDvsLIMDDGateByGate(c);
}

TEST(LimTest, simpleCircuit7) {
    dd::QuantumCircuit c(1);
    c.addGate(dd::Smat, 0);
    c.addGate(dd::Smat, 0);
    c.addGate(dd::Smat, 0);
    c.addGate(dd::Smat, 0);

    simulateCircuitQMDDvsLIMDDGateByGate(c);
}

TEST(LimTest, simpleCircuit8) {
    dd::QuantumCircuit c(1);
    c.addGate(dd::Hmat, 0);

    simulateCircuitQMDDvsLIMDDGateByGate(c);
}

TEST(LimTest, simpleCircuit9) {
    dd::QuantumCircuit c(1);
    c.addGate(dd::Hmat, 0);
    c.addGate(dd::Hmat, 0);

    simulateCircuitQMDDvsLIMDDGateByGate(c);
}

TEST(LimTest, simpleCircuit10) {
    dd::QuantumCircuit c(1);
    c.addGate(dd::Hmat, 0);
    c.addGate(dd::Hmat, 0);
    c.addGate(dd::Hmat, 0);

    simulateCircuitQMDDvsLIMDDGateByGate(c);
}

TEST(LimTest, simpleCircuit11) {
    dd::QuantumCircuit c(1);
    c.addGate(dd::Hmat, 0);
    c.addGate(dd::Smat, 0);
    c.addGate(dd::Hmat, 0);

    simulateCircuitQMDDvsLIMDDGateByGate(c);
}

TEST(LimTest, simpleCircuit12) {
    dd::QuantumCircuit c(1);
    c.addGate(dd::Hmat, 0);
    c.addGate(dd::Zmat, 0);
    c.addGate(dd::Hmat, 0);

    simulateCircuitQMDDvsLIMDDGateByGate(c);
}

TEST(LimTest, simpleCircuit13) {
    dd::QuantumCircuit c(1);
    c.addGate(dd::Hmat, 0);
    c.addGate(dd::Smat, 0);
    c.addGate(dd::Smat, 0);
    c.addGate(dd::Hmat, 0);

    simulateCircuitQMDDvsLIMDDGateByGate(c);
}

TEST(LimTest, simpleCircuit14) {
    dd::QuantumCircuit c(1);
    c.addGate(dd::Hmat, 0);
    c.addGate(dd::Smat, 0);
    c.addGate(dd::Smat, 0);
    c.addGate(dd::Smat, 0);
    c.addGate(dd::Hmat, 0);

    simulateCircuitQMDDvsLIMDDGateByGate(c);
}

TEST(LimTest, simpleCircuit15) {
    dd::QuantumCircuit c(1);
    c.addGate(dd::Hmat, 0);
    c.addGate(dd::Smat, 0);
    c.addGate(dd::Xmat, 0);
    c.addGate(dd::Hmat, 0);

    simulateCircuitQMDDvsLIMDDGateByGate(c);
}

TEST(LimTest, simpleCircuit16) {
    dd::QuantumCircuit c(1);
    c.addGate(dd::Hmat, 0);
    c.addGate(dd::Smat, 0);
    c.addGate(dd::Ymat, 0);
    c.addGate(dd::Hmat, 0);

    simulateCircuitQMDDvsLIMDDGateByGate(c);
}

TEST(LimTest, simpleCircuit17) {
    dd::QuantumCircuit c(2);
    c.addGate(dd::Xmat, 0);

    simulateCircuitQMDDvsLIMDDGateByGate(c);
}

TEST(LimTest, simpleCircuit18) {
    dd::QuantumCircuit c(2);
    c.addGate(dd::Xmat, 1);

    simulateCircuitQMDDvsLIMDDGateByGate(c);
}

TEST(LimTest, simpleCircuit19) {
    dd::QuantumCircuit c(2);
    c.addGate(dd::Ymat, 0);

    simulateCircuitQMDDvsLIMDDGateByGate(c);
}

TEST(LimTest, simpleCircuit20) {
    dd::QuantumCircuit c(2);
    c.addGate(dd::Ymat, 1);

    simulateCircuitQMDDvsLIMDDGateByGate(c);
}

TEST(LimTest, simpleCircuit21) {
    dd::QuantumCircuit c(2);
    c.addGate(dd::Smat, 0);

    simulateCircuitQMDDvsLIMDDGateByGate(c);
}

TEST(LimTest, simpleCircuit22) {
    dd::QuantumCircuit c(2);
    c.addGate(dd::Smat, 1);

    simulateCircuitQMDDvsLIMDDGateByGate(c);
}

TEST(LimTest, simpleCircuit23) {
    dd::QuantumCircuit c(2);
    c.addGate(dd::Smat, 0);
    c.addGate(dd::Smat, 0);

    simulateCircuitQMDDvsLIMDDGateByGate(c);
}

TEST(LimTest, simpleCircuit24) {
    dd::QuantumCircuit c(2);
    c.addGate(dd::Smat, 1);
    c.addGate(dd::Smat, 1);

    simulateCircuitQMDDvsLIMDDGateByGate(c);
}

TEST(LimTest, simpleCircuit25) {
    dd::QuantumCircuit c(2);
    c.addGate(dd::Smat, 0);
    c.addGate(dd::Smat, 1);

    simulateCircuitQMDDvsLIMDDGateByGate(c);
}

TEST(LimTest, simpleCircuit26) {
    dd::QuantumCircuit c(2);
    c.addGate(dd::Smat, 1);
    c.addGate(dd::Smat, 0);

    simulateCircuitQMDDvsLIMDDGateByGate(c);
}

TEST(LimTest, simpleCircuit27) {
    dd::QuantumCircuit c(2);
    c.addGate(dd::Xmat, 0_pc, 1);

    simulateCircuitQMDDvsLIMDDGateByGate(c);
}

TEST(LimTest, simpleCircuit28) {
    dd::QuantumCircuit c(2);
    c.addGate(dd::Xmat, 0);
    c.addGate(dd::Xmat, 0_pc, 1);

    simulateCircuitQMDDvsLIMDDGateByGate(c);
}

TEST(LimTest, simpleCircuit29) {
    dd::QuantumCircuit c(2);
    c.addGate(dd::Xmat, 0);
    c.addGate(dd::Hmat, 0_pc, 1);

    simulateCircuitQMDDvsLIMDDGateByGate(c);
}

TEST(LimTest, simpleCircuit30) {
    dd::QuantumCircuit c(2);
    c.addGate(dd::Xmat, 0);
    c.addGate(dd::Xmat, 0_pc, 1);

    simulateCircuitQMDDvsLIMDDGateByGate(c);
}

TEST(LimTest, simpleCircuit31) {
    dd::QuantumCircuit c(2);
    c.addGate(dd::Xmat, 1_pc, 0);

    simulateCircuitQMDDvsLIMDDGateByGate(c);
}

TEST(LimTest, simpleCircuit32) {
    dd::QuantumCircuit c(2);
    c.addGate(dd::Xmat, 1);
    c.addGate(dd::Xmat, 1_pc, 0);

    simulateCircuitQMDDvsLIMDDGateByGate(c);
}

TEST(LimTest, simpleCircuit33) {
    dd::QuantumCircuit c(2);
    c.addGate(dd::Xmat, 1);
    c.addGate(dd::Hmat, 1_pc, 0);

    simulateCircuitQMDDvsLIMDDGateByGate(c);
}

TEST(LimTest, simpleCircuit34) {
    dd::QuantumCircuit c(2);
    c.addGate(dd::Hmat, 0);
    c.addGate(dd::Xmat, 0_pc, 1);

    simulateCircuitQMDDvsLIMDDGateByGate(c);
}

TEST(LimTest, simpleCircuit35) {
    dd::QuantumCircuit c(2);
    c.addGate(dd::Hmat, 1);
    c.addGate(dd::Xmat, 1_pc, 0);

    simulateCircuitQMDDvsLIMDDGateByGate(c);
}

TEST(LimTest, simpleCircuit36) {
    dd::QuantumCircuit c(2);
    c.addGate(dd::Xmat, 0_pc, 0);

    simulateCircuitQMDDvsLIMDDGateByGate(c);
}

TEST(LimTest, simpleCircuit37) {
    dd::QuantumCircuit c(2);
    c.addGate(dd::Hmat, 0);
    c.addGate(dd::Hmat, 1);

    simulateCircuitQMDDvsLIMDDGateByGate(c);
}

TEST(LimTest, simpleCircuit38) {
    dd::QuantumCircuit c(3);
    c.addGate(dd::Hmat, 0);

    simulateCircuitQMDDvsLIMDDGateByGate(c);
}

TEST(LimTest, simpleCircuit39) {
    dd::QuantumCircuit c(3);
    c.addGate(dd::Hmat, 1);

    simulateCircuitQMDDvsLIMDDGateByGate(c);
}

TEST(LimTest, simpleCircuit40) {
    dd::QuantumCircuit c(3);
    c.addGate(dd::Hmat, 2);

    simulateCircuitQMDDvsLIMDDGateByGate(c);
}

TEST(LimTest, simpleCircuit41) {
    dd::QuantumCircuit c(3);
    c.addGate(dd::Hmat, 0);
    c.addGate(dd::Xmat, 0_pc, 1);

    simulateCircuitQMDDvsLIMDDGateByGate(c);
}

TEST(LimTest, simpleCircuit42) {
    dd::QuantumCircuit c(3);
    c.addGate(dd::Hmat, 1);
    c.addGate(dd::Xmat, 1_pc, 2);

    simulateCircuitQMDDvsLIMDDGateByGate(c);
}

TEST(LimTest, simpleCircuit43) {
    dd::QuantumCircuit c(3);
    c.addGate(dd::Hmat, 0);
    c.addGate(dd::Xmat, 0_pc, 2);

    simulateCircuitQMDDvsLIMDDGateByGate(c);
}

TEST(LimTest, simpleCircuit44) {
    dd::QuantumCircuit c(3);
    c.addGate(dd::Hmat, 1);
    c.addGate(dd::Xmat, 1_pc, 0);

    simulateCircuitQMDDvsLIMDDGateByGate(c);
}

TEST(LimTest, simpleCircuit45) {
    dd::QuantumCircuit c(3);
    c.addGate(dd::Hmat, 2);
    c.addGate(dd::Xmat, 2_pc, 1);

    simulateCircuitQMDDvsLIMDDGateByGate(c);
}

TEST(LimTest, simpleCircuit46) {
    dd::QuantumCircuit c(3);
    c.addGate(dd::Hmat, 2);
    c.addGate(dd::Xmat, 2_pc, 0);

    simulateCircuitQMDDvsLIMDDGateByGate(c);
}

TEST(LimTest, simpleCircuit47) {
    dd::QuantumCircuit c(1);
    c.addGate(dd::Tmat, 0);

    simulateCircuitQMDDvsLIMDDGateByGate(c);
}

TEST(LimTest, simpleCircuit48) {
    dd::QuantumCircuit c(1);
    c.addGate(dd::Tmat, 0);
    c.addGate(dd::Tmat, 0);

    simulateCircuitQMDDvsLIMDDGateByGate(c);
}

TEST(LimTest, simpleCircuit49) {
    dd::QuantumCircuit c(1);
    c.addGate(dd::Tmat, 0);
    c.addGate(dd::Tmat, 0);
    c.addGate(dd::Tmat, 0);

    simulateCircuitQMDDvsLIMDDGateByGate(c);
}

TEST(LimTest, simpleCircuit50) {
    dd::QuantumCircuit c(1);
    c.addGate(dd::Tmat, 0);
    c.addGate(dd::Tmat, 0);
    c.addGate(dd::Tmat, 0);
    c.addGate(dd::Tmat, 0);

    simulateCircuitQMDDvsLIMDDGateByGate(c);
}

TEST(LimTest, simpleCircuit51) {
    dd::QuantumCircuit c(2);
    c.addGate(dd::Xmat, 0);
    c.addGate(dd::Tmat, 0_pc, 1);

    simulateCircuitQMDDvsLIMDDGateByGate(c);
}

TEST(LimTest, simpleCircuit52) {
    dd::QuantumCircuit c(2);
    c.addGate(dd::Hmat, 0);
    c.addGate(dd::Tmat, 0_pc, 1);

    simulateCircuitQMDDvsLIMDDGateByGate(c);
}

TEST(LimTest, simpleCircuit53) {
    dd::QuantumCircuit c(2);
    c.addGate(dd::Hmat, 1);
    c.addGate(dd::Tmat, 1_pc, 0);

    simulateCircuitQMDDvsLIMDDGateByGate(c);
}

TEST(LimTest, simpleCircuit54) {
    dd::QuantumCircuit c(2);
    c.addGate(dd::Tmat, 1);
    c.addGate(dd::Hmat, 1);
    c.addGate(dd::Tmat, 1_pc, 0);

    simulateCircuitQMDDvsLIMDDGateByGate(c);
}

TEST(LimTest, simpleCircuit55) {
    dd::QuantumCircuit c(2);
    c.addGate(dd::Hmat, 1);
    c.addGate(dd::Tmat, 1_pc, 0);
    c.addGate(dd::Tmat, 1_pc, 0);

    simulateCircuitQMDDvsLIMDDGateByGate(c);
}

TEST(LimTest, simpleCircuit56) {
    dd::QuantumCircuit c(2);
    c.addGate(dd::Xmat, 0);
    c.addGate(dd::Tmat, 0_nc, 1);

    simulateCircuitQMDDvsLIMDDGateByGate(c);
}

TEST(LimTest, simpleCircuit57) {
    dd::QuantumCircuit c(2);
    c.addGate(dd::Hmat, 0);
    c.addGate(dd::Tmat, 0_nc, 1);

    simulateCircuitQMDDvsLIMDDGateByGate(c);
}

TEST(LimTest, simpleCircuit58) {
    dd::QuantumCircuit c(2);
    c.addGate(dd::Hmat, 0);
    c.addGate(dd::Tmat, 0);
    c.addGate(dd::Tmat, 0_nc, 1);

    simulateCircuitQMDDvsLIMDDGateByGate(c);
}

TEST(LimTest, simpleCircuit59) {
    dd::QuantumCircuit c(2);
    c.addGate(dd::Hmat, 0);
    c.addGate(dd::Tmat, 0_nc, 1);
    c.addGate(dd::Tmat, 0);

    simulateCircuitQMDDvsLIMDDGateByGate(c);
}

TEST(LimTest, simpleCircuit60) {
    dd::QuantumCircuit c(2);
    c.addGate(dd::Hmat, 0);
    c.addGate(dd::Tmat, 0_nc, 1);
    c.addGate(dd::Tmat, 0);
    c.addGate(dd::Hmat, 1);
    c.addGate(dd::Zmat, 1);
    c.addGate(dd::Tmat, 1);

    simulateCircuitQMDDvsLIMDDGateByGate(c);
}

TEST(LimTest, simpleCircuit61) {
    dd::QuantumCircuit c(2);
    c.addGate(dd::Tmat, 1_nc, 0);

    simulateCircuitQMDDvsLIMDDGateByGate(c);
}

TEST(LimTest, simpleCircuit62) {
    dd::QuantumCircuit c(2);
    c.addGate(dd::Hmat, 1);
    c.addGate(dd::Tmat, 1_nc, 0);

    simulateCircuitQMDDvsLIMDDGateByGate(c);
}

TEST(LimTest, simpleCircuit63) {
    dd::QuantumCircuit c(3);
    c.addGate(dd::Hmat, 1);
    c.addGate(dd::Tmat, 1_nc, 0);
    c.addGate(dd::Xmat, 1_pc, 2);
    c.addGate(dd::Zmat, 2);

    simulateCircuitQMDDvsLIMDDGateByGate(c);
}

TEST(LimTest, simpleCircuit64) {
    dd::QuantumCircuit c(3);
    c.addGate(dd::Hmat, 1);
    c.addGate(dd::Hmat, 2);
    c.addGate(dd::Tmat, 2);
    c.addGate(dd::Tmat, 1_pc, 2);
    c.addGate(dd::Hmat, 2);
    c.addGate(dd::Xmat, 2_nc, 0);
    c.addGate(dd::Zmat, 2_nc, 0);

    simulateCircuitQMDDvsLIMDDGateByGate(c);
}

TEST(LimTest, simpleCircuit65) {
    dd::QuantumCircuit c(3);
    c.addGate(dd::Hmat, 2);
    c.addGate(dd::Xmat, 2_pc, 1);
    c.addGate(dd::Xmat, 2_pc, 0);
    c.addGate(dd::Hmat, 0);
    c.addGate(dd::Zmat, 0_pc, 2);

    simulateCircuitQMDDvsLIMDDGateByGate(c);
}

TEST(LimTest, simpleCircuit66) {
    dd::QuantumCircuit c(3);
    c.addGate(dd::Xmat, 0);
    c.addGate(dd::Xmat, 0_pc, 1_pc, 2);

    simulateCircuitQMDDvsLIMDDGateByGate(c);
}

TEST(LimTest, simpleCircuit67) {
    dd::QuantumCircuit c(3);
    c.addGate(dd::Xmat, 0_nc, 1_nc, 2);

    simulateCircuitQMDDvsLIMDDGateByGate(c);
}

TEST(LimTest, simpleCircuit68) {
    dd::QuantumCircuit c(3);
    c.addGate(dd::Xmat, 2);
    c.addGate(dd::Xmat, 2_pc, 1_pc, 0);

    simulateCircuitQMDDvsLIMDDGateByGate(c);
}

TEST(LimTest, simpleCircuit69) {
    dd::QuantumCircuit c(3);
    c.addGate(dd::Xmat, 2);
    c.addGate(dd::Xmat, 2_nc, 1_nc, 0);

    simulateCircuitQMDDvsLIMDDGateByGate(c);
}

TEST(LimTest, simpleCircuit70) {
    dd::QuantumCircuit c(3);
    c.addGate(dd::Xmat, 2_nc, 1_nc, 0);

    simulateCircuitQMDDvsLIMDDGateByGate(c);
}

TEST(LimTest, simpleCircuit71) {
    dd::QuantumCircuit c(3);
    c.addGate(dd::Xmat, 0);
    c.addGate(dd::Xmat, 0_pc, 2_pc, 1);

    simulateCircuitQMDDvsLIMDDGateByGate(c);
}

TEST(LimTest, simpleCircuit72) {
    dd::QuantumCircuit c(3);
    c.addGate(dd::Hmat, 0);
    c.addGate(dd::Hmat, 1);
    c.addGate(dd::Xmat, 0_pc, 2_nc, 1);

    simulateCircuitQMDDvsLIMDDGateByGate(c);
}

TEST(LimTest, simpleCircuit73) {
    dd::QuantumCircuit c(3);
    c.addGate(dd::Hmat, 0);
    c.addGate(dd::Hmat, 1);
    c.addGate(dd::Hmat, 2);
    c.addGate(dd::Xmat, 0_pc, 2_pc, 1);

    simulateCircuitQMDDvsLIMDDGateByGate(c);
}

TEST(LimTest, simpleCircuit74) {
    dd::QuantumCircuit c(3);
    c.addGate(dd::Hmat, 0);
    c.addGate(dd::Tmat, 0_pc, 1_pc, 2);
    c.addGate(dd::Tmat, 0_pc, 1_pc, 2);

    simulateCircuitQMDDvsLIMDDGateByGate(c);
}

TEST(LimTest, simpleCircuit75) {
    dd::QuantumCircuit c(3);
    c.addGate(dd::Hmat, 0);
    c.addGate(dd::Xmat, 2);
    c.addGate(dd::Tmat, 0_pc, 1_pc, 2);
    c.addGate(dd::Tmat, 0_pc, 1_pc, 2);

    simulateCircuitQMDDvsLIMDDGateByGate(c);
}

TEST(LimTest, simpleCircuit76) {
    dd::QuantumCircuit c(3);
    c.addGate(dd::Hmat, 0);
    c.addGate(dd::Xmat, 2);
    c.addGate(dd::Tmat, 0_pc, 1_nc, 2);

    simulateCircuitQMDDvsLIMDDGateByGate(c);
}

TEST(LimTest, simpleCircuit77) {
    dd::QuantumCircuit c(3);
    c.addGate(dd::Hmat, 2);
    c.addGate(dd::Xmat, 1);
    c.addGate(dd::Tmat, 1_nc, 2_pc, 0);

    simulateCircuitQMDDvsLIMDDGateByGate(c);
}

TEST(LimTest, simpleCircuit78) {
    dd::QuantumCircuit c(3);
    c.addGate(dd::Hmat, 0);
    c.addGate(dd::Hmat, 2);
    c.addGate(dd::Tmat, 0_pc, 1_nc, 2);
    c.addGate(dd::Tmat, 1_nc, 2_pc, 0);

    simulateCircuitQMDDvsLIMDDGateByGate(c);
}

TEST(LimTest, simpleCircuit79) {
    dd::QuantumCircuit c(3);
    c.addGate(dd::Hmat, 0);
    c.addGate(dd::Hmat, 1);
    c.addGate(dd::Tmat, 0_pc, 1_pc, 2);
    c.addGate(dd::Tmat, 0_pc, 1_nc, 2);

    simulateCircuitQMDDvsLIMDDGateByGate(c);
}

TEST(LimTest, simpleCircuit80) {
    dd::QuantumCircuit c(3);
    c.addGate(dd::Hmat, 0);
    c.addGate(dd::Hmat, 1);
    c.addGate(dd::Hmat, 2);
    c.addGate(dd::Smat, 0_pc, 1);
    c.addGate(dd::Smat, 1_pc, 2);
    c.addGate(dd::Tmat, 0_pc, 1_pc, 2);
    c.addGate(dd::Zmat, 1_nc, 2_pc, 0);

    simulateCircuitQMDDvsLIMDDGateByGate(c);
}

TEST(LimTest, simpleCircuit81) {
    dd::QuantumCircuit c(3);
    c.addGate(dd::Xmat, 0);
    c.addGate(dd::Ymat, 1);
    c.addGate(dd::Xmat, 2);
    c.addGate(dd::Hmat, 0);
    c.addGate(dd::Hmat, 1);
    c.addGate(dd::Zmat, 0_pc, 1_pc, 2);
    c.addGate(dd::Tmat, 2_pc, 0);
    c.addGate(dd::Tmat, 2_pc, 1_pc, 0);
    c.addGate(dd::Hmat, 2);
    c.addGate(dd::Tmat, 2_pc, 1_pc, 0);

    simulateCircuitQMDDvsLIMDDGateByGate(c);
}

TEST(LimTest, simpleCircuit82) {
    dd::QuantumCircuit c(3);
    c.addGate(dd::Hmat, 0);
    c.addGate(dd::Hmat, 0_pc, 1);
    c.addGate(dd::Xmat, 2);
    c.addGate(dd::Hmat, 2_pc, 0);
    c.addGate(dd::Hmat, 0_pc, 2_pc, 1);
    c.addGate(dd::Ymat, 1);
    c.addGate(dd::Smat, 1);
    c.addGate(dd::Hmat, 1);
    c.addGate(dd::Hmat, 1_pc, 2);
    c.addGate(dd::Tmat, 2);

    simulateCircuitQMDDvsLIMDDGateByGate(c);
}

TEST(LimTest, simpleCircuit83) {
    dd::QuantumCircuit c(3);
    c.addGate(dd::Hmat, 0);
    c.addGate(dd::Hmat, 2);
    c.addGate(dd::Hmat, 0_pc, 2_pc, 1);
    c.addGate(dd::Tmat, 1);
    c.addGate(dd::Hmat, 1);
    c.addGate(dd::Hmat, 1_pc, 0);
    c.addGate(dd::Hmat, 1_pc, 2);

    simulateCircuitQMDDvsLIMDDGateByGate(c);
}

TEST(LimTest, simpleCircuit84) {
    dd::QuantumCircuit c(3);
    c.addGate(dd::Xmat, 0);
    c.addGate(dd::Zmat, 0);
    c.addGate(dd::Hmat, 0);
    c.addGate(dd::Zmat, 0);
    c.addGate(dd::Hmat, 0_pc, 1);
    c.addGate(dd::Hmat, 2);
    c.addGate(dd::Tmat, 1);
    c.addGate(dd::Hmat, 1_pc, 2);
    c.addGate(dd::Tmat, 2_pc, 1_pc, 0);

    simulateCircuitQMDDvsLIMDDGateByGate(c);
}

TEST(LimTest, simpleCircuit85) {
    dd::QuantumCircuit c(3);
    c.addGate(dd::Xmat, 2);
    c.addGate(dd::Hmat, 2);
    c.addGate(dd::Hmat, 2_pc, 1);
    c.addGate(dd::Hmat, 2_pc, 1_pc, 0);
    c.addGate(dd::Tmat, 0);
    c.addGate(dd::Hmat, 0);
    c.addGate(dd::Tmat, 0_pc, 2_pc, 1);
    c.addGate(dd::Hmat, 0_pc, 1_pc, 2);
    c.addGate(dd::Hmat, 0_pc, 2_pc, 1);
    c.addGate(dd::Xmat, 2_pc, 0_pc, 1);

    simulateCircuitQMDDvsLIMDDGateByGate(c);
}

TEST(LimTest, simpleCircuit86) {
    dd::QuantumCircuit c(3);
    c.addGate(dd::Hmat, 0);
    c.addGate(dd::Hmat, 1);
    c.addGate(dd::Hmat, 2);
    c.addGate(dd::Zmat, 0_pc, 1);
    c.addGate(dd::Zmat, 0_pc, 2);
    c.addGate(dd::Zmat, 1_pc, 2);

    simulateCircuitQMDDvsLIMDDGateByGate(c);
}

TEST(LimTest, simpleCircuit87) {
    dd::QuantumCircuit c(4);
    c.addGate(dd::Hmat, 0);
    c.addGate(dd::Hmat, 1);
    c.addGate(dd::Hmat, 2);
    c.addGate(dd::Hmat, 3);
    c.addGate(dd::Zmat, 0_pc, 3);
    c.addGate(dd::Zmat, 0_pc, 1);
    c.addGate(dd::Zmat, 1_pc, 2);
    c.addGate(dd::Zmat, 2_pc, 3);

    simulateCircuitQMDDvsLIMDDGateByGate(c);
}

TEST(LimTest, simpleCircuit88) {
    dd::QuantumCircuit c(4);
    c.addGate(dd::Hmat, 0);
    c.addGate(dd::Hmat, 1);
    c.addGate(dd::Hmat, 2);
    c.addGate(dd::Xmat, 0_pc, 1);
    c.addGate(dd::Xmat, 2_pc, 1);
    c.addGate(dd::Xmat, 3_pc, 1);

    simulateCircuitQMDDvsLIMDDGateByGate(c);
}

TEST(LimTest, simpleCircuit89) {
    dd::QuantumCircuit c(4);
    c.addGate(dd::Xmat, 0);
    c.addGate(dd::Hmat, 0);
    c.addGate(dd::Xmat, 1);
    c.addGate(dd::Hmat, 1);
    c.addGate(dd::Hmat, 2);
    c.addGate(dd::Xmat, 3);
    c.addGate(dd::Hmat, 3);
    c.addGate(dd::Tmat, 3_pc, 0);
    c.addGate(dd::Tmat, 3_pc, 2_pc, 1_pc, 0);
    c.addGate(dd::Tmat, 0_pc, 1_nc, 2_nc, 3);
    c.addGate(dd::Hmat, 0);
    c.addGate(dd::Hmat, 0_pc, 1_pc, 2);
    c.addGate(dd::Xmat, 3);
    c.addGate(dd::Ymat, 1);
    c.addGate(dd::Tmat, 1);
    c.addGate(dd::Hmat, 1);
    c.addGate(dd::Tmat, 1_pc, 2);
    c.addGate(dd::Tmat, 0);
    c.addGate(dd::Hmat, 0);
    c.addGate(dd::Xmat, 0_pc, 2_nc, 1);
    c.addGate(dd::Hmat, 2);

    simulateCircuitQMDDvsLIMDDGateByGate(c);
}

TEST(LimTest, simpleCircuit90) {
    dd::QuantumCircuit c(4);
    c.addGate(dd::Hmat, 0);
    c.addGate(dd::Hmat, 1);
    c.addGate(dd::Hmat, 2);
    c.addGate(dd::Hmat, 3);
    c.addGate(dd::Zmat, 0_pc, 1);
    c.addGate(dd::Zmat, 0_pc, 2);
    c.addGate(dd::Zmat, 0_pc, 3);
    c.addGate(dd::Zmat, 1_pc, 2);
    c.addGate(dd::Zmat, 1_pc, 3);
    c.addGate(dd::Zmat, 2_pc, 3);
    c.addGate(dd::Hmat, 0_pc, 3);
    c.addGate(dd::Hmat, 3_pc, 0);
    c.addGate(dd::Hmat, 1_pc, 2);
    c.addGate(dd::Hmat, 2_pc, 1);
    c.addGate(dd::Hmat, 2_pc, 3);

    simulateCircuitQMDDvsLIMDDGateByGate(c);
}

TEST(LimTest, simpleCircuit91) {
    dd::QuantumCircuit c(4);
    c.addGate(dd::Hmat, 0);
    c.addGate(dd::Hmat, 2);
    c.addGate(dd::Hmat, 1);
    c.addGate(dd::Hmat, 3);
    c.addGate(dd::Zmat, 3_pc, 0);
    c.addGate(dd::Zmat, 3_pc, 1);
    c.addGate(dd::Zmat, 3_pc, 2);
    c.addGate(dd::Hmat, 0);
    c.addGate(dd::Hmat, 3);
    c.addGate(dd::Hmat, 2);
    c.addGate(dd::Hmat, 1);
    c.addGate(dd::Xmat, 0);
    c.addGate(dd::Ymat, 1);
    c.addGate(dd::Zmat, 2);
    c.addGate(dd::Tmat, 3);

    simulateCircuitQMDDvsLIMDDGateByGate(c);
}

TEST(LimTest, simpleCircuit92) {
    dd::QuantumCircuit c(4);
    c.addGate(dd::Hmat, 0);
    c.addGate(dd::Hmat, 1);
    c.addGate(dd::Hmat, 2);
    c.addGate(dd::Hmat, 3);
    c.addGate(dd::Tmat, 0);
    c.addGate(dd::Tmat, 1);
    c.addGate(dd::Tmat, 2);
    c.addGate(dd::Tmat, 3);
    c.addGate(dd::Zmat, 0_pc, 1);
    c.addGate(dd::Zmat, 1_pc, 2);
    c.addGate(dd::Zmat, 2_pc, 3);

    simulateCircuitQMDDvsLIMDDGateByGate(c);
}

TEST(LimTest, simpleCircuit93_1) {
    dd::QuantumCircuit c(4);
    c.addGate(dd::Hmat, 0);
    c.addGate(dd::Hmat, 1);
    c.addGate(dd::Hmat, 3);
    c.addGate(dd::Zmat, 0_pc, 1);
    c.addGate(dd::Zmat, 1_pc, 3);
    c.addGate(dd::Xmat, 1_pc, 2);
    c.addGate(dd::Xmat, 0_pc, 2);
    c.addGate(dd::Xmat, 0_pc, 1_pc, 2);
    c.addGate(dd::Hmat, 1_pc, 3);
    c.addGate(dd::Tmat, 3);
    c.addGate(dd::Hmat, 3);
    c.addGate(dd::Xmat, 3_pc, 2);

    simulateCircuitQMDDvsLIMDDGateByGate(c);
}

TEST(LimTest, simpleCircuit93_2) {
    dd::QuantumCircuit c(4);
    c.addGate(dd::Hmat, 0);
    c.addGate(dd::Hmat, 1);
    //	c.addGate(dd::Hmat, 3);
    c.addGate(dd::Zmat, 0_pc, 1);
    c.addGate(dd::Zmat, 1_pc, 3);
    c.addGate(dd::Xmat, 1_pc, 2);
    c.addGate(dd::Xmat, 0_pc, 2);
    c.addGate(dd::Xmat, 0_pc, 1_pc, 2);
    c.addGate(dd::Hmat, 1_pc, 3);
    c.addGate(dd::Tmat, 3);
    c.addGate(dd::Hmat, 3);
    c.addGate(dd::Xmat, 3_pc, 2);

    simulateCircuitQMDDvsLIMDDGateByGate(c);
}

TEST(LimTest, simpleCircuit93_3) {
    dd::QuantumCircuit c(4);
    c.addGate(dd::Hmat, 0);
    c.addGate(dd::Hmat, 1);
    c.addGate(dd::Hmat, 3);
    c.addGate(dd::Zmat, 0_pc, 1);
    c.addGate(dd::Zmat, 1_pc, 3);
    c.addGate(dd::Xmat, 1_pc, 2);
    c.addGate(dd::Xmat, 0_pc, 2);
    c.addGate(dd::Xmat, 0_pc, 1_pc, 2);
    //	c.addGate(dd::Hmat, 1_pc, 3);
    c.addGate(dd::Tmat, 3);
    c.addGate(dd::Hmat, 3);
    c.addGate(dd::Xmat, 3_pc, 2);

    simulateCircuitQMDDvsLIMDDGateByGate(c);
}

TEST(LimTest, simpleCircuit93_4) {
    dd::QuantumCircuit c(4);
    c.addGate(dd::Hmat, 0);
    c.addGate(dd::Hmat, 1);
    c.addGate(dd::Hmat, 3);
    c.addGate(dd::Zmat, 0_pc, 1);
    c.addGate(dd::Zmat, 1_pc, 3);
    //	c.addGate(dd::Xmat, 1_pc, 2);
    //	c.addGate(dd::Xmat, 0_pc, 2);
    //	c.addGate(dd::Xmat, 0_pc, 1_pc, 2);
    c.addGate(dd::Hmat, 1_pc, 3);
    c.addGate(dd::Tmat, 3);
    c.addGate(dd::Hmat, 3);
    c.addGate(dd::Xmat, 3_pc, 2);

    simulateCircuitQMDDvsLIMDDGateByGate(c);
}

TEST(LimTest, simpleCircuit93_5) {
    dd::QuantumCircuit c(4);
    c.addGate(dd::Hmat, 0);
    c.addGate(dd::Hmat, 1);
    c.addGate(dd::Hmat, 3);
    //	c.addGate(dd::Zmat, 0_pc, 1);
    //	c.addGate(dd::Zmat, 1_pc, 3);
    c.addGate(dd::Xmat, 1_pc, 2);
    c.addGate(dd::Xmat, 0_pc, 2);
    c.addGate(dd::Xmat, 0_pc, 1_pc, 2);
    c.addGate(dd::Hmat, 1_pc, 3);
    c.addGate(dd::Tmat, 3);
    c.addGate(dd::Hmat, 3);
    c.addGate(dd::Xmat, 3_pc, 2);

    simulateCircuitQMDDvsLIMDDGateByGate(c);
}

TEST(LimTest, simpleCircuit93_6) {
    dd::QuantumCircuit c(4);
    c.addGate(dd::Hmat, 0);
    c.addGate(dd::Hmat, 1);
    //	c.addGate(dd::Hmat, 3);
    c.addGate(dd::Zmat, 0_pc, 1);
    c.addGate(dd::Zmat, 1_pc, 3);
    c.addGate(dd::Xmat, 1_pc, 2);
    c.addGate(dd::Xmat, 0_pc, 2);
    c.addGate(dd::Xmat, 0_pc, 1_pc, 2);
    c.addGate(dd::Hmat, 1_pc, 3);
    c.addGate(dd::Tmat, 3);
    c.addGate(dd::Hmat, 3);
    c.addGate(dd::Xmat, 3_pc, 2);

    simulateCircuitQMDDvsLIMDDGateByGate(c);
}

TEST(LimTest, simpleCircuit93_7) {
    dd::QuantumCircuit c(4);
    c.addGate(dd::Hmat, 0);
    //	c.addGate(dd::Hmat, 1);
    c.addGate(dd::Hmat, 3);
    c.addGate(dd::Zmat, 0_pc, 1);
    c.addGate(dd::Zmat, 1_pc, 3);
    c.addGate(dd::Xmat, 1_pc, 2);
    c.addGate(dd::Xmat, 0_pc, 2);
    c.addGate(dd::Xmat, 0_pc, 1_pc, 2);
    c.addGate(dd::Hmat, 1_pc, 3);
    c.addGate(dd::Tmat, 3);
    c.addGate(dd::Hmat, 3);
    c.addGate(dd::Xmat, 3_pc, 2);

    simulateCircuitQMDDvsLIMDDGateByGate(c);
}

TEST(LimTest, simpleCircuit93_8) {
    dd::QuantumCircuit c(4);
    c.addGate(dd::Hmat, 0);
    c.addGate(dd::Hmat, 1);
    c.addGate(dd::Hmat, 3);
    c.addGate(dd::Zmat, 0_pc, 1);
    c.addGate(dd::Zmat, 1_pc, 3);
    //	c.addGate(dd::Xmat, 1_pc, 2);
    //	c.addGate(dd::Xmat, 0_pc, 2);
    //	c.addGate(dd::Xmat, 0_pc, 1_pc, 2);
    //	c.addGate(dd::Hmat, 1_pc, 3);
    c.addGate(dd::Tmat, 3);
    c.addGate(dd::Hmat, 3);
    c.addGate(dd::Xmat, 3_pc, 2);

    simulateCircuitQMDDvsLIMDDGateByGate(c);
}

TEST(LimTest, simpleCircuit93_9) {
    dd::QuantumCircuit c(4);
    c.addGate(dd::Hmat, 0);
    c.addGate(dd::Hmat, 1);
    c.addGate(dd::Hmat, 3);
    c.addGate(dd::Zmat, 0_pc, 1);
    c.addGate(dd::Zmat, 1_pc, 3);
    c.addGate(dd::Xmat, 1_pc, 2);
    c.addGate(dd::Xmat, 0_pc, 2);
    c.addGate(dd::Xmat, 0_pc, 1_pc, 2);
    c.addGate(dd::Hmat, 1_pc, 3);
    //	c.addGate(dd::Tmat, 3);
    c.addGate(dd::Hmat, 3);
    c.addGate(dd::Xmat, 3_pc, 2);

    simulateCircuitQMDDvsLIMDDGateByGate(c);
}

TEST(LimTest, simpleCircuit93_10) {
    dd::QuantumCircuit c(4);
    c.addGate(dd::Hmat, 0);
    c.addGate(dd::Hmat, 1);
    c.addGate(dd::Hmat, 3);
    //	c.addGate(dd::Zmat, 0_pc, 1);
    //	c.addGate(dd::Zmat, 1_pc, 3);
    //	c.addGate(dd::Xmat, 1_pc, 2);
    //	c.addGate(dd::Xmat, 0_pc, 2);
    //	c.addGate(dd::Xmat, 0_pc, 1_pc, 2);
    c.addGate(dd::Hmat, 1_pc, 3);
    c.addGate(dd::Tmat, 3);
    c.addGate(dd::Hmat, 3);
    c.addGate(dd::Xmat, 3_pc, 2);

    simulateCircuitQMDDvsLIMDDGateByGate(c);
}

TEST(LimTest, simpleCircuit94) {
    dd::QuantumCircuit c(5);
    c.addGate(dd::Hmat, 0);
    c.addGate(dd::Hmat, 1);
    c.addGate(dd::Hmat, 2);
    c.addGate(dd::Hmat, 3);
    c.addGate(dd::Hmat, 4);
    c.addGate(dd::Tmat, 0);
    c.addGate(dd::Tmat, 1);
    c.addGate(dd::Tmat, 2);
    c.addGate(dd::Tmat, 3);
    c.addGate(dd::Tmat, 4);
    c.addGate(dd::Hmat, 0);
    c.addGate(dd::Hmat, 1);
    c.addGate(dd::Hmat, 2);
    c.addGate(dd::Hmat, 3);
    c.addGate(dd::Hmat, 4);

    simulateCircuitQMDDvsLIMDDGateByGate(c);
}

TEST(LimTest, simpleCircuit95) {
    dd::QuantumCircuit c(5);
    c.addGate(dd::Hmat, 0);
    c.addGate(dd::Hmat, 1);
    c.addGate(dd::Hmat, 2);
    c.addGate(dd::Hmat, 3);
    c.addGate(dd::Hmat, 4);
    c.addGate(dd::Tmat, 0);
    c.addGate(dd::Tmat, 1);
    c.addGate(dd::Tmat, 2);
    c.addGate(dd::Tmat, 3);
    c.addGate(dd::Tmat, 4);
    c.addGate(dd::Xmat, 0);
    c.addGate(dd::Ymat, 1);
    c.addGate(dd::Zmat, 2);
    c.addGate(dd::Ymat, 3);
    c.addGate(dd::Xmat, 4);
    c.addGate(dd::Xmat, 0_pc, 1);
    c.addGate(dd::Xmat, 1_pc, 2);
    c.addGate(dd::Xmat, 2_pc, 3);
    c.addGate(dd::Xmat, 3_pc, 4);

    simulateCircuitQMDDvsLIMDDGateByGate(c);
}

TEST(LimTest, simpleCircuit96) {
    dd::QuantumCircuit c(5);
    c.addGate(dd::Hmat, 0);
    c.addGate(dd::Hmat, 0_pc, 1);
    c.addGate(dd::Hmat, 1_pc, 2);
    c.addGate(dd::Hmat, 2_pc, 3);
    c.addGate(dd::Hmat, 3_pc, 4);
    c.addGate(dd::Tmat, 4);
    c.addGate(dd::Tmat, 3);
    c.addGate(dd::Tmat, 2);
    c.addGate(dd::Tmat, 1);
    c.addGate(dd::Xmat, 0_pc, 1);
    c.addGate(dd::Xmat, 1_pc, 2);
    c.addGate(dd::Xmat, 2_pc, 3);
    c.addGate(dd::Xmat, 3_pc, 4);

    simulateCircuitQMDDvsLIMDDGateByGate(c);
}

TEST(LimTest, simpleCircuit97) {
    dd::QuantumCircuit c(5);
    c.addGate(dd::Xmat, 0);
    c.addGate(dd::Hmat, 0_pc, 1);
    c.addGate(dd::Hmat, 2_nc, 1);
    c.addGate(dd::Tmat, 1);
    c.addGate(dd::Hmat, 2_nc, 3);
    c.addGate(dd::Hmat, 4);
    c.addGate(dd::Tmat, 4);
    c.addGate(dd::Hmat, 4);
    c.addGate(dd::Tmat, 4_pc, 3);
    c.addGate(dd::Hmat, 3);
    c.addGate(dd::Tmat, 3_pc, 2);
    c.addGate(dd::Hmat, 2);
    c.addGate(dd::Tmat, 2_pc, 1);
    c.addGate(dd::Hmat, 1);

    simulateCircuitQMDDvsLIMDDGateByGate(c);
}

TEST(LimTest, simpleCircuit98) {
    dd::QuantumCircuit c(5);
    c.addGate(dd::Hmat, 0);
    c.addGate(dd::Hmat, 1);
    c.addGate(dd::Hmat, 2);
    c.addGate(dd::Hmat, 3);
    c.addGate(dd::Hmat, 4);
    c.addGate(dd::Zmat, 0_pc, 1);
    c.addGate(dd::Zmat, 1_pc, 2);
    c.addGate(dd::Zmat, 2_pc, 3);
    c.addGate(dd::Zmat, 3_pc, 4);
    c.addGate(dd::Zmat, 0_pc, 4);
    c.addGate(dd::Xmat, 4_pc, 3);
    c.addGate(dd::Xmat, 2_pc, 1);
    c.addGate(dd::Xmat, 0_pc, 1);
    c.addGate(dd::Ymat, 1_pc, 2);

    simulateCircuitQMDDvsLIMDDGateByGate(c);
}

TEST(LimTest, simpleCircuit99) {
    dd::QuantumCircuit c(5);
    c.addGate(dd::Hmat, 0);
    c.addGate(dd::Hmat, 1);
    c.addGate(dd::Hmat, 2);
    c.addGate(dd::Hmat, 3);
    c.addGate(dd::Hmat, 4);
    c.addGate(dd::Zmat, 0_pc, 1);
    c.addGate(dd::Zmat, 1_pc, 2);
    c.addGate(dd::Zmat, 3_pc, 4);
    c.addGate(dd::Zmat, 2_pc, 3);
    c.addGate(dd::Zmat, 2_pc, 0);
    c.addGate(dd::Zmat, 2_pc, 3);
    c.addGate(dd::Zmat, 2_pc, 4);
    c.addGate(dd::Xmat, 0);
    c.addGate(dd::Ymat, 1);
    c.addGate(dd::Zmat, 2);
    c.addGate(dd::Hmat, 3);
    c.addGate(dd::Smat, 4);
    c.addGate(dd::Tmat, 3);
    c.addGate(dd::Hmat, 3);
    c.addGate(dd::Hmat, 3_pc, 2);

    simulateCircuitQMDDvsLIMDDGateByGate(c);
}

TEST(LimTest, simpleCircuit100) {
    dd::QuantumCircuit c(1);
    c.addGate(dd::Hmat, 0);
    c.addGate(dd::Tmat, 0);
    c.addGate(dd::Hmat, 0);
    c.addGate(dd::Tmat, 0);
    c.addGate(dd::Hmat, 0);
    c.addGate(dd::Xmat, 0);

    simulateCircuitQMDDvsLIMDDGateByGate(c);
}

TEST(LimTest, simpleCircuit101) {
    dd::QuantumCircuit c(1);
    c.addGate(dd::Xmat, 0);
    c.addGate(dd::Hmat, 0);
    c.addGate(dd::Tmat, 0);
    c.addGate(dd::Hmat, 0);
    c.addGate(dd::Tmat, 0);
    c.addGate(dd::Hmat, 0);
    c.addGate(dd::Xmat, 0);

    simulateCircuitQMDDvsLIMDDGateByGate(c);
}

TEST(LimTest, simpleCircuit102) {
    dd::QuantumCircuit c(1);
    c.addGate(dd::Hmat, 0);
    c.addGate(dd::Tmat, 0);
    c.addGate(dd::Hmat, 0);
    c.addGate(dd::Tmat, 0);
    c.addGate(dd::Hmat, 0);
    c.addGate(dd::Tmat, 0);
    c.addGate(dd::Hmat, 0);
    c.addGate(dd::Xmat, 0);

    simulateCircuitQMDDvsLIMDDGateByGate(c);
}

TEST(LimTest, simpleCircuit103) {
    dd::QuantumCircuit c(1);
    c.addGate(dd::Xmat, 0);
    c.addGate(dd::Hmat, 0);
    c.addGate(dd::Tmat, 0);
    c.addGate(dd::Hmat, 0);
    c.addGate(dd::Tmat, 0);
    c.addGate(dd::Hmat, 0);
    c.addGate(dd::Tmat, 0);
    c.addGate(dd::Hmat, 0);
    c.addGate(dd::Xmat, 0);

    simulateCircuitQMDDvsLIMDDGateByGate(c);
}

TEST(LimTest, simpleCircuit104) {
    dd::QuantumCircuit c(1);
    c.addGate(dd::Hmat, 0);
    c.addGate(dd::Tmat, 0);
    c.addGate(dd::Hmat, 0);
    c.addGate(dd::Tmat, 0);
    c.addGate(dd::Hmat, 0);
    c.addGate(dd::Tmat, 0);
    c.addGate(dd::Hmat, 0);
    c.addGate(dd::Tmat, 0);
    c.addGate(dd::Hmat, 0);
    c.addGate(dd::Xmat, 0);

    simulateCircuitQMDDvsLIMDDGateByGate(c);
}

TEST(LimTest, simpleCircuit105) {
    dd::QuantumCircuit c(1);
    c.addGate(dd::Xmat, 0);
    c.addGate(dd::Hmat, 0);
    c.addGate(dd::Tmat, 0);
    c.addGate(dd::Hmat, 0);
    c.addGate(dd::Tmat, 0);
    c.addGate(dd::Hmat, 0);
    c.addGate(dd::Tmat, 0);
    c.addGate(dd::Hmat, 0);
    c.addGate(dd::Tmat, 0);
    c.addGate(dd::Hmat, 0);
    c.addGate(dd::Xmat, 0);

    simulateCircuitQMDDvsLIMDDGateByGate(c);
}

TEST(LimTest, simpleCircuit107) {
    dd::QuantumCircuit c(8);
    c.addGate(dd::U3mat(1, 2, 3), 0);
    c.addGate(dd::U3mat(1, 2, 3), 0_pc, 1);
    c.addGate(dd::U3mat(1, 2, 3), 1_pc, 2);
    c.addGate(dd::U3mat(1, 2, 3), 2_pc, 3);
    c.addGate(dd::U3mat(1, 2, 3), 3_pc, 4);
    c.addGate(dd::U3mat(1, 2, 3), 4_pc, 5);
    c.addGate(dd::U3mat(1, 2, 3), 5_pc, 6);
    c.addGate(dd::U3mat(1, 2, 3), 6_pc, 7);
    simulateCircuitQMDDvsLIMDDGateByGate(c);
}

TEST(LimTest, simpleCircuit108) {
    dd::QuantumCircuit c(8);
    c.addGate(dd::Hmat, 0);
    c.addGate(dd::Hmat, 1);
    c.addGate(dd::Hmat, 2);
    c.addGate(dd::Hmat, 3);
    c.addGate(dd::Hmat, 4);
    c.addGate(dd::Hmat, 5);
    c.addGate(dd::Hmat, 6);
    c.addGate(dd::Hmat, 7);
    c.addGate(dd::Hmat, 0);
    c.addGate(dd::Hmat, 1);
    c.addGate(dd::Hmat, 2);
    c.addGate(dd::Hmat, 3);
    c.addGate(dd::Hmat, 4);
    c.addGate(dd::Hmat, 5);
    c.addGate(dd::Hmat, 6);
    c.addGate(dd::Hmat, 7);
    simulateCircuitQMDDvsLIMDDGateByGate(c);
}

TEST(LimTest, simpleCircuit109) {
    dd::QuantumCircuit c(8);
    c.addGate(dd::U3mat(1, 2, 3), 0);
    c.addGate(dd::U3mat(1, 2, 3), 1);
    c.addGate(dd::U3mat(1, 2, 3), 2);
    c.addGate(dd::U3mat(1, 2, 3), 3);
    c.addGate(dd::U3mat(1, 2, 3), 4);
    c.addGate(dd::U3mat(1, 2, 3), 5);
    c.addGate(dd::U3mat(1, 2, 3), 6);
    c.addGate(dd::U3mat(1, 2, 3), 7);
    c.addGate(dd::U3mat(1, 2, 3), 0);
    c.addGate(dd::U3mat(1, 2, 3), 1);
    c.addGate(dd::U3mat(1, 2, 3), 2);
    c.addGate(dd::U3mat(1, 2, 3), 3);
    c.addGate(dd::U3mat(1, 2, 3), 4);
    c.addGate(dd::U3mat(1, 2, 3), 5);
    c.addGate(dd::U3mat(1, 2, 3), 6);
    c.addGate(dd::U3mat(1, 2, 3), 7);
    simulateCircuitQMDDvsLIMDDGateByGate(c);
}

TEST(LimTest, simpleCircuit110) {
    dd::QuantumCircuit c(4);
    c.addGate(dd::Hmat, 2);
    c.addGate(dd::Zmat, 2);
    c.addGate(dd::Ymat, 0);
    c.addGate(dd::Xmat, 0);
    c.addGate(dd::Xmat, 2);
    c.addGate(dd::Xmat, 2_pc, 2);
    c.addGate(dd::Xmat, 3);
    c.addGate(dd::Ymat, 0);
    c.addGate(dd::Ymat, 3);
    c.addGate(dd::Hmat, 0);
    c.addGate(dd::Xmat, 1_pc, 3);
    c.addGate(dd::Ymat, 2);
    c.addGate(dd::Xmat, 3);
    c.addGate(dd::Ymat, 3);
    c.addGate(dd::Ymat, 3);
    c.addGate(dd::Zmat, 2);
    c.addGate(dd::Ymat, 2);
    c.addGate(dd::Hmat, 0);
    c.addGate(dd::Hmat, 0);
    c.addGate(dd::Hmat, 1);
    c.addGate(dd::Xmat, 2_pc, 1);
    c.addGate(dd::Hmat, 1);
    c.addGate(dd::Zmat, 1);
    c.addGate(dd::Ymat, 2);
    c.addGate(dd::Ymat, 0);
    c.addGate(dd::Xmat, 2);
    c.addGate(dd::Ymat, 1);
    c.addGate(dd::Ymat, 2);
    c.addGate(dd::Xmat, 1_pc, 2);
    c.addGate(dd::Xmat, 0_pc, 0);
    c.addGate(dd::Xmat, 0_pc, 3);
    c.addGate(dd::Xmat, 2);
    c.addGate(dd::Zmat, 1);
    c.addGate(dd::Ymat, 1);
    c.addGate(dd::Ymat, 1);
    c.addGate(dd::Xmat, 2_pc, 3);
    c.addGate(dd::Hmat, 0);
    c.addGate(dd::Hmat, 1);
    c.addGate(dd::Hmat, 3);
    c.addGate(dd::Zmat, 1);
    c.addGate(dd::Hmat, 3);
    c.addGate(dd::Xmat, 2);
    c.addGate(dd::Zmat, 2);
    c.addGate(dd::Hmat, 3);
    c.addGate(dd::Xmat, 1);
    c.addGate(dd::Zmat, 0);
    c.addGate(dd::Zmat, 0);
    c.addGate(dd::Zmat, 1);
    c.addGate(dd::Xmat, 2);
    c.addGate(dd::Xmat, 3);
    c.addGate(dd::Xmat, 3_pc, 2);
    c.addGate(dd::Ymat, 1);
    c.addGate(dd::Xmat, 0_pc, 1);
    c.addGate(dd::Xmat, 2);
    c.addGate(dd::Zmat, 1);
    c.addGate(dd::Xmat, 0_pc, 2);
    c.addGate(dd::Hmat, 3);
    c.addGate(dd::Xmat, 2);
    c.addGate(dd::Xmat, 1);
    c.addGate(dd::Zmat, 2);
    c.addGate(dd::Zmat, 1);
    c.addGate(dd::Xmat, 3_pc, 2);
    c.addGate(dd::Hmat, 0);
    c.addGate(dd::Hmat, 2);
    c.addGate(dd::Hmat, 3);
    c.addGate(dd::Zmat, 0);
    c.addGate(dd::Hmat, 3);
    c.addGate(dd::Hmat, 3);
    c.addGate(dd::Xmat, 1);
    c.addGate(dd::Zmat, 1);
    c.addGate(dd::Ymat, 2);
    c.addGate(dd::Ymat, 1);
    c.addGate(dd::Xmat, 0_pc, 0);
    c.addGate(dd::Ymat, 3);
    c.addGate(dd::Hmat, 0);
    c.addGate(dd::Zmat, 1);
    c.addGate(dd::Zmat, 1);
    c.addGate(dd::Xmat, 0_pc, 1);
    c.addGate(dd::Ymat, 1);
    c.addGate(dd::Xmat, 1_pc, 0);
    c.addGate(dd::Zmat, 3);
    c.addGate(dd::Ymat, 1);
    c.addGate(dd::Zmat, 3);
    c.addGate(dd::Zmat, 2);
    c.addGate(dd::Xmat, 3_pc, 0);
    c.addGate(dd::Hmat, 0);
    c.addGate(dd::Xmat, 2);
    c.addGate(dd::Hmat, 1);
    c.addGate(dd::Xmat, 3);
    c.addGate(dd::Ymat, 0);
    c.addGate(dd::Xmat, 3);
    c.addGate(dd::Xmat, 2_pc, 1);
    c.addGate(dd::Hmat, 0);
    c.addGate(dd::Xmat, 1);
    c.addGate(dd::Ymat, 2);
    c.addGate(dd::Hmat, 2);
    c.addGate(dd::Zmat, 0);
    c.addGate(dd::Hmat, 3);
    c.addGate(dd::Hmat, 3);
    c.addGate(dd::Xmat, 1);
    simulateCircuitQMDDvsLIMDDGateByGate(c);
}

TEST(LimTest, simpleCircuit111) {
    dd::QuantumCircuit c(4);
    c.addGate(dd::Xmat, 0_pc, 1);
    c.addGate(dd::Xmat, 2_pc, 0);
    c.addGate(dd::Ymat, 3);
    c.addGate(dd::Xmat, 3);
    c.addGate(dd::Zmat, 3);
    c.addGate(dd::Xmat, 1);
    c.addGate(dd::Ymat, 0);
    c.addGate(dd::Zmat, 3);
    c.addGate(dd::Ymat, 0);
    c.addGate(dd::Xmat, 2);
    c.addGate(dd::Zmat, 1);
    c.addGate(dd::Xmat, 0_pc, 2);
    c.addGate(dd::Xmat, 3);
    c.addGate(dd::Zmat, 0);
    c.addGate(dd::Xmat, 1);
    c.addGate(dd::Ymat, 3);
    c.addGate(dd::Ymat, 3);
    c.addGate(dd::Zmat, 0);
    c.addGate(dd::Xmat, 2);
    c.addGate(dd::Ymat, 3);
    c.addGate(dd::Xmat, 0);
    c.addGate(dd::Hmat, 3);
    c.addGate(dd::Xmat, 3_pc, 1);
    c.addGate(dd::Ymat, 3);
    c.addGate(dd::Xmat, 3_pc, 0);
    c.addGate(dd::Xmat, 0_pc, 0);
    c.addGate(dd::Xmat, 2);
    c.addGate(dd::Xmat, 3_pc, 1);
    c.addGate(dd::Xmat, 3_pc, 0);
    c.addGate(dd::Ymat, 0);
    c.addGate(dd::Xmat, 3_pc, 0);
    c.addGate(dd::Zmat, 1);
    c.addGate(dd::Hmat, 2);
    c.addGate(dd::Ymat, 3);
    c.addGate(dd::Ymat, 2);
    c.addGate(dd::Hmat, 1);
    c.addGate(dd::Hmat, 2);
    c.addGate(dd::Zmat, 1);
    c.addGate(dd::Xmat, 3_pc, 0);
    c.addGate(dd::Ymat, 1);
    c.addGate(dd::Xmat, 2_pc, 0);
    c.addGate(dd::Hmat, 2);
    c.addGate(dd::Zmat, 3);
    c.addGate(dd::Xmat, 3_pc, 0);
    c.addGate(dd::Xmat, 1_pc, 0);
    c.addGate(dd::Ymat, 2);
    c.addGate(dd::Hmat, 2);
    c.addGate(dd::Xmat, 3);
    c.addGate(dd::Xmat, 3);
    c.addGate(dd::Xmat, 0);
    c.addGate(dd::Xmat, 0);
    c.addGate(dd::Hmat, 1);
    c.addGate(dd::Xmat, 3_pc, 1);
    c.addGate(dd::Ymat, 1);
    c.addGate(dd::Zmat, 0);
    c.addGate(dd::Hmat, 0);
    c.addGate(dd::Zmat, 0);
    c.addGate(dd::Xmat, 0_pc, 1);
    c.addGate(dd::Zmat, 2);
    c.addGate(dd::Xmat, 1);
    c.addGate(dd::Zmat, 1);
    c.addGate(dd::Xmat, 3);
    c.addGate(dd::Hmat, 3);
    c.addGate(dd::Ymat, 1);
    c.addGate(dd::Xmat, 3);
    c.addGate(dd::Xmat, 2_pc, 2);
    c.addGate(dd::Zmat, 0);
    c.addGate(dd::Ymat, 1);
    c.addGate(dd::Ymat, 2);
    c.addGate(dd::Xmat, 0_pc, 2);
    c.addGate(dd::Xmat, 3);
    c.addGate(dd::Hmat, 3);
    c.addGate(dd::Zmat, 3);
    c.addGate(dd::Hmat, 0);
    c.addGate(dd::Xmat, 3);
    c.addGate(dd::Ymat, 2);
    c.addGate(dd::Xmat, 3);
    c.addGate(dd::Zmat, 2);
    c.addGate(dd::Hmat, 2);
    c.addGate(dd::Hmat, 3);
    c.addGate(dd::Xmat, 3);
    c.addGate(dd::Ymat, 1);
    c.addGate(dd::Zmat, 0);
    c.addGate(dd::Zmat, 2);
    c.addGate(dd::Xmat, 2);
    c.addGate(dd::Zmat, 1);
    c.addGate(dd::Xmat, 1_pc, 0);
    c.addGate(dd::Xmat, 3);
    c.addGate(dd::Xmat, 2);
    c.addGate(dd::Xmat, 3);
    c.addGate(dd::Zmat, 2);
    c.addGate(dd::Hmat, 3);
    c.addGate(dd::Hmat, 0);
    c.addGate(dd::Xmat, 1_pc, 1);
    c.addGate(dd::Hmat, 0);
    c.addGate(dd::Ymat, 3);
    c.addGate(dd::Zmat, 0);
    c.addGate(dd::Ymat, 3);
    c.addGate(dd::Hmat, 2);
    c.addGate(dd::Zmat, 1);
    simulateCircuitQMDDvsLIMDDGateByGate(c);
}

TEST(LimTest, simpleCircuit112) {
    dd::QuantumCircuit c(4);
    c.addGate(dd::Hmat, 3);
    c.addGate(dd::Ymat, 1);
    c.addGate(dd::Hmat, 2);
    c.addGate(dd::Zmat, 2);
    c.addGate(dd::Ymat, 1);
    c.addGate(dd::Zmat, 2);
    c.addGate(dd::Xmat, 1);
    c.addGate(dd::Xmat, 1_pc, 2);
    c.addGate(dd::Xmat, 1_pc, 1);
    c.addGate(dd::Ymat, 0);
    c.addGate(dd::Ymat, 3);
    c.addGate(dd::Zmat, 1);
    c.addGate(dd::Zmat, 3);
    c.addGate(dd::Ymat, 3);
    c.addGate(dd::Zmat, 3);
    c.addGate(dd::Ymat, 3);
    c.addGate(dd::Xmat, 1_pc, 0);
    c.addGate(dd::Xmat, 3_pc, 2);
    c.addGate(dd::Xmat, 1);
    c.addGate(dd::Ymat, 1);
    c.addGate(dd::Xmat, 1);
    c.addGate(dd::Hmat, 0);
    c.addGate(dd::Hmat, 0);
    c.addGate(dd::Xmat, 0);
    c.addGate(dd::Zmat, 1);
    c.addGate(dd::Hmat, 2);
    c.addGate(dd::Hmat, 2);
    c.addGate(dd::Xmat, 2_pc, 2);
    c.addGate(dd::Ymat, 1);
    c.addGate(dd::Xmat, 3_pc, 1);
    c.addGate(dd::Xmat, 2_pc, 3);
    c.addGate(dd::Zmat, 1);
    c.addGate(dd::Xmat, 3_pc, 2);
    c.addGate(dd::Hmat, 2);
    c.addGate(dd::Hmat, 0);
    c.addGate(dd::Xmat, 3_pc, 1);
    c.addGate(dd::Xmat, 3_pc, 1);
    c.addGate(dd::Xmat, 1_pc, 0);
    c.addGate(dd::Hmat, 0);
    c.addGate(dd::Zmat, 0);
    c.addGate(dd::Zmat, 3);
    c.addGate(dd::Zmat, 2);
    c.addGate(dd::Ymat, 3);
    c.addGate(dd::Xmat, 1);
    c.addGate(dd::Zmat, 0);
    c.addGate(dd::Zmat, 3);
    c.addGate(dd::Ymat, 3);
    c.addGate(dd::Zmat, 2);
    c.addGate(dd::Zmat, 2);
    c.addGate(dd::Zmat, 3);
    c.addGate(dd::Xmat, 3);
    c.addGate(dd::Xmat, 3_pc, 1);
    c.addGate(dd::Xmat, 0_pc, 2);
    c.addGate(dd::Hmat, 3);
    c.addGate(dd::Xmat, 0_pc, 1);
    c.addGate(dd::Xmat, 3_pc, 0);
    c.addGate(dd::Ymat, 0);
    c.addGate(dd::Hmat, 1);
    c.addGate(dd::Zmat, 0);
    c.addGate(dd::Hmat, 1);
    c.addGate(dd::Hmat, 1);
    c.addGate(dd::Xmat, 2_pc, 2);
    c.addGate(dd::Zmat, 3);
    c.addGate(dd::Xmat, 1);
    c.addGate(dd::Ymat, 0);
    c.addGate(dd::Hmat, 0);
    c.addGate(dd::Xmat, 0);
    c.addGate(dd::Hmat, 0);
    c.addGate(dd::Xmat, 0_pc, 3);
    c.addGate(dd::Xmat, 3_pc, 1);
    c.addGate(dd::Ymat, 3);
    c.addGate(dd::Zmat, 3);
    c.addGate(dd::Hmat, 3);
    c.addGate(dd::Ymat, 2);
    c.addGate(dd::Xmat, 3_pc, 1);
    c.addGate(dd::Hmat, 1);
    c.addGate(dd::Ymat, 2);
    c.addGate(dd::Xmat, 0);
    c.addGate(dd::Hmat, 1);
    c.addGate(dd::Xmat, 2);
    c.addGate(dd::Xmat, 0_pc, 0);
    c.addGate(dd::Xmat, 1);
    c.addGate(dd::Xmat, 0);
    c.addGate(dd::Hmat, 3);
    c.addGate(dd::Hmat, 0);
    c.addGate(dd::Xmat, 1_pc, 0);
    c.addGate(dd::Xmat, 0_pc, 1);
    c.addGate(dd::Xmat, 1_pc, 1);
    c.addGate(dd::Xmat, 3_pc, 2);
    c.addGate(dd::Zmat, 3);
    c.addGate(dd::Xmat, 3_pc, 2);
    c.addGate(dd::Ymat, 1);
    c.addGate(dd::Hmat, 0);
    c.addGate(dd::Ymat, 0);
    c.addGate(dd::Xmat, 2);
    c.addGate(dd::Xmat, 3);
    c.addGate(dd::Ymat, 2);
    c.addGate(dd::Ymat, 1);
    c.addGate(dd::Xmat, 3_pc, 0);
    c.addGate(dd::Xmat, 0_pc, 2);
    simulateCircuitQMDDvsLIMDDGateByGate(c);
}

TEST(LimTest, simpleCircuit113) {
    dd::QuantumCircuit c(4);
    c.addGate(dd::Ymat, 0);
    c.addGate(dd::Xmat, 2);
    c.addGate(dd::Zmat, 1);
    c.addGate(dd::Xmat, 3_pc, 3);
    c.addGate(dd::Hmat, 2);
    c.addGate(dd::Ymat, 2);
    c.addGate(dd::Ymat, 0);
    c.addGate(dd::Hmat, 0);
    c.addGate(dd::Zmat, 0);
    c.addGate(dd::Xmat, 2);
    c.addGate(dd::Zmat, 1);
    c.addGate(dd::Xmat, 1_pc, 2);
    c.addGate(dd::Hmat, 1);
    c.addGate(dd::Zmat, 2);
    c.addGate(dd::Ymat, 2);
    c.addGate(dd::Zmat, 2);
    c.addGate(dd::Xmat, 0_pc, 1);
    c.addGate(dd::Xmat, 0_pc, 1);
    c.addGate(dd::Hmat, 1);
    c.addGate(dd::Zmat, 2);
    c.addGate(dd::Hmat, 2);
    c.addGate(dd::Ymat, 0);
    c.addGate(dd::Xmat, 0);
    c.addGate(dd::Hmat, 1);
    c.addGate(dd::Ymat, 2);
    c.addGate(dd::Xmat, 3_pc, 1);
    c.addGate(dd::Zmat, 1);
    c.addGate(dd::Xmat, 2);
    c.addGate(dd::Zmat, 2);
    c.addGate(dd::Ymat, 2);
    c.addGate(dd::Zmat, 0);
    c.addGate(dd::Hmat, 1);
    c.addGate(dd::Xmat, 2_pc, 2);
    c.addGate(dd::Ymat, 0);
    c.addGate(dd::Ymat, 1);
    c.addGate(dd::Xmat, 2_pc, 2);
    c.addGate(dd::Ymat, 0);
    c.addGate(dd::Ymat, 2);
    c.addGate(dd::Ymat, 2);
    c.addGate(dd::Xmat, 0_pc, 2);
    c.addGate(dd::Xmat, 1);
    c.addGate(dd::Ymat, 1);
    c.addGate(dd::Xmat, 1);
    c.addGate(dd::Xmat, 2);
    c.addGate(dd::Ymat, 0);
    c.addGate(dd::Zmat, 2);
    c.addGate(dd::Xmat, 0);
    c.addGate(dd::Zmat, 1);
    c.addGate(dd::Zmat, 1);
    c.addGate(dd::Ymat, 2);
    c.addGate(dd::Zmat, 0);
    c.addGate(dd::Zmat, 1);
    c.addGate(dd::Zmat, 2);
    c.addGate(dd::Zmat, 2);
    c.addGate(dd::Hmat, 1);
    c.addGate(dd::Xmat, 0);
    c.addGate(dd::Zmat, 0);
    c.addGate(dd::Hmat, 0);
    c.addGate(dd::Ymat, 3);
    c.addGate(dd::Zmat, 1);
    c.addGate(dd::Xmat, 2);
    c.addGate(dd::Xmat, 3);
    c.addGate(dd::Hmat, 3);
    c.addGate(dd::Zmat, 3);
    c.addGate(dd::Zmat, 3);
    c.addGate(dd::Ymat, 3);
    c.addGate(dd::Xmat, 1_pc, 3);
    c.addGate(dd::Xmat, 1);
    c.addGate(dd::Ymat, 2);
    c.addGate(dd::Zmat, 1);
    c.addGate(dd::Ymat, 1);
    c.addGate(dd::Hmat, 3);
    c.addGate(dd::Xmat, 2);
    c.addGate(dd::Xmat, 2);
    c.addGate(dd::Zmat, 0);
    c.addGate(dd::Ymat, 2);
    c.addGate(dd::Ymat, 0);
    c.addGate(dd::Xmat, 0_pc, 0);
    c.addGate(dd::Ymat, 2);
    c.addGate(dd::Xmat, 1);
    c.addGate(dd::Hmat, 1);
    c.addGate(dd::Xmat, 1_pc, 0);
    c.addGate(dd::Hmat, 0);
    c.addGate(dd::Ymat, 3);
    c.addGate(dd::Hmat, 1);
    c.addGate(dd::Xmat, 3_pc, 1);
    c.addGate(dd::Hmat, 3);
    c.addGate(dd::Zmat, 1);
    c.addGate(dd::Xmat, 2_pc, 1);
    c.addGate(dd::Xmat, 3_pc, 2);
    c.addGate(dd::Ymat, 3);
    c.addGate(dd::Hmat, 2);
    c.addGate(dd::Ymat, 2);
    c.addGate(dd::Ymat, 3);
    c.addGate(dd::Xmat, 0);
    c.addGate(dd::Ymat, 3);
    c.addGate(dd::Hmat, 3);
    c.addGate(dd::Ymat, 0);
    c.addGate(dd::Zmat, 2);
    c.addGate(dd::Hmat, 3);
    simulateCircuitQMDDvsLIMDDGateByGate(c);
}

TEST(LimTest, simpleCircuit114) {
    dd::QuantumCircuit c(4);
    c.addGate(dd::Xmat, 1);
    c.addGate(dd::Zmat, 1);
    c.addGate(dd::Xmat, 0);
    c.addGate(dd::Xmat, 2_pc, 2);
    c.addGate(dd::Zmat, 3);
    c.addGate(dd::Zmat, 0);
    c.addGate(dd::Zmat, 2);
    c.addGate(dd::Xmat, 2);
    c.addGate(dd::Xmat, 1);
    c.addGate(dd::Zmat, 2);
    c.addGate(dd::Hmat, 1);
    c.addGate(dd::Xmat, 0_pc, 3);
    c.addGate(dd::Hmat, 0);
    c.addGate(dd::Hmat, 1);
    c.addGate(dd::Xmat, 0_pc, 1);
    c.addGate(dd::Zmat, 3);
    c.addGate(dd::Hmat, 2);
    c.addGate(dd::Zmat, 2);
    c.addGate(dd::Zmat, 3);
    c.addGate(dd::Ymat, 0);
    c.addGate(dd::Xmat, 0_pc, 0);
    c.addGate(dd::Xmat, 1);
    c.addGate(dd::Xmat, 0_pc, 3);
    c.addGate(dd::Ymat, 1);
    c.addGate(dd::Xmat, 2);
    c.addGate(dd::Hmat, 2);
    c.addGate(dd::Xmat, 2_pc, 2);
    c.addGate(dd::Ymat, 1);
    c.addGate(dd::Zmat, 3);
    c.addGate(dd::Hmat, 0);
    c.addGate(dd::Xmat, 1);
    c.addGate(dd::Xmat, 2);
    c.addGate(dd::Ymat, 1);
    c.addGate(dd::Xmat, 3_pc, 1);
    c.addGate(dd::Zmat, 3);
    c.addGate(dd::Ymat, 3);
    c.addGate(dd::Xmat, 0_pc, 2);
    c.addGate(dd::Xmat, 1_pc, 0);
    c.addGate(dd::Ymat, 0);
    c.addGate(dd::Hmat, 0);
    c.addGate(dd::Zmat, 1);
    c.addGate(dd::Zmat, 3);
    c.addGate(dd::Hmat, 2);
    c.addGate(dd::Zmat, 1);
    c.addGate(dd::Xmat, 1_pc, 1);
    c.addGate(dd::Hmat, 0);
    c.addGate(dd::Hmat, 0);
    c.addGate(dd::Xmat, 3_pc, 2);
    c.addGate(dd::Xmat, 0);
    c.addGate(dd::Ymat, 0);
    c.addGate(dd::Xmat, 1);
    c.addGate(dd::Zmat, 1);
    c.addGate(dd::Xmat, 2_pc, 0);
    c.addGate(dd::Xmat, 2);
    c.addGate(dd::Ymat, 2);
    c.addGate(dd::Xmat, 1);
    c.addGate(dd::Xmat, 1);
    c.addGate(dd::Xmat, 1);
    c.addGate(dd::Ymat, 1);
    c.addGate(dd::Zmat, 3);
    c.addGate(dd::Xmat, 0_pc, 2);
    c.addGate(dd::Zmat, 0);
    c.addGate(dd::Zmat, 3);
    c.addGate(dd::Hmat, 3);
    c.addGate(dd::Xmat, 0_pc, 1);
    c.addGate(dd::Xmat, 2);
    c.addGate(dd::Hmat, 2);
    c.addGate(dd::Xmat, 1_pc, 1);
    c.addGate(dd::Zmat, 2);
    c.addGate(dd::Ymat, 0);
    c.addGate(dd::Hmat, 0);
    c.addGate(dd::Zmat, 2);
    c.addGate(dd::Zmat, 1);
    c.addGate(dd::Xmat, 0_pc, 2);
    c.addGate(dd::Ymat, 3);
    c.addGate(dd::Xmat, 2);
    c.addGate(dd::Hmat, 3);
    c.addGate(dd::Xmat, 1_pc, 3);
    c.addGate(dd::Zmat, 0);
    c.addGate(dd::Ymat, 1);
    c.addGate(dd::Xmat, 2);
    c.addGate(dd::Hmat, 0);
    c.addGate(dd::Hmat, 2);
    c.addGate(dd::Zmat, 1);
    c.addGate(dd::Zmat, 2);
    c.addGate(dd::Xmat, 1);
    c.addGate(dd::Xmat, 2_pc, 0);
    c.addGate(dd::Xmat, 3);
    c.addGate(dd::Xmat, 0);
    c.addGate(dd::Xmat, 2_pc, 1);
    c.addGate(dd::Xmat, 3);
    c.addGate(dd::Ymat, 3);
    c.addGate(dd::Xmat, 1_pc, 3);
    c.addGate(dd::Zmat, 0);
    c.addGate(dd::Zmat, 2);
    c.addGate(dd::Zmat, 2);
    c.addGate(dd::Ymat, 3);
    c.addGate(dd::Ymat, 0);
    c.addGate(dd::Ymat, 3);
    c.addGate(dd::Hmat, 3);
    simulateCircuitQMDDvsLIMDDGateByGate(c);
}

TEST(LimTest, simpleCircuit115) {
    dd::QuantumCircuit c(4);
    c.addGate(dd::Zmat, 2);
    c.addGate(dd::Xmat, 1_pc, 2);
    c.addGate(dd::Hmat, 0);
    c.addGate(dd::Hmat, 3);
    c.addGate(dd::Xmat, 1_pc, 0);
    c.addGate(dd::Xmat, 1_pc, 1);
    c.addGate(dd::Ymat, 2);
    c.addGate(dd::Zmat, 0);
    c.addGate(dd::Ymat, 2);
    c.addGate(dd::Ymat, 3);
    c.addGate(dd::Xmat, 2_pc, 2);
    c.addGate(dd::Hmat, 2);
    c.addGate(dd::Hmat, 1);
    c.addGate(dd::Hmat, 2);
    c.addGate(dd::Hmat, 1);
    c.addGate(dd::Xmat, 1_pc, 0);
    c.addGate(dd::Zmat, 3);
    c.addGate(dd::Ymat, 2);
    c.addGate(dd::Ymat, 3);
    c.addGate(dd::Zmat, 0);
    c.addGate(dd::Hmat, 2);
    c.addGate(dd::Hmat, 2);
    c.addGate(dd::Xmat, 3);
    c.addGate(dd::Xmat, 1_pc, 1);
    c.addGate(dd::Hmat, 2);
    c.addGate(dd::Hmat, 3);
    c.addGate(dd::Hmat, 3);
    c.addGate(dd::Ymat, 2);
    c.addGate(dd::Hmat, 1);
    c.addGate(dd::Ymat, 0);
    c.addGate(dd::Zmat, 2);
    c.addGate(dd::Xmat, 3);
    c.addGate(dd::Xmat, 1);
    c.addGate(dd::Hmat, 0);
    c.addGate(dd::Zmat, 1);
    c.addGate(dd::Ymat, 1);
    c.addGate(dd::Xmat, 1);
    c.addGate(dd::Ymat, 1);
    c.addGate(dd::Hmat, 3);
    c.addGate(dd::Xmat, 3);
    c.addGate(dd::Xmat, 3);
    c.addGate(dd::Xmat, 1);
    c.addGate(dd::Xmat, 1);
    c.addGate(dd::Xmat, 2_pc, 0);
    c.addGate(dd::Xmat, 1_pc, 1);
    c.addGate(dd::Xmat, 3_pc, 1);
    c.addGate(dd::Xmat, 1);
    c.addGate(dd::Xmat, 3);
    c.addGate(dd::Xmat, 3_pc, 1);
    c.addGate(dd::Ymat, 3);
    c.addGate(dd::Ymat, 2);
    c.addGate(dd::Xmat, 2);
    c.addGate(dd::Xmat, 1_pc, 2);
    c.addGate(dd::Hmat, 0);
    c.addGate(dd::Ymat, 0);
    c.addGate(dd::Ymat, 0);
    c.addGate(dd::Hmat, 0);
    c.addGate(dd::Zmat, 0);
    c.addGate(dd::Xmat, 3_pc, 1);
    c.addGate(dd::Xmat, 2);
    c.addGate(dd::Zmat, 0);
    c.addGate(dd::Ymat, 3);
    c.addGate(dd::Ymat, 0);
    c.addGate(dd::Xmat, 2_pc, 2);
    c.addGate(dd::Xmat, 0_pc, 0);
    c.addGate(dd::Xmat, 0_pc, 1);
    c.addGate(dd::Xmat, 2_pc, 3);
    c.addGate(dd::Xmat, 0_pc, 2);
    c.addGate(dd::Hmat, 1);
    c.addGate(dd::Hmat, 2);
    c.addGate(dd::Xmat, 1);
    c.addGate(dd::Ymat, 1);
    c.addGate(dd::Ymat, 3);
    c.addGate(dd::Xmat, 2_pc, 0);
    c.addGate(dd::Xmat, 3_pc, 2);
    c.addGate(dd::Xmat, 2_pc, 0);
    c.addGate(dd::Xmat, 1_pc, 1);
    c.addGate(dd::Hmat, 0);
    c.addGate(dd::Zmat, 0);
    c.addGate(dd::Zmat, 3);
    c.addGate(dd::Xmat, 0);
    c.addGate(dd::Zmat, 2);
    c.addGate(dd::Ymat, 2);
    c.addGate(dd::Xmat, 3_pc, 2);
    c.addGate(dd::Ymat, 2);
    c.addGate(dd::Zmat, 0);
    c.addGate(dd::Ymat, 0);
    c.addGate(dd::Hmat, 2);
    c.addGate(dd::Hmat, 2);
    c.addGate(dd::Hmat, 0);
    c.addGate(dd::Xmat, 1);
    c.addGate(dd::Hmat, 1);
    c.addGate(dd::Ymat, 3);
    c.addGate(dd::Xmat, 0_pc, 0);
    c.addGate(dd::Ymat, 2);
    c.addGate(dd::Ymat, 0);
    c.addGate(dd::Xmat, 3_pc, 3);
    c.addGate(dd::Xmat, 3);
    c.addGate(dd::Hmat, 2);
    c.addGate(dd::Zmat, 0);
    simulateCircuitQMDDvsLIMDDGateByGate(c);
}

TEST(LimTest, simpleCircuit116) {
    dd::QuantumCircuit c(4);
    c.addGate(dd::Xmat, 2_pc, 0);
    c.addGate(dd::Xmat, 0_pc, 1);
    c.addGate(dd::Ymat, 3);
    c.addGate(dd::Xmat, 3_pc, 2);
    c.addGate(dd::Xmat, 3);
    c.addGate(dd::Ymat, 1);
    c.addGate(dd::Xmat, 2);
    c.addGate(dd::Hmat, 2);
    c.addGate(dd::Zmat, 1);
    c.addGate(dd::Hmat, 0);
    c.addGate(dd::Ymat, 1);
    c.addGate(dd::Xmat, 1_pc, 0);
    c.addGate(dd::Zmat, 0);
    c.addGate(dd::Xmat, 1_pc, 0);
    c.addGate(dd::Zmat, 3);
    c.addGate(dd::Hmat, 3);
    c.addGate(dd::Zmat, 2);
    c.addGate(dd::Hmat, 2);
    c.addGate(dd::Zmat, 0);
    c.addGate(dd::Zmat, 2);
    c.addGate(dd::Xmat, 0);
    c.addGate(dd::Ymat, 0);
    c.addGate(dd::Xmat, 2_pc, 1);
    c.addGate(dd::Hmat, 0);
    c.addGate(dd::Xmat, 1_pc, 2);
    c.addGate(dd::Zmat, 0);
    c.addGate(dd::Xmat, 2_pc, 1);
    c.addGate(dd::Zmat, 2);
    c.addGate(dd::Xmat, 3_pc, 2);
    c.addGate(dd::Hmat, 0);
    c.addGate(dd::Zmat, 0);
    c.addGate(dd::Ymat, 0);
    c.addGate(dd::Xmat, 2);
    c.addGate(dd::Hmat, 1);
    c.addGate(dd::Xmat, 0_pc, 0);
    c.addGate(dd::Xmat, 0);
    c.addGate(dd::Ymat, 3);
    c.addGate(dd::Ymat, 2);
    c.addGate(dd::Xmat, 0_pc, 0);
    c.addGate(dd::Hmat, 0);
    c.addGate(dd::Xmat, 3);
    c.addGate(dd::Xmat, 2_pc, 0);
    c.addGate(dd::Xmat, 1);
    c.addGate(dd::Ymat, 1);
    c.addGate(dd::Xmat, 0);
    c.addGate(dd::Hmat, 2);
    c.addGate(dd::Zmat, 0);
    c.addGate(dd::Xmat, 1_pc, 1);
    c.addGate(dd::Zmat, 1);
    c.addGate(dd::Xmat, 1);
    c.addGate(dd::Hmat, 2);
    c.addGate(dd::Xmat, 2_pc, 1);
    c.addGate(dd::Xmat, 2);
    c.addGate(dd::Xmat, 3_pc, 0);
    c.addGate(dd::Hmat, 1);
    c.addGate(dd::Xmat, 2);
    c.addGate(dd::Zmat, 2);
    c.addGate(dd::Zmat, 0);
    c.addGate(dd::Ymat, 0);
    c.addGate(dd::Xmat, 0);
    c.addGate(dd::Zmat, 2);
    c.addGate(dd::Xmat, 3);
    c.addGate(dd::Ymat, 0);
    c.addGate(dd::Xmat, 2);
    c.addGate(dd::Hmat, 3);
    c.addGate(dd::Hmat, 1);
    c.addGate(dd::Hmat, 0);
    c.addGate(dd::Hmat, 0);
    c.addGate(dd::Xmat, 1);
    c.addGate(dd::Xmat, 2_pc, 1);
    c.addGate(dd::Ymat, 2);
    c.addGate(dd::Xmat, 1);
    c.addGate(dd::Hmat, 3);
    c.addGate(dd::Xmat, 1);
    c.addGate(dd::Ymat, 2);
    c.addGate(dd::Ymat, 2);
    c.addGate(dd::Ymat, 3);
    c.addGate(dd::Xmat, 3);
    c.addGate(dd::Xmat, 2_pc, 0);
    c.addGate(dd::Ymat, 0);
    c.addGate(dd::Ymat, 2);
    c.addGate(dd::Xmat, 0);
    c.addGate(dd::Zmat, 1);
    c.addGate(dd::Ymat, 3);
    c.addGate(dd::Ymat, 0);
    c.addGate(dd::Zmat, 3);
    c.addGate(dd::Hmat, 0);
    c.addGate(dd::Hmat, 1);
    c.addGate(dd::Xmat, 1_pc, 3);
    c.addGate(dd::Ymat, 3);
    c.addGate(dd::Ymat, 0);
    c.addGate(dd::Xmat, 0);
    c.addGate(dd::Xmat, 3_pc, 1);
    c.addGate(dd::Zmat, 3);
    c.addGate(dd::Zmat, 2);
    c.addGate(dd::Xmat, 2_pc, 3);
    c.addGate(dd::Ymat, 0);
    c.addGate(dd::Zmat, 0);
    c.addGate(dd::Xmat, 2_pc, 3);
    c.addGate(dd::Zmat, 1);
    simulateCircuitQMDDvsLIMDDGateByGate(c);
}

TEST(LimTest, simpleCircuit117) {
    dd::QuantumCircuit c(4);
    c.addGate(dd::Zmat, 3);
    c.addGate(dd::Zmat, 0);
    c.addGate(dd::Hmat, 1);
    c.addGate(dd::Ymat, 3);
    c.addGate(dd::Xmat, 2_pc, 1);
    c.addGate(dd::Xmat, 0_pc, 3);
    c.addGate(dd::Xmat, 3);
    c.addGate(dd::Xmat, 2);
    c.addGate(dd::Xmat, 3);
    c.addGate(dd::Zmat, 3);
    c.addGate(dd::Ymat, 2);
    c.addGate(dd::Ymat, 3);
    c.addGate(dd::Hmat, 1);
    c.addGate(dd::Hmat, 0);
    c.addGate(dd::Xmat, 0_pc, 2);
    c.addGate(dd::Xmat, 1_pc, 1);
    c.addGate(dd::Zmat, 2);
    c.addGate(dd::Ymat, 1);
    c.addGate(dd::Xmat, 3);
    c.addGate(dd::Xmat, 0_pc, 1);
    c.addGate(dd::Xmat, 1_pc, 0);
    c.addGate(dd::Hmat, 3);
    c.addGate(dd::Xmat, 2);
    c.addGate(dd::Zmat, 3);
    c.addGate(dd::Ymat, 0);
    c.addGate(dd::Xmat, 3_pc, 2);
    c.addGate(dd::Hmat, 1);
    c.addGate(dd::Xmat, 1);
    c.addGate(dd::Hmat, 3);
    c.addGate(dd::Hmat, 1);
    c.addGate(dd::Xmat, 1);
    c.addGate(dd::Xmat, 1_pc, 1);
    c.addGate(dd::Hmat, 0);
    c.addGate(dd::Ymat, 1);
    c.addGate(dd::Hmat, 0);
    c.addGate(dd::Hmat, 0);
    c.addGate(dd::Ymat, 1);
    c.addGate(dd::Xmat, 1);
    c.addGate(dd::Zmat, 0);
    c.addGate(dd::Ymat, 3);
    c.addGate(dd::Hmat, 2);
    c.addGate(dd::Ymat, 0);
    c.addGate(dd::Xmat, 3);
    c.addGate(dd::Xmat, 2);
    c.addGate(dd::Xmat, 2);
    c.addGate(dd::Hmat, 3);
    c.addGate(dd::Xmat, 2_pc, 1);
    c.addGate(dd::Zmat, 0);
    c.addGate(dd::Ymat, 3);
    c.addGate(dd::Hmat, 1);
    c.addGate(dd::Xmat, 1_pc, 0);
    c.addGate(dd::Hmat, 1);
    c.addGate(dd::Xmat, 1);
    c.addGate(dd::Xmat, 2);
    c.addGate(dd::Zmat, 1);
    c.addGate(dd::Xmat, 0);
    c.addGate(dd::Hmat, 0);
    c.addGate(dd::Hmat, 0);
    c.addGate(dd::Zmat, 0);
    c.addGate(dd::Hmat, 0);
    c.addGate(dd::Xmat, 2_pc, 0);
    c.addGate(dd::Ymat, 2);
    c.addGate(dd::Ymat, 3);
    c.addGate(dd::Xmat, 0);
    c.addGate(dd::Hmat, 3);
    c.addGate(dd::Xmat, 1);
    c.addGate(dd::Xmat, 3);
    c.addGate(dd::Xmat, 0_pc, 1);
    c.addGate(dd::Xmat, 0);
    c.addGate(dd::Xmat, 0_pc, 0);
    c.addGate(dd::Xmat, 0_pc, 2);
    c.addGate(dd::Ymat, 2);
    c.addGate(dd::Hmat, 2);
    c.addGate(dd::Hmat, 3);
    c.addGate(dd::Ymat, 0);
    c.addGate(dd::Hmat, 3);
    c.addGate(dd::Xmat, 0);
    c.addGate(dd::Xmat, 0_pc, 2);
    c.addGate(dd::Xmat, 3);
    c.addGate(dd::Ymat, 2);
    c.addGate(dd::Zmat, 0);
    c.addGate(dd::Xmat, 1);
    c.addGate(dd::Xmat, 0_pc, 3);
    c.addGate(dd::Xmat, 3_pc, 0);
    c.addGate(dd::Hmat, 1);
    c.addGate(dd::Ymat, 0);
    c.addGate(dd::Zmat, 2);
    c.addGate(dd::Zmat, 3);
    c.addGate(dd::Xmat, 0);
    c.addGate(dd::Zmat, 1);
    c.addGate(dd::Xmat, 0_pc, 0);
    c.addGate(dd::Hmat, 2);
    c.addGate(dd::Ymat, 2);
    c.addGate(dd::Xmat, 2);
    c.addGate(dd::Zmat, 3);
    c.addGate(dd::Xmat, 2);
    c.addGate(dd::Xmat, 0_pc, 0);
    c.addGate(dd::Hmat, 2);
    c.addGate(dd::Ymat, 3);
    c.addGate(dd::Ymat, 3);
    simulateCircuitQMDDvsLIMDDGateByGate(c);
}

TEST(LimTest, simpleCircuit118) {
    dd::QuantumCircuit c(4);
    c.addGate(dd::Hmat, 0);
    c.addGate(dd::Hmat, 1);
    c.addGate(dd::Xmat, 0);
    c.addGate(dd::Ymat, 2);
    c.addGate(dd::Ymat, 2);
    c.addGate(dd::Zmat, 1);
    c.addGate(dd::Xmat, 2_pc, 3);
    c.addGate(dd::Xmat, 2);
    c.addGate(dd::Zmat, 0);
    c.addGate(dd::Xmat, 3_pc, 0);
    c.addGate(dd::Hmat, 2);
    c.addGate(dd::Zmat, 3);
    c.addGate(dd::Xmat, 2_pc, 1);
    c.addGate(dd::Xmat, 1);
    c.addGate(dd::Xmat, 2_pc, 2);
    c.addGate(dd::Ymat, 0);
    c.addGate(dd::Zmat, 0);
    c.addGate(dd::Hmat, 1);
    c.addGate(dd::Xmat, 0_pc, 2);
    c.addGate(dd::Xmat, 2);
    c.addGate(dd::Hmat, 0);
    c.addGate(dd::Hmat, 2);
    c.addGate(dd::Xmat, 2);
    c.addGate(dd::Xmat, 0_pc, 2);
    c.addGate(dd::Xmat, 2_pc, 3);
    c.addGate(dd::Xmat, 2_pc, 2);
    c.addGate(dd::Zmat, 3);
    c.addGate(dd::Hmat, 3);
    c.addGate(dd::Hmat, 3);
    c.addGate(dd::Xmat, 3_pc, 2);
    c.addGate(dd::Hmat, 0);
    c.addGate(dd::Zmat, 2);
    c.addGate(dd::Xmat, 3);
    c.addGate(dd::Xmat, 1);
    c.addGate(dd::Zmat, 0);
    c.addGate(dd::Xmat, 0);
    c.addGate(dd::Hmat, 0);
    c.addGate(dd::Xmat, 2_pc, 1);
    c.addGate(dd::Xmat, 0);
    c.addGate(dd::Xmat, 0_pc, 1);
    c.addGate(dd::Xmat, 3_pc, 3);
    c.addGate(dd::Xmat, 2_pc, 2);
    c.addGate(dd::Hmat, 0);
    c.addGate(dd::Xmat, 0);
    c.addGate(dd::Xmat, 3);
    c.addGate(dd::Xmat, 2_pc, 3);
    c.addGate(dd::Xmat, 1);
    c.addGate(dd::Zmat, 2);
    c.addGate(dd::Zmat, 2);
    c.addGate(dd::Xmat, 2);
    c.addGate(dd::Ymat, 3);
    c.addGate(dd::Zmat, 3);
    c.addGate(dd::Hmat, 2);
    c.addGate(dd::Ymat, 3);
    c.addGate(dd::Zmat, 2);
    c.addGate(dd::Zmat, 3);
    c.addGate(dd::Ymat, 3);
    c.addGate(dd::Zmat, 2);
    c.addGate(dd::Xmat, 0_pc, 1);
    c.addGate(dd::Xmat, 0_pc, 3);
    c.addGate(dd::Xmat, 3);
    c.addGate(dd::Xmat, 0);
    c.addGate(dd::Zmat, 2);
    c.addGate(dd::Xmat, 3);
    c.addGate(dd::Ymat, 3);
    c.addGate(dd::Xmat, 0_pc, 1);
    c.addGate(dd::Xmat, 0);
    c.addGate(dd::Hmat, 1);
    c.addGate(dd::Hmat, 1);
    c.addGate(dd::Ymat, 3);
    c.addGate(dd::Zmat, 0);
    c.addGate(dd::Xmat, 0_pc, 3);
    c.addGate(dd::Xmat, 3_pc, 1);
    c.addGate(dd::Ymat, 3);
    c.addGate(dd::Xmat, 0);
    c.addGate(dd::Xmat, 2);
    c.addGate(dd::Xmat, 0_pc, 0);
    c.addGate(dd::Xmat, 0);
    c.addGate(dd::Ymat, 1);
    c.addGate(dd::Xmat, 2_pc, 0);
    c.addGate(dd::Hmat, 3);
    c.addGate(dd::Xmat, 2);
    c.addGate(dd::Xmat, 1_pc, 0);
    c.addGate(dd::Zmat, 1);
    c.addGate(dd::Hmat, 0);
    c.addGate(dd::Ymat, 2);
    c.addGate(dd::Zmat, 1);
    c.addGate(dd::Hmat, 1);
    c.addGate(dd::Hmat, 0);
    c.addGate(dd::Hmat, 0);
    c.addGate(dd::Ymat, 0);
    c.addGate(dd::Xmat, 3);
    c.addGate(dd::Zmat, 0);
    c.addGate(dd::Xmat, 0_pc, 2);
    c.addGate(dd::Hmat, 2);
    c.addGate(dd::Hmat, 0);
    c.addGate(dd::Xmat, 3);
    c.addGate(dd::Xmat, 2_pc, 2);
    c.addGate(dd::Xmat, 0_pc, 3);
    c.addGate(dd::Zmat, 1);
    simulateCircuitQMDDvsLIMDDGateByGate(c);
}

TEST(LimTest, simpleCircuit119) {
    dd::QuantumCircuit c(4);
    c.addGate(dd::Hmat, 3);
    c.addGate(dd::Hmat, 0);
    c.addGate(dd::Zmat, 0);
    c.addGate(dd::Zmat, 3);
    c.addGate(dd::Xmat, 3);
    c.addGate(dd::Ymat, 0);
    c.addGate(dd::Xmat, 2_pc, 3);
    c.addGate(dd::Xmat, 2);
    c.addGate(dd::Xmat, 1);
    c.addGate(dd::Ymat, 1);
    c.addGate(dd::Hmat, 1);
    c.addGate(dd::Hmat, 2);
    c.addGate(dd::Hmat, 1);
    c.addGate(dd::Xmat, 0_pc, 1);
    c.addGate(dd::Xmat, 2);
    c.addGate(dd::Zmat, 0);
    c.addGate(dd::Xmat, 2);
    c.addGate(dd::Ymat, 0);
    c.addGate(dd::Xmat, 1_pc, 1);
    c.addGate(dd::Zmat, 1);
    c.addGate(dd::Zmat, 1);
    c.addGate(dd::Hmat, 3);
    c.addGate(dd::Xmat, 3_pc, 3);
    c.addGate(dd::Xmat, 1_pc, 2);
    c.addGate(dd::Hmat, 2);
    c.addGate(dd::Xmat, 0);
    c.addGate(dd::Ymat, 2);
    c.addGate(dd::Zmat, 3);
    c.addGate(dd::Hmat, 3);
    c.addGate(dd::Xmat, 0);
    c.addGate(dd::Zmat, 3);
    c.addGate(dd::Ymat, 2);
    c.addGate(dd::Xmat, 1);
    c.addGate(dd::Xmat, 0);
    c.addGate(dd::Xmat, 2_pc, 0);
    c.addGate(dd::Xmat, 0);
    c.addGate(dd::Hmat, 1);
    c.addGate(dd::Zmat, 3);
    c.addGate(dd::Xmat, 1_pc, 0);
    c.addGate(dd::Ymat, 0);
    c.addGate(dd::Xmat, 1);
    c.addGate(dd::Xmat, 1_pc, 1);
    c.addGate(dd::Xmat, 3_pc, 3);
    c.addGate(dd::Xmat, 3);
    c.addGate(dd::Ymat, 1);
    c.addGate(dd::Xmat, 1);
    c.addGate(dd::Hmat, 0);
    c.addGate(dd::Ymat, 3);
    c.addGate(dd::Hmat, 2);
    c.addGate(dd::Xmat, 3_pc, 2);
    c.addGate(dd::Ymat, 3);
    c.addGate(dd::Xmat, 3);
    c.addGate(dd::Xmat, 0_pc, 2);
    c.addGate(dd::Zmat, 0);
    c.addGate(dd::Xmat, 3);
    c.addGate(dd::Ymat, 2);
    c.addGate(dd::Xmat, 0_pc, 2);
    c.addGate(dd::Ymat, 1);
    c.addGate(dd::Xmat, 2_pc, 1);
    c.addGate(dd::Ymat, 2);
    c.addGate(dd::Xmat, 3);
    c.addGate(dd::Hmat, 3);
    c.addGate(dd::Hmat, 2);
    c.addGate(dd::Xmat, 0);
    c.addGate(dd::Xmat, 3);
    c.addGate(dd::Zmat, 3);
    c.addGate(dd::Xmat, 1_pc, 3);
    c.addGate(dd::Xmat, 0_pc, 3);
    c.addGate(dd::Xmat, 3_pc, 2);
    c.addGate(dd::Zmat, 3);
    c.addGate(dd::Ymat, 3);
    c.addGate(dd::Xmat, 0_pc, 2);
    c.addGate(dd::Hmat, 0);
    c.addGate(dd::Ymat, 2);
    c.addGate(dd::Xmat, 2_pc, 2);
    c.addGate(dd::Xmat, 2_pc, 0);
    c.addGate(dd::Hmat, 2);
    c.addGate(dd::Zmat, 1);
    c.addGate(dd::Xmat, 1_pc, 3);
    c.addGate(dd::Zmat, 0);
    c.addGate(dd::Ymat, 1);
    c.addGate(dd::Zmat, 2);
    c.addGate(dd::Zmat, 3);
    c.addGate(dd::Hmat, 2);
    c.addGate(dd::Zmat, 3);
    c.addGate(dd::Ymat, 3);
    c.addGate(dd::Hmat, 1);
    c.addGate(dd::Xmat, 3_pc, 3);
    c.addGate(dd::Ymat, 1);
    c.addGate(dd::Xmat, 1_pc, 2);
    c.addGate(dd::Zmat, 1);
    c.addGate(dd::Zmat, 1);
    c.addGate(dd::Xmat, 3_pc, 2);
    c.addGate(dd::Xmat, 2_pc, 1);
    c.addGate(dd::Xmat, 2_pc, 1);
    c.addGate(dd::Zmat, 2);
    c.addGate(dd::Ymat, 2);
    c.addGate(dd::Hmat, 2);
    c.addGate(dd::Xmat, 2_pc, 3);
    c.addGate(dd::Hmat, 3);
    simulateCircuitQMDDvsLIMDDGateByGate(c);
}

TEST(LimTest, simpleCircuit120) {
    dd::QuantumCircuit c(3);
    c.addGate(dd::Hmat, 0);
    c.addGate(dd::Hmat, 1);
    c.addGate(dd::Hmat, 2);
    c.addGate(dd::Zmat, 0_pc, 1);
    c.addGate(dd::Zmat, 1_pc, 2);
    c.addGate(dd::Zmat, 0_pc, 2);

    simulateCircuitQMDDvsLIMDDGateByGate(c);
}

TEST(LimTest, simpleCircuit121) {
    dd::QuantumCircuit c(3);
    c.addGate(dd::Hmat, 0);
    c.addGate(dd::Hmat, 1);
    c.addGate(dd::Hmat, 2);
    c.addGate(dd::Zmat, 1_pc, 2);
    c.addGate(dd::Zmat, 0_pc, 1);
    c.addGate(dd::Zmat, 0_pc, 2);

    simulateCircuitQMDDvsLIMDDGateByGate(c);
}

TEST(LimTest, simpleCircuit122) {
    dd::QuantumCircuit c(3);
    c.addGate(dd::Hmat, 0);
    c.addGate(dd::Hmat, 1);
    c.addGate(dd::Hmat, 2);
    c.addGate(dd::Zmat, 0_pc, 1);
    c.addGate(dd::Zmat, 0_pc, 2);
    c.addGate(dd::Zmat, 1_pc, 2);

    simulateCircuitQMDDvsLIMDDGateByGate(c);
}

TEST(LimTest, simpleCircuit123) {
    dd::QuantumCircuit c(3);
    c.addGate(dd::Hmat, 0);
    c.addGate(dd::Hmat, 1);
    c.addGate(dd::Hmat, 2);
    c.addGate(dd::Zmat, 0_pc, 2);
    c.addGate(dd::Zmat, 0_pc, 1);
    c.addGate(dd::Zmat, 1_pc, 2);

    simulateCircuitQMDDvsLIMDDGateByGate(c);
}

TEST(LimTest, simpleCircuit124) {
    dd::QuantumCircuit c(3);
    c.addGate(dd::Hmat, 0);
    c.addGate(dd::Hmat, 1);
    c.addGate(dd::Hmat, 2);
    c.addGate(dd::Zmat, 0_pc, 2);
    c.addGate(dd::Zmat, 1_pc, 2);
    c.addGate(dd::Zmat, 0_pc, 2);

    simulateCircuitQMDDvsLIMDDGateByGate(c);
}

TEST(LimTest, simpleCircuit125) {
    dd::QuantumCircuit c(3);
    c.addGate(dd::Hmat, 0);
    c.addGate(dd::Hmat, 1);
    c.addGate(dd::Hmat, 2);
    c.addGate(dd::Zmat, 1_pc, 2);
    c.addGate(dd::Zmat, 0_pc, 2);
    c.addGate(dd::Zmat, 0_pc, 1);

    simulateCircuitQMDDvsLIMDDGateByGate(c);
}

TEST(LimTest, simpleCircuit126) {
    dd::QuantumCircuit c(5);
    c.addGate(dd::Hmat, 0);
    c.addGate(dd::Hmat, 1);
    c.addGate(dd::Hmat, 2);
    c.addGate(dd::Hmat, 3);
    c.addGate(dd::Hmat, 4);
    c.addGate(dd::Zmat, 0_pc, 1);
    c.addGate(dd::Zmat, 1_pc, 2);
    c.addGate(dd::Zmat, 3_pc, 4);
    c.addGate(dd::Zmat, 2_pc, 3);
    c.addGate(dd::Zmat, 2_pc, 0);
    c.addGate(dd::Zmat, 2_pc, 3);
    c.addGate(dd::Zmat, 2_pc, 4);
    c.addGate(dd::Xmat, 0);
    c.addGate(dd::Ymat, 1);
    c.addGate(dd::Zmat, 2);
    c.addGate(dd::Hmat, 3);
    c.addGate(dd::Smat, 4);
    c.addGate(dd::Hmat, 3);

    simulateCircuitQMDDvsLIMDDGateByGate(c);
}

TEST(LimTest, simpleCircuit127) {
<<<<<<< HEAD
    dd::QuantumCircuit c(5);
    c.addGate(dd::Hmat, 0);
    c.addGate(dd::Hmat, 1);
    c.addGate(dd::Hmat, 2);
    c.addGate(dd::Hmat, 3);
    c.addGate(dd::Hmat, 4);
    c.addGate(dd::Zmat, 0_pc, 2);
    c.addGate(dd::Zmat, 1_pc, 2);
    c.addGate(dd::Zmat, 3_pc, 2);
    c.addGate(dd::Zmat, 4_pc, 2);

    simulateCircuitQMDDvsLIMDDGateByGate(c);
}

TEST(LimTest, simpleCircuit_vqe_10) {
    dd::QuantumCircuit c(10);
    c.addGate(dd::U3mat(2.68662123819055, 0, 0), 0);
    c.addGate(dd::U3mat(-1.89057357852147, 0, 0), 1);
    c.addGate(dd::Xmat, 0_pc, 1);
    c.addGate(dd::U3mat(0.526156621282547, 0, 0), 2);
    c.addGate(dd::Xmat, 0_pc, 2);
    c.addGate(dd::Xmat, 1_pc, 2);
    c.addGate(dd::U3mat(-2.65877607637322, 0, 0), 3);
    c.addGate(dd::Xmat, 0_pc, 3);
    c.addGate(dd::Xmat, 1_pc, 3);
    c.addGate(dd::Xmat, 2_pc, 3);
    c.addGate(dd::U3mat(2.28164362790185, 0, 0), 4);
    c.addGate(dd::Xmat, 0_pc, 4);
    c.addGate(dd::Xmat, 1_pc, 4);
    c.addGate(dd::Xmat, 2_pc, 4);
    c.addGate(dd::Xmat, 3_pc, 4);
    c.addGate(dd::U3mat(-0.858823619363636, 0, 0), 5);
    c.addGate(dd::Xmat, 0_pc, 5);
    c.addGate(dd::Xmat, 1_pc, 5);
    c.addGate(dd::Xmat, 2_pc, 5);
    c.addGate(dd::Xmat, 3_pc, 5);
    c.addGate(dd::Xmat, 4_pc, 5);
    c.addGate(dd::U3mat(-1.79374665455828, 0, 0), 6);
    c.addGate(dd::Xmat, 0_pc, 6);
    c.addGate(dd::Xmat, 1_pc, 6);
    c.addGate(dd::Xmat, 2_pc, 6);
    c.addGate(dd::Xmat, 3_pc, 6);
    c.addGate(dd::Xmat, 4_pc, 6);
    c.addGate(dd::Xmat, 5_pc, 6);
    c.addGate(dd::U3mat(-1.044215261399, 0, 0), 7);
    c.addGate(dd::Xmat, 0_pc, 7);
    c.addGate(dd::Xmat, 1_pc, 7);
    c.addGate(dd::Xmat, 2_pc, 7);
    c.addGate(dd::Xmat, 3_pc, 7);
    c.addGate(dd::Xmat, 4_pc, 7);
    c.addGate(dd::Xmat, 5_pc, 7);
    c.addGate(dd::Xmat, 6_pc, 7);
    c.addGate(dd::U3mat(1.57777927085946, 0, 0), 8);
    c.addGate(dd::Xmat, 0_pc, 8);
    c.addGate(dd::Xmat, 1_pc, 8);
    c.addGate(dd::Xmat, 2_pc, 8);
    c.addGate(dd::Xmat, 3_pc, 8);
    c.addGate(dd::Xmat, 4_pc, 8);
    c.addGate(dd::Xmat, 5_pc, 8);
    c.addGate(dd::Xmat, 6_pc, 8);
    c.addGate(dd::Xmat, 7_pc, 8);
    c.addGate(dd::U3mat(0.0584568342741303, 0, 0), 9);
    c.addGate(dd::Xmat, 0_pc, 9);
    c.addGate(dd::U3mat(0.493785215150024, 0, 0), 0);
    c.addGate(dd::Xmat, 1_pc, 9);
    c.addGate(dd::U3mat(2.17528225837145, 0, 0), 1);
    c.addGate(dd::Xmat, 0_pc, 1);
    c.addGate(dd::Xmat, 2_pc, 9);
    c.addGate(dd::U3mat(2.38782953761232, 0, 0), 2);
    c.addGate(dd::Xmat, 0_pc, 2);
    c.addGate(dd::Xmat, 1_pc, 2);
    c.addGate(dd::Xmat, 3_pc, 9);
    c.addGate(dd::U3mat(-2.74456490781863, 0, 0), 3);
    c.addGate(dd::Xmat, 0_pc, 3);
    c.addGate(dd::Xmat, 1_pc, 3);
    c.addGate(dd::Xmat, 2_pc, 3);
    c.addGate(dd::Xmat, 4_pc, 9);
    c.addGate(dd::U3mat(-0.944693531787479, 0, 0), 4);
    c.addGate(dd::Xmat, 0_pc, 4);
    c.addGate(dd::Xmat, 1_pc, 4);
    c.addGate(dd::Xmat, 2_pc, 4);
    c.addGate(dd::Xmat, 3_pc, 4);
    c.addGate(dd::Xmat, 5_pc, 9);
    c.addGate(dd::U3mat(1.58084675679236, 0, 0), 5);
    c.addGate(dd::Xmat, 0_pc, 5);
    c.addGate(dd::Xmat, 1_pc, 5);
    c.addGate(dd::Xmat, 2_pc, 5);
    c.addGate(dd::Xmat, 3_pc, 5);
    c.addGate(dd::Xmat, 4_pc, 5);
    c.addGate(dd::Xmat, 6_pc, 9);
    c.addGate(dd::U3mat(-1.23567451135838, 0, 0), 6);
    c.addGate(dd::Xmat, 0_pc, 6);
    c.addGate(dd::Xmat, 1_pc, 6);
    c.addGate(dd::Xmat, 2_pc, 6);
    c.addGate(dd::Xmat, 3_pc, 6);
    c.addGate(dd::Xmat, 4_pc, 6);
    c.addGate(dd::Xmat, 5_pc, 6);
    c.addGate(dd::Xmat, 7_pc, 9);
    c.addGate(dd::U3mat(-1.05552653486066, 0, 0), 7);
    c.addGate(dd::Xmat, 0_pc, 7);
    c.addGate(dd::Xmat, 1_pc, 7);
    c.addGate(dd::Xmat, 2_pc, 7);
    c.addGate(dd::Xmat, 3_pc, 7);
    c.addGate(dd::Xmat, 4_pc, 7);
    c.addGate(dd::Xmat, 5_pc, 7);
    c.addGate(dd::Xmat, 6_pc, 7);
    c.addGate(dd::Xmat, 8_pc, 9);
    c.addGate(dd::U3mat(2.31217171104892, 0, 0), 8);
    c.addGate(dd::Xmat, 0_pc, 8);
    c.addGate(dd::Xmat, 1_pc, 8);
    c.addGate(dd::Xmat, 2_pc, 8);
    c.addGate(dd::Xmat, 3_pc, 8);
    c.addGate(dd::Xmat, 4_pc, 8);
    c.addGate(dd::Xmat, 5_pc, 8);
    c.addGate(dd::Xmat, 6_pc, 8);
    c.addGate(dd::Xmat, 7_pc, 8);
    c.addGate(dd::U3mat(1.31263458235761, 0, 0), 9);
    c.addGate(dd::Xmat, 0_pc, 9);
    c.addGate(dd::U3mat(-2.40484784824733, 0, 0), 0);
    c.addGate(dd::Xmat, 1_pc, 9);
    c.addGate(dd::U3mat(0.412079032901195, 0, 0), 1);
    c.addGate(dd::Xmat, 2_pc, 9);
    c.addGate(dd::U3mat(-2.34348535750732, 0, 0), 2);
    c.addGate(dd::Xmat, 3_pc, 9);
    c.addGate(dd::U3mat(-3.04224930574056, 0, 0), 3);
    c.addGate(dd::Xmat, 4_pc, 9);
    c.addGate(dd::U3mat(-1.78983602234406, 0, 0), 4);
    c.addGate(dd::Xmat, 5_pc, 9);
    c.addGate(dd::U3mat(-2.03376426365639, 0, 0), 5);
    c.addGate(dd::Xmat, 6_pc, 9);
    c.addGate(dd::U3mat(1.5067179271741, 0, 0), 6);
    c.addGate(dd::Xmat, 7_pc, 9);
    c.addGate(dd::U3mat(0.371692355160145, 0, 0), 7);
    c.addGate(dd::Xmat, 8_pc, 9);
    c.addGate(dd::U3mat(1.41962968316013, 0, 0), 8);
    c.addGate(dd::U3mat(0.515209311568382, 0, 0), 9);
    simulateCircuitQMDDvsLIMDDGateByGate(c);
}

TEST(LimTest, simpleCircuit_graphstate_18) {
    dd::QuantumCircuit c(18);
    c.addGate(dd::Hmat, 0);
    c.addGate(dd::U3mat(0, -dd::PI, -dd::PI), 1);
    c.addGate(dd::Xmat, 0_pc, 1);
    c.addGate(dd::Hmat, 1);
    c.addGate(dd::Hmat, 2);
    c.addGate(dd::U3mat(0, -dd::PI, -dd::PI), 3);
    c.addGate(dd::Xmat, 0_pc, 3);
    c.addGate(dd::U3mat(0, -dd::PI, -dd::PI), 3);
    c.addGate(dd::Xmat, 2_pc, 3);
    c.addGate(dd::Hmat, 3);
    c.addGate(dd::Hmat, 4);
    c.addGate(dd::U3mat(0, -dd::PI, -dd::PI), 5);
    c.addGate(dd::Xmat, 4_pc, 5);
    c.addGate(dd::Hmat, 5);
    c.addGate(dd::Hmat, 6);
    c.addGate(dd::U3mat(0, -dd::PI, -dd::PI), 7);
    c.addGate(dd::Xmat, 6_pc, 7);
    c.addGate(dd::Hmat, 7);
    c.addGate(dd::U3mat(0, -dd::PI, -dd::PI), 8);
    c.addGate(dd::Xmat, 5_pc, 8);
    c.addGate(dd::Hmat, 8);
    c.addGate(dd::Hmat, 9);
    c.addGate(dd::U3mat(0, -dd::PI, -dd::PI), 10);
    c.addGate(dd::Xmat, 7_pc, 10);
    c.addGate(dd::U3mat(0, -dd::PI, -dd::PI), 10);
    c.addGate(dd::Xmat, 9_pc, 10);
    c.addGate(dd::Hmat, 1);
    c.addGate(dd::Hmat, 1);
    c.addGate(dd::U3mat(0, -dd::PI, -dd::PI), 12);
    c.addGate(dd::Xmat, 11_pc, 12);
    c.addGate(dd::Hmat, 1);
    c.addGate(dd::U3mat(0, -dd::PI, -dd::PI), 13);
    c.addGate(dd::Xmat, 12_pc, 13);
    c.addGate(dd::Hmat, 1);
    c.addGate(dd::U3mat(0, -dd::PI, -dd::PI), 14);
    c.addGate(dd::Xmat, 9_pc, 14);
    c.addGate(dd::U3mat(0, -dd::PI, -dd::PI), 14);
    c.addGate(dd::Xmat, 13_pc, 14);
    c.addGate(dd::Hmat, 1);
    c.addGate(dd::U3mat(0, -dd::PI, -dd::PI), 15);
    c.addGate(dd::Xmat, 1_pc, 15);
    c.addGate(dd::U3mat(0, -dd::PI, -dd::PI), 15);
    c.addGate(dd::Xmat, 2_pc, 15);
    c.addGate(dd::Hmat, 1);
    c.addGate(dd::U3mat(0, -dd::PI, -dd::PI), 16);
    c.addGate(dd::Xmat, 4_pc, 16);
    c.addGate(dd::U3mat(0, -dd::PI, -dd::PI), 16);
    c.addGate(dd::Xmat, 8_pc, 16);
    c.addGate(dd::Hmat, 1);
    c.addGate(dd::U3mat(0, -dd::PI, -dd::PI), 17);
    c.addGate(dd::Xmat, 6_pc, 17);
    c.addGate(dd::U3mat(0, -dd::PI, -dd::PI), 17);
    c.addGate(dd::Xmat, 11_pc, 17);
    c.addGate(dd::Hmat, 1);
    simulateCircuitQMDDvsLIMDDGateByGate(c);
}

TEST(LimTest, simpleCircuit_graphstate_24) {
    dd::QuantumCircuit c(24);
    c.addGate(dd::Hmat, 0);
    c.addGate(dd::U3mat(0, -dd::PI, -dd::PI), 1);
    c.addGate(dd::Xmat, 0_pc, 1);
    c.addGate(dd::Hmat, 1);
    c.addGate(dd::Hmat, 2);
    c.addGate(dd::U3mat(0, -dd::PI, -dd::PI), 3);
    c.addGate(dd::Xmat, 2_pc, 3);
    c.addGate(dd::Hmat, 3);
    c.addGate(dd::U3mat(0, -dd::PI, -dd::PI), 4);
    c.addGate(dd::Xmat, 2_pc, 4);
    c.addGate(dd::Hmat, 4);
    c.addGate(dd::Hmat, 5);
    c.addGate(dd::U3mat(0, -dd::PI, -dd::PI), 6);
    c.addGate(dd::Xmat, 5_pc, 6);
    c.addGate(dd::Hmat, 6);
    c.addGate(dd::U3mat(0, -dd::PI, -dd::PI), 7);
    c.addGate(dd::Xmat, 0_pc, 7);
    c.addGate(dd::Hmat, 7);
    c.addGate(dd::U3mat(0, -dd::PI, -dd::PI), 8);
    c.addGate(dd::Xmat, 6_pc, 8);
    c.addGate(dd::Hmat, 8);
    c.addGate(dd::U3mat(0, -dd::PI, -dd::PI), 9);
    c.addGate(dd::Xmat, 8_pc, 9);
    c.addGate(dd::Hmat, 9);
    c.addGate(dd::Hmat, 1);
    c.addGate(dd::U3mat(0, -dd::PI, -dd::PI), 11);
    c.addGate(dd::Xmat, 4_pc, 11);
    c.addGate(dd::U3mat(0, -dd::PI, -dd::PI), 11);
    c.addGate(dd::Xmat, 10_pc, 11);
    c.addGate(dd::Hmat, 1);
    c.addGate(dd::U3mat(0, -dd::PI, -dd::PI), 12);
    c.addGate(dd::Xmat, 3_pc, 12);
    c.addGate(dd::U3mat(0, -dd::PI, -dd::PI), 12);
    c.addGate(dd::Xmat, 7_pc, 12);
    c.addGate(dd::Hmat, 1);
    c.addGate(dd::Hmat, 1);
    c.addGate(dd::U3mat(0, -dd::PI, -dd::PI), 14);
    c.addGate(dd::Xmat, 13_pc, 14);
    c.addGate(dd::Hmat, 1);
    c.addGate(dd::Hmat, 1);
    c.addGate(dd::U3mat(0, -dd::PI, -dd::PI), 16);
    c.addGate(dd::Xmat, 13_pc, 16);
    c.addGate(dd::U3mat(0, -dd::PI, -dd::PI), 16);
    c.addGate(dd::Xmat, 15_pc, 16);
    c.addGate(dd::Hmat, 1);
    c.addGate(dd::Hmat, 1);
    c.addGate(dd::U3mat(0, -dd::PI, -dd::PI), 18);
    c.addGate(dd::Xmat, 9_pc, 18);
    c.addGate(dd::U3mat(0, -dd::PI, -dd::PI), 18);
    c.addGate(dd::Xmat, 17_pc, 18);
    c.addGate(dd::Hmat, 1);
    c.addGate(dd::U3mat(0, -dd::PI, -dd::PI), 19);
    c.addGate(dd::Xmat, 15_pc, 19);
    c.addGate(dd::U3mat(0, -dd::PI, -dd::PI), 19);
    c.addGate(dd::Xmat, 17_pc, 19);
    c.addGate(dd::Hmat, 1);
    c.addGate(dd::U3mat(0, -dd::PI, -dd::PI), 20);
    c.addGate(dd::Xmat, 5_pc, 20);
    c.addGate(dd::Hmat, 2);
    c.addGate(dd::U3mat(0, -dd::PI, -dd::PI), 21);
    c.addGate(dd::Xmat, 1_pc, 21);
    c.addGate(dd::Hmat, 2);
    c.addGate(dd::U3mat(0, -dd::PI, -dd::PI), 22);
    c.addGate(dd::Xmat, 10_pc, 22);
    c.addGate(dd::U3mat(0, -dd::PI, -dd::PI), 22);
    c.addGate(dd::Xmat, 21_pc, 22);
    c.addGate(dd::Hmat, 2);
    c.addGate(dd::U3mat(0, -dd::PI, -dd::PI), 23);
    c.addGate(dd::Xmat, 14_pc, 23);
    c.addGate(dd::U3mat(0, -dd::PI, -dd::PI), 23);
    c.addGate(dd::Xmat, 20_pc, 23);
    c.addGate(dd::Hmat, 2);
    simulateCircuitQMDDvsLIMDDGateByGate(c);
}

TEST(LimTest, simpleCircuit_qaoa_12) {
    dd::QuantumCircuit c(12);
    c.addGate(dd::Hmat, 0);
    c.addGate(dd::Hmat, 1);
    c.addGate(dd::Hmat, 2);
    c.addGate(dd::Xmat, 1_pc, 2);
    c.addGate(dd::U3mat(0, 0, 1.9931892155424), 2);
    c.addGate(dd::Xmat, 1_pc, 2);
    c.addGate(dd::Hmat, 3);
    c.addGate(dd::Hmat, 4);
    c.addGate(dd::Xmat, 3_pc, 4);
    c.addGate(dd::U3mat(0, 0, 1.9931892155424), 4);
    c.addGate(dd::Xmat, 3_pc, 4);
    c.addGate(dd::Hmat, 5);
    c.addGate(dd::Xmat, 1_pc, 5);
    c.addGate(dd::U3mat(0, 0, 1.9931892155424), 5);
    c.addGate(dd::Xmat, 1_pc, 5);
    c.addGate(dd::U3mat(-3.01414030579569, -dd::PI / 2, dd::PI / 2), 1);
    c.addGate(dd::Hmat, 6);
    c.addGate(dd::Xmat, 4_pc, 6);
    c.addGate(dd::U3mat(0, 0, 1.9931892155424), 6);
    c.addGate(dd::Xmat, 4_pc, 6);
    c.addGate(dd::U3mat(-3.01414030579569, -dd::PI / 2, dd::PI / 2), 4);
    c.addGate(dd::Hmat, 7);
    c.addGate(dd::Xmat, 5_pc, 7);
    c.addGate(dd::U3mat(0, 0, 1.9931892155424), 7);
    c.addGate(dd::Xmat, 5_pc, 7);
    c.addGate(dd::U3mat(-3.01414030579569, -dd::PI / 2, dd::PI / 2), 5);
    c.addGate(dd::Xmat, 6_pc, 7);
    c.addGate(dd::U3mat(0, 0, 1.9931892155424), 7);
    c.addGate(dd::Xmat, 6_pc, 7);
    c.addGate(dd::U3mat(-3.01414030579569, -dd::PI / 2, dd::PI / 2), 6);
    c.addGate(dd::U3mat(-3.01414030579569, -dd::PI / 2, dd::PI / 2), 7);
    c.addGate(dd::Hmat, 8);
    c.addGate(dd::Xmat, 2_pc, 8);
    c.addGate(dd::U3mat(0, 0, 1.9931892155424), 8);
    c.addGate(dd::Xmat, 2_pc, 8);
    c.addGate(dd::U3mat(-3.01414030579569, -dd::PI / 2, dd::PI / 2), 2);
    c.addGate(dd::Xmat, 1_pc, 2);
    c.addGate(dd::U3mat(0, 0, -5.38200707049379), 2);
    c.addGate(dd::Xmat, 1_pc, 2);
    c.addGate(dd::Xmat, 1_pc, 5);
    c.addGate(dd::U3mat(0, 0, -5.38200707049379), 5);
    c.addGate(dd::Xmat, 1_pc, 5);
    c.addGate(dd::U3mat(4.14813772565845, -dd::PI / 2, dd::PI / 2), 1);
    c.addGate(dd::Xmat, 5_pc, 7);
    c.addGate(dd::U3mat(0, 0, -5.38200707049379), 7);
    c.addGate(dd::Xmat, 5_pc, 7);
    c.addGate(dd::U3mat(4.14813772565845, -dd::PI / 2, dd::PI / 2), 5);
    c.addGate(dd::Hmat, 9);
    c.addGate(dd::Xmat, 0_pc, 9);
    c.addGate(dd::U3mat(0, 0, 1.9931892155424), 9);
    c.addGate(dd::Xmat, 0_pc, 9);
    c.addGate(dd::Hmat, 1);
    c.addGate(dd::Xmat, 0_pc, 10);
    c.addGate(dd::U3mat(0, 0, 1.9931892155424), 10);
    c.addGate(dd::Xmat, 0_pc, 10);
    c.addGate(dd::U3mat(-3.01414030579569, -dd::PI / 2, dd::PI / 2), 0);
    c.addGate(dd::Xmat, 3_pc, 10);
    c.addGate(dd::U3mat(0, 0, 1.9931892155424), 10);
    c.addGate(dd::Xmat, 3_pc, 10);
    c.addGate(dd::U3mat(-3.01414030579569, -dd::PI / 2, dd::PI / 2), 10);
    c.addGate(dd::U3mat(-3.01414030579569, -dd::PI / 2, dd::PI / 2), 3);
    c.addGate(dd::Xmat, 3_pc, 4);
    c.addGate(dd::U3mat(0, 0, -5.38200707049379), 4);
    c.addGate(dd::Xmat, 3_pc, 4);
    c.addGate(dd::Xmat, 4_pc, 6);
    c.addGate(dd::U3mat(0, 0, -5.38200707049379), 6);
    c.addGate(dd::Xmat, 4_pc, 6);
    c.addGate(dd::U3mat(4.14813772565845, -dd::PI / 2, dd::PI / 2), 4);
    c.addGate(dd::Xmat, 6_pc, 7);
    c.addGate(dd::U3mat(0, 0, -5.38200707049379), 7);
    c.addGate(dd::Xmat, 6_pc, 7);
    c.addGate(dd::U3mat(4.14813772565845, -dd::PI / 2, dd::PI / 2), 6);
    c.addGate(dd::U3mat(4.14813772565845, -dd::PI / 2, dd::PI / 2), 7);
    c.addGate(dd::Hmat, 1);
    c.addGate(dd::Xmat, 8_pc, 11);
    c.addGate(dd::U3mat(0, 0, 1.9931892155424), 11);
    c.addGate(dd::Xmat, 8_pc, 11);
    c.addGate(dd::U3mat(-3.01414030579569, -dd::PI / 2, dd::PI / 2), 8);
    c.addGate(dd::Xmat, 2_pc, 8);
    c.addGate(dd::U3mat(0, 0, -5.38200707049379), 8);
    c.addGate(dd::Xmat, 2_pc, 8);
    c.addGate(dd::U3mat(4.14813772565845, -dd::PI / 2, dd::PI / 2), 2);
    c.addGate(dd::Xmat, 9_pc, 11);
    c.addGate(dd::U3mat(0, 0, 1.9931892155424), 11);
    c.addGate(dd::Xmat, 9_pc, 11);
    c.addGate(dd::U3mat(-3.01414030579569, -dd::PI / 2, dd::PI / 2), 11);
    c.addGate(dd::Xmat, 8_pc, 11);
    c.addGate(dd::U3mat(0, 0, -5.38200707049379), 11);
    c.addGate(dd::Xmat, 8_pc, 11);
    c.addGate(dd::U3mat(4.14813772565845, -dd::PI / 2, dd::PI / 2), 8);
    c.addGate(dd::U3mat(-3.01414030579569, -dd::PI / 2, dd::PI / 2), 9);
    c.addGate(dd::Xmat, 0_pc, 9);
    c.addGate(dd::U3mat(0, 0, -5.38200707049379), 9);
    c.addGate(dd::Xmat, 0_pc, 9);
    c.addGate(dd::Xmat, 0_pc, 10);
    c.addGate(dd::U3mat(0, 0, -5.38200707049379), 10);
    c.addGate(dd::Xmat, 0_pc, 10);
    c.addGate(dd::U3mat(4.14813772565845, -dd::PI / 2, dd::PI / 2), 0);
    c.addGate(dd::Xmat, 3_pc, 10);
    c.addGate(dd::U3mat(0, 0, -5.38200707049379), 10);
    c.addGate(dd::Xmat, 3_pc, 10);
    c.addGate(dd::U3mat(4.14813772565845, -dd::PI / 2, dd::PI / 2), 10);
    c.addGate(dd::U3mat(4.14813772565845, -dd::PI / 2, dd::PI / 2), 3);
    c.addGate(dd::Xmat, 9_pc, 11);
    c.addGate(dd::U3mat(0, 0, -5.38200707049379), 11);
    c.addGate(dd::Xmat, 9_pc, 11);
    c.addGate(dd::U3mat(4.14813772565845, -dd::PI / 2, dd::PI / 2), 11);
    c.addGate(dd::U3mat(4.14813772565845, -dd::PI / 2, dd::PI / 2), 9);
=======
	dd::QuantumCircuit c(5);
	c.addGate(dd::Hmat, 0);
	c.addGate(dd::Hmat, 1);
	c.addGate(dd::Hmat, 2);
	c.addGate(dd::Hmat, 3);
	c.addGate(dd::Hmat, 4);
	c.addGate(dd::Zmat, 0_pc, 2);
	c.addGate(dd::Zmat, 1_pc, 2);
	c.addGate(dd::Zmat, 3_pc, 2);
	c.addGate(dd::Zmat, 4_pc, 2);

	simulateCircuitQMDDvsLIMDDGateByGate(c);
}


TEST(LimTest, basis_trotter_n4) {
    dd::QuantumCircuit c(4);

    c.addGate(dd::Zmat, 0);
    c.addGate(dd::Zmat, 1);
    c.addGate(dd::Zmat, 2);
    c.addGate(dd::Zmat, 3);

    // Gate: PhasedISWAP**-1.0
    c.addGate(dd::RZmat(dd::PI * 0.25), 1);
    c.addGate(dd::RZmat(dd::PI * -0.25), 2);
    c.addGate(dd::Xmat, 1_pc, 2);
    c.addGate(dd::Hmat, 1);
    c.addGate(dd::Xmat, 2_pc, 1);
    c.addGate(dd::RZmat(dd::PI * -0.5), 1);
    c.addGate(dd::Xmat, 2_pc, 1);
    c.addGate(dd::RZmat(dd::PI * 0.5), 1);
    c.addGate(dd::Hmat, 1);
    c.addGate(dd::Xmat, 1_pc, 2);
    c.addGate(dd::RZmat(dd::PI * -0.25), 1);
    c.addGate(dd::RZmat(dd::PI * 0.25), 2);

    // Gate: PhasedISWAP**0.08130614625631793
    c.addGate(dd::RZmat(dd::PI * 0.25), 0);
    c.addGate(dd::RZmat(dd::PI * -0.25), 1);
    c.addGate(dd::Xmat, 0_pc, 1);
    c.addGate(dd::Hmat, 0);
    c.addGate(dd::Xmat, 1_pc, 0);
    c.addGate(dd::RZmat(dd::PI * 0.0406530731), 0);
    c.addGate(dd::Xmat, 1_pc, 0);
    c.addGate(dd::RZmat(dd::PI * -0.0406530731), 0);
    c.addGate(dd::Hmat, 0);
    c.addGate(dd::Xmat, 0_pc, 1);
    c.addGate(dd::RZmat(dd::PI * -0.25), 0);
    c.addGate(dd::RZmat(dd::PI * 0.25), 1);

    // Gate: PhasedISWAP**-0.08130614625631793
    c.addGate(dd::RZmat(dd::PI * 0.25), 2);
    c.addGate(dd::RZmat(dd::PI * -0.25), 3);
    c.addGate(dd::Xmat, 2_pc, 3);
    c.addGate(dd::Hmat, 2);
    c.addGate(dd::Xmat, 3_pc, 2);
    c.addGate(dd::RZmat(dd::PI * -0.0406530731), 2);
    c.addGate(dd::Xmat, 3_pc, 2);
    c.addGate(dd::RZmat(dd::PI * 0.0406530731), 2);
    c.addGate(dd::Hmat, 2);
    c.addGate(dd::Xmat, 2_pc, 3);
    c.addGate(dd::RZmat(dd::PI * -0.25), 2);
    c.addGate(dd::RZmat(dd::PI * 0.25), 3);

    c.addGate(dd::RZmat(dd::PI * 0.1123177385), 0);

    // Gate: PhasedISWAP**-1.0
    c.addGate(dd::RZmat(dd::PI * 0.25), 1);
    c.addGate(dd::RZmat(dd::PI * -0.25), 2);
    c.addGate(dd::Xmat, 1_pc, 2);
    c.addGate(dd::Hmat, 1);
    c.addGate(dd::Xmat, 2_pc, 1);
    c.addGate(dd::RZmat(dd::PI * -0.5), 1);
    c.addGate(dd::Xmat, 2_pc, 1);
    c.addGate(dd::RZmat(dd::PI * 0.5), 1);
    c.addGate(dd::Hmat, 1);
    c.addGate(dd::Xmat, 1_pc, 2);
    c.addGate(dd::RZmat(dd::PI * -0.25), 1);
    c.addGate(dd::RZmat(dd::PI * 0.25), 2);

    c.addGate(dd::RZmat(dd::PI * 0.1123177385), 1);
    c.addGate(dd::RZmat(dd::PI * 0.0564909955), 3);
    c.addGate(dd::RZmat(dd::PI * 0.0564909955), 2);

    // Gate: PhasedISWAP**-1.0
    c.addGate(dd::RZmat(dd::PI * 0.25), 1);
    c.addGate(dd::RZmat(dd::PI * -0.25), 2);
    c.addGate(dd::Xmat, 1_pc, 2);
    c.addGate(dd::Hmat, 1);
    c.addGate(dd::Xmat, 2_pc, 1);
    c.addGate(dd::RZmat(dd::PI * -0.5), 1);
    c.addGate(dd::Xmat, 2_pc, 1);
    c.addGate(dd::RZmat(dd::PI * 0.5), 1);
    c.addGate(dd::Hmat, 1);
    c.addGate(dd::Xmat, 1_pc, 2);
    c.addGate(dd::RZmat(dd::PI * -0.25), 1);
    c.addGate(dd::RZmat(dd::PI * 0.25), 2);

    // Gate: PhasedISWAP**-0.05102950815299322
    c.addGate(dd::RZmat(dd::PI * 0.25), 0);
    c.addGate(dd::RZmat(dd::PI * -0.25), 1);
    c.addGate(dd::Xmat, 0_pc, 1);
    c.addGate(dd::Hmat, 0);
    c.addGate(dd::Xmat, 1_pc, 0);
    c.addGate(dd::RZmat(dd::PI * -0.0255147541), 0);
    c.addGate(dd::Xmat, 1_pc, 0);
    c.addGate(dd::RZmat(dd::PI * 0.0255147541), 0);
    c.addGate(dd::Hmat, 0);
    c.addGate(dd::Xmat, 0_pc, 1);
    c.addGate(dd::RZmat(dd::PI * -0.25), 0);
    c.addGate(dd::RZmat(dd::PI * 0.25), 1);

    // Gate: PhasedISWAP**0.05102950815299322
    c.addGate(dd::RZmat(dd::PI * 0.25), 2);
    c.addGate(dd::RZmat(dd::PI * -0.25), 3);
    c.addGate(dd::Xmat, 2_pc, 3);
    c.addGate(dd::Hmat, 2);
    c.addGate(dd::Xmat, 3_pc, 2);
    c.addGate(dd::RZmat(dd::PI * 0.0255147541), 2);
    c.addGate(dd::Xmat, 3_pc, 2);
    c.addGate(dd::RZmat(dd::PI * -0.0255147541), 2);
    c.addGate(dd::Hmat, 2);
    c.addGate(dd::Xmat, 2_pc, 3);
    c.addGate(dd::RZmat(dd::PI * -0.25), 2);
    c.addGate(dd::RZmat(dd::PI * 0.25), 3);

    // Gate: PhasedISWAP**-1.0
    c.addGate(dd::RZmat(dd::PI * 0.25), 1);
    c.addGate(dd::RZmat(dd::PI * -0.25), 2);
    c.addGate(dd::Xmat, 1_pc, 2);
    c.addGate(dd::Hmat, 1);
    c.addGate(dd::Xmat, 2_pc, 1);
    c.addGate(dd::RZmat(dd::PI * -0.5), 1);
    c.addGate(dd::Xmat, 2_pc, 1);
    c.addGate(dd::RZmat(dd::PI * 0.5), 1);
    c.addGate(dd::Hmat, 1);
    c.addGate(dd::Xmat, 1_pc, 2);
    c.addGate(dd::RZmat(dd::PI * -0.25), 1);
    c.addGate(dd::RZmat(dd::PI * 0.25), 2);

    // Gate: CZ**-0.048279591094340914
    c.addGate(dd::U3mat(dd::PI * 0.5, 0, dd::PI * 0.5), 0);
    c.addGate(dd::U3mat(dd::PI * 0.5, dd::PI * 1.0, dd::PI * 1.0), 1);
    c.addGate(dd::RXmat(dd::PI * 0.5), 0);
    c.addGate(dd::Xmat, 0_pc, 1);
    c.addGate(dd::RXmat(dd::PI * 0.4758602045), 0);
    c.addGate(dd::RYmat(dd::PI * 0.5), 1);
    c.addGate(dd::Xmat, 1_pc, 0);
    c.addGate(dd::RXmat(dd::PI * -0.5), 1);
    c.addGate(dd::RZmat(dd::PI * 0.5), 1);
    c.addGate(dd::Xmat, 0_pc, 1);
    c.addGate(dd::U3mat(dd::PI * 0.5, dd::PI * 0.4758602045, dd::PI * 1.0), 0);
    c.addGate(dd::U3mat(dd::PI * 0.5, dd::PI * 1.9758602045, 0), 1);

    c.addGate(dd::Xmat, 0_pc, 1);
    c.addGate(dd::Xmat, 1_pc, 0);
    c.addGate(dd::Xmat, 0_pc, 1);

    // Gate: CZ**-0.022156912718971442
    c.addGate(dd::U3mat(dd::PI * 0.5, 0, dd::PI * 1.75), 2);
    c.addGate(dd::U3mat(dd::PI * 0.5, dd::PI * 1.0, dd::PI * 1.25), 3);
    c.addGate(dd::RXmat(dd::PI * 0.5), 2);
    c.addGate(dd::Xmat, 2_pc, 3);
    c.addGate(dd::RXmat(dd::PI * 0.4889215436), 2);
    c.addGate(dd::RYmat(dd::PI * 0.5), 3);
    c.addGate(dd::Xmat, 3_pc, 2);
    c.addGate(dd::RXmat(dd::PI * -0.5), 3);
    c.addGate(dd::RZmat(dd::PI * 0.5), 3);
    c.addGate(dd::Xmat, 2_pc, 3);
    c.addGate(dd::U3mat(dd::PI * 0.5, dd::PI * 1.2389215436, dd::PI * 1.0), 2);
    c.addGate(dd::U3mat(dd::PI * 0.5, dd::PI * 1.7389215436, 0), 3);

    c.addGate(dd::Xmat, 2_pc, 3);
    c.addGate(dd::Xmat, 3_pc, 2);
    c.addGate(dd::Xmat, 2_pc, 3);

    // Gate: CZ**-0.03270667647415345
    c.addGate(dd::U3mat(dd::PI * 0.5, 0, 0), 1);
    c.addGate(dd::U3mat(dd::PI * 0.5, dd::PI * 1.0, dd::PI * 1.5), 2);
    c.addGate(dd::RXmat(dd::PI * 0.5), 1);
    c.addGate(dd::Xmat, 1_pc, 2);
    c.addGate(dd::RXmat(dd::PI * 0.4836466618), 1);
    c.addGate(dd::RYmat(dd::PI * 0.5), 2);
    c.addGate(dd::Xmat, 2_pc, 1);
    c.addGate(dd::RXmat(dd::PI * -0.5), 2);
    c.addGate(dd::RZmat(dd::PI * 0.5), 2);
    c.addGate(dd::Xmat, 1_pc, 2);
    c.addGate(dd::U3mat(dd::PI * 0.5, dd::PI * 0.9836466618, dd::PI * 1.0), 1);
    c.addGate(dd::U3mat(dd::PI * 0.5, dd::PI * 1.4836466618, 0), 2);

    c.addGate(dd::Xmat, 1_pc, 2);
    c.addGate(dd::Xmat, 2_pc, 1);
    c.addGate(dd::Xmat, 1_pc, 2);

    // Gate: CZ**-0.03270667647415345
    c.addGate(dd::U3mat(dd::PI * 0.5, 0, 0), 0);
    c.addGate(dd::U3mat(dd::PI * 0.5, dd::PI * 1.0, dd::PI * 1.5), 1);
    c.addGate(dd::RXmat(dd::PI * 0.5), 0);
    c.addGate(dd::Xmat, 0_pc, 1);
    c.addGate(dd::RXmat(dd::PI * 0.4836466618), 0);
    c.addGate(dd::RYmat(dd::PI * 0.5), 1);
    c.addGate(dd::Xmat, 1_pc, 0);
    c.addGate(dd::RXmat(dd::PI * -0.5), 1);
    c.addGate(dd::RZmat(dd::PI * 0.5), 1);
    c.addGate(dd::Xmat, 0_pc, 1);
    c.addGate(dd::U3mat(dd::PI * 0.5, dd::PI * 0.9836466618, dd::PI * 1.0), 0);
    c.addGate(dd::U3mat(dd::PI * 0.5, dd::PI * 1.4836466618, 0), 1);

    // Gate: CZ**-0.03270667647415345
    c.addGate(dd::U3mat(dd::PI * 0.5, 0, 0), 2);
    c.addGate(dd::U3mat(dd::PI * 0.5, dd::PI * 1.0, dd::PI * 1.5), 3);
    c.addGate(dd::RXmat(dd::PI * 0.5), 2);
    c.addGate(dd::Xmat, 2_pc, 3);
    c.addGate(dd::RXmat(dd::PI * 0.4836466618), 2);
    c.addGate(dd::RYmat(dd::PI * 0.5), 3);
    c.addGate(dd::Xmat, 3_pc, 2);
    c.addGate(dd::RXmat(dd::PI * -0.5), 3);
    c.addGate(dd::RZmat(dd::PI * 0.5), 3);
    c.addGate(dd::Xmat, 2_pc, 3);
    c.addGate(dd::U3mat(dd::PI * 0.5, dd::PI * 0.9836466618, dd::PI * 1.0), 2);
    c.addGate(dd::U3mat(dd::PI * 0.5, dd::PI * 1.4836466618, 0), 3);

    c.addGate(dd::Xmat, 0_pc, 1);
    c.addGate(dd::Xmat, 1_pc, 0);
    c.addGate(dd::Xmat, 0_pc, 1);
    c.addGate(dd::Xmat, 2_pc, 3);
    c.addGate(dd::Xmat, 3_pc, 2);
    c.addGate(dd::Xmat, 2_pc, 3);

    // Gate: CZ**-0.03270667647415345
    c.addGate(dd::U3mat(dd::PI * 0.5, 0, 0), 1);
    c.addGate(dd::U3mat(dd::PI * 0.5, dd::PI * 1.0, dd::PI * 1.5), 2);
    c.addGate(dd::RXmat(dd::PI * 0.5), 1);
    c.addGate(dd::Xmat, 1_pc, 2);
    c.addGate(dd::RXmat(dd::PI * 0.4836466618), 1);
    c.addGate(dd::RYmat(dd::PI * 0.5), 2);
    c.addGate(dd::Xmat, 2_pc, 1);
    c.addGate(dd::RXmat(dd::PI * -0.5), 2);
    c.addGate(dd::RZmat(dd::PI * 0.5), 2);
    c.addGate(dd::Xmat, 1_pc, 2);
    c.addGate(dd::U3mat(dd::PI * 0.5, dd::PI * 0.9836466618, dd::PI * 1.0), 1);
    c.addGate(dd::U3mat(dd::PI * 0.5, dd::PI * 1.4836466618, 0), 2);

    c.addGate(dd::RZmat(dd::PI * -0.0241397955), 3);
    c.addGate(dd::RZmat(dd::PI * -0.0110784564), 0);
    c.addGate(dd::Xmat, 1_pc, 2);
    c.addGate(dd::Xmat, 2_pc, 1);
    c.addGate(dd::Xmat, 1_pc, 2);
    c.addGate(dd::RZmat(dd::PI * -0.0241397955), 2);
    c.addGate(dd::RZmat(dd::PI * -0.0110784564), 1);
    c.addGate(dd::Zmat, 2);
    c.addGate(dd::Zmat, 1);

    // Gate: PhasedISWAP**-1.0
    c.addGate(dd::RZmat(dd::PI * 0.25), 2);
    c.addGate(dd::RZmat(dd::PI * -0.25), 1);
    c.addGate(dd::Xmat, 2_pc, 1);
    c.addGate(dd::Hmat, 2);
    c.addGate(dd::Xmat, 1_pc, 2);
    c.addGate(dd::RZmat(dd::PI * -0.5), 2);
    c.addGate(dd::Xmat, 1_pc, 2);
    c.addGate(dd::RZmat(dd::PI * 0.5), 2);
    c.addGate(dd::Hmat, 2);
    c.addGate(dd::Xmat, 2_pc, 1);
    c.addGate(dd::RZmat(dd::PI * -0.25), 2);
    c.addGate(dd::RZmat(dd::PI * 0.25), 1);

    // Gate: PhasedISWAP**-0.9500630905158097
    c.addGate(dd::RZmat(dd::PI * 0.25), 3);
    c.addGate(dd::RZmat(dd::PI * -0.25), 2);
    c.addGate(dd::Xmat, 3_pc, 2);
    c.addGate(dd::Hmat, 3);
    c.addGate(dd::Xmat, 2_pc, 3);
    c.addGate(dd::RZmat(dd::PI * -0.4750315453), 3);
    c.addGate(dd::Xmat, 2_pc, 3);
    c.addGate(dd::RZmat(dd::PI * 0.4750315453), 3);
    c.addGate(dd::Hmat, 3);
    c.addGate(dd::Xmat, 3_pc, 2);
    c.addGate(dd::RZmat(dd::PI * -0.25), 3);
    c.addGate(dd::RZmat(dd::PI * 0.25), 2);

    // Gate: PhasedISWAP**0.9500630905158097
    c.addGate(dd::RZmat(dd::PI * 0.25), 1);
    c.addGate(dd::RZmat(dd::PI * -0.25), 0);
    c.addGate(dd::Xmat, 1_pc, 0);
    c.addGate(dd::Hmat, 1);
    c.addGate(dd::Xmat, 0_pc, 1);
    c.addGate(dd::RZmat(dd::PI * 0.4750315453), 1);
    c.addGate(dd::Xmat, 0_pc, 1);
    c.addGate(dd::RZmat(dd::PI * -0.4750315453), 1);
    c.addGate(dd::Hmat, 1);
    c.addGate(dd::Xmat, 1_pc, 0);
    c.addGate(dd::RZmat(dd::PI * -0.25), 1);
    c.addGate(dd::RZmat(dd::PI * 0.25), 0);

    // Gate: PhasedISWAP**-1.0
    c.addGate(dd::RZmat(dd::PI * 0.25), 2);
    c.addGate(dd::RZmat(dd::PI * -0.25), 1);
    c.addGate(dd::Xmat, 2_pc, 1);
    c.addGate(dd::Hmat, 2);
    c.addGate(dd::Xmat, 1_pc, 2);
    c.addGate(dd::RZmat(dd::PI * -0.5), 2);
    c.addGate(dd::Xmat, 1_pc, 2);
    c.addGate(dd::RZmat(dd::PI * 0.5), 2);
    c.addGate(dd::Hmat, 2);
    c.addGate(dd::Xmat, 2_pc, 1);
    c.addGate(dd::RZmat(dd::PI * -0.25), 2);
    c.addGate(dd::RZmat(dd::PI * 0.25), 1);

    // Gate: CZ**-0.013654184706660842
    c.addGate(dd::U3mat(dd::PI * 0.5, 0, dd::PI * 1.5), 3);
    c.addGate(dd::U3mat(dd::PI * 0.5, dd::PI * 1.0, dd::PI * 1.0), 2);
    c.addGate(dd::RXmat(dd::PI * 0.5), 3);
    c.addGate(dd::Xmat, 3_pc, 2);
    c.addGate(dd::RXmat(dd::PI * 0.4931729076), 3);
    c.addGate(dd::RYmat(dd::PI * 0.5), 2);
    c.addGate(dd::Xmat, 2_pc, 3);
    c.addGate(dd::RXmat(dd::PI * -0.5), 2);
    c.addGate(dd::RZmat(dd::PI * 0.5), 2);
    c.addGate(dd::Xmat, 3_pc, 2);
    c.addGate(dd::U3mat(dd::PI * 0.5, dd::PI * 1.4931729076, dd::PI * 1.0), 3);
    c.addGate(dd::U3mat(dd::PI * 0.5, dd::PI * 1.9931729076, 0), 2);

    c.addGate(dd::Xmat, 3_pc, 2);
    c.addGate(dd::Xmat, 2_pc, 3);
    c.addGate(dd::Xmat, 3_pc, 2);

    // Gate: CZ**-0.006328040119021747
    c.addGate(dd::U3mat(dd::PI * 0.5, 0, dd::PI * 1.4961253835), 1);
    c.addGate(dd::U3mat(dd::PI * 0.5, dd::PI * 1.0, dd::PI * 1.9961253835), 0);
    c.addGate(dd::RXmat(dd::PI * 0.5), 1);
    c.addGate(dd::Xmat, 1_pc, 0);
    c.addGate(dd::RXmat(dd::PI * 0.4968359799), 1);
    c.addGate(dd::RYmat(dd::PI * 0.5), 0);
    c.addGate(dd::Xmat, 0_pc, 1);
    c.addGate(dd::RXmat(dd::PI * -0.5), 0);
    c.addGate(dd::RZmat(dd::PI * 0.5), 0);
    c.addGate(dd::Xmat, 1_pc, 0);
    c.addGate(dd::U3mat(dd::PI * 0.5, dd::PI * 1.5007105964, dd::PI * 1.0), 1);
    c.addGate(dd::U3mat(dd::PI * 0.5, dd::PI * 1.0007105964, 0), 0);

    c.addGate(dd::Xmat, 1_pc, 0);
    c.addGate(dd::Xmat, 0_pc, 1);
    c.addGate(dd::Xmat, 1_pc, 0);

    // Gate: CZ**0.009295387491454189
    c.addGate(dd::U3mat(dd::PI * 0.5, dd::PI * 1.0, dd::PI * 1.0820521548), 2);
    c.addGate(dd::U3mat(dd::PI * 0.5, dd::PI * 1.0, dd::PI * 1.5820521548), 1);
    c.addGate(dd::RXmat(dd::PI * 0.5), 2);
    c.addGate(dd::Xmat, 2_pc, 1);
    c.addGate(dd::RXmat(dd::PI * 0.4953523063), 2);
    c.addGate(dd::RYmat(dd::PI * 0.5), 1);
    c.addGate(dd::Xmat, 1_pc, 2);
    c.addGate(dd::RXmat(dd::PI * -0.5), 1);
    c.addGate(dd::RZmat(dd::PI * 0.5), 1);
    c.addGate(dd::Xmat, 2_pc, 1);
    c.addGate(dd::U3mat(dd::PI * 0.5, dd::PI * 1.9225955389, 0), 2);
    c.addGate(dd::U3mat(dd::PI * 0.5, dd::PI * 1.4225955389, 0), 1);

    c.addGate(dd::Xmat, 2_pc, 1);
    c.addGate(dd::Xmat, 1_pc, 2);
    c.addGate(dd::Xmat, 2_pc, 1);

    // Gate: CZ**0.009295387491454189
    c.addGate(dd::U3mat(dd::PI * 0.5, dd::PI * 1.0, dd::PI * 1.0820521548), 3);
    c.addGate(dd::U3mat(dd::PI * 0.5, dd::PI * 1.0, dd::PI * 1.5820521548), 2);
    c.addGate(dd::RXmat(dd::PI * 0.5), 3);
    c.addGate(dd::Xmat, 3_pc, 2);
    c.addGate(dd::RXmat(dd::PI * 0.4953523063), 3);
    c.addGate(dd::RYmat(dd::PI * 0.5), 2);
    c.addGate(dd::Xmat, 2_pc, 3);
    c.addGate(dd::RXmat(dd::PI * -0.5), 2);
    c.addGate(dd::RZmat(dd::PI * 0.5), 2);
    c.addGate(dd::Xmat, 3_pc, 2);
    c.addGate(dd::U3mat(dd::PI * 0.5, dd::PI * 1.9225955389, 0), 3);
    c.addGate(dd::U3mat(dd::PI * 0.5, dd::PI * 1.4225955389, 0), 2);

    // Gate: CZ**0.009295387491454189
    c.addGate(dd::U3mat(dd::PI * 0.5, dd::PI * 1.0, dd::PI * 1.0820521548), 1);
    c.addGate(dd::U3mat(dd::PI * 0.5, dd::PI * 1.0, dd::PI * 1.5820521548), 0);
    c.addGate(dd::RXmat(dd::PI * 0.5), 1);
    c.addGate(dd::Xmat, 1_pc, 0);
    c.addGate(dd::RXmat(dd::PI * 0.4953523063), 1);
    c.addGate(dd::RYmat(dd::PI * 0.5), 0);
    c.addGate(dd::Xmat, 0_pc, 1);
    c.addGate(dd::RXmat(dd::PI * -0.5), 0);
    c.addGate(dd::RZmat(dd::PI * 0.5), 0);
    c.addGate(dd::Xmat, 1_pc, 0);
    c.addGate(dd::U3mat(dd::PI * 0.5, dd::PI * 1.9225955389, 0), 1);
    c.addGate(dd::U3mat(dd::PI * 0.5, dd::PI * 1.4225955389, 0), 0);

    c.addGate(dd::Xmat, 3_pc, 2);
    c.addGate(dd::Xmat, 2_pc, 3);
    c.addGate(dd::Xmat, 3_pc, 2);
    c.addGate(dd::Xmat, 1_pc, 0);
    c.addGate(dd::Xmat, 0_pc, 1);
    c.addGate(dd::Xmat, 1_pc, 0);

    // Gate: CZ**0.009295387491454189
    c.addGate(dd::U3mat(dd::PI * 0.5, dd::PI * 1.0, dd::PI * 1.0820521548), 2);
    c.addGate(dd::U3mat(dd::PI * 0.5, dd::PI * 1.0, dd::PI * 1.5820521548), 1);
    c.addGate(dd::RXmat(dd::PI * 0.5), 2);
    c.addGate(dd::Xmat, 2_pc, 1);
    c.addGate(dd::RXmat(dd::PI * 0.4953523063), 2);
    c.addGate(dd::RYmat(dd::PI * 0.5), 1);
    c.addGate(dd::Xmat, 1_pc, 2);
    c.addGate(dd::RXmat(dd::PI * -0.5), 1);
    c.addGate(dd::RZmat(dd::PI * 0.5), 1);
    c.addGate(dd::Xmat, 2_pc, 1);
    c.addGate(dd::U3mat(dd::PI * 0.5, dd::PI * 1.9225955389, 0), 2);
    c.addGate(dd::U3mat(dd::PI * 0.5, dd::PI * 1.4225955389, 0), 1);

    c.addGate(dd::RZmat(dd::PI * -0.0068270924), 0);
    c.addGate(dd::RZmat(dd::PI * -0.0031640201), 3);
    c.addGate(dd::Xmat, 2_pc, 1);
    c.addGate(dd::Xmat, 1_pc, 2);
    c.addGate(dd::Xmat, 2_pc, 1);
    c.addGate(dd::Zmat, 0);
    c.addGate(dd::Zmat, 3);
    c.addGate(dd::RZmat(dd::PI * -0.0068270924), 1);
    c.addGate(dd::RZmat(dd::PI * -0.0031640201), 2);

    // Gate: PhasedISWAP**-1.0
    c.addGate(dd::RZmat(dd::PI * 0.25), 1);
    c.addGate(dd::RZmat(dd::PI * -0.25), 2);
    c.addGate(dd::Xmat, 1_pc, 2);
    c.addGate(dd::Hmat, 1);
    c.addGate(dd::Xmat, 2_pc, 1);
    c.addGate(dd::RZmat(dd::PI * -0.5), 1);
    c.addGate(dd::Xmat, 2_pc, 1);
    c.addGate(dd::RZmat(dd::PI * 0.5), 1);
    c.addGate(dd::Hmat, 1);
    c.addGate(dd::Xmat, 1_pc, 2);
    c.addGate(dd::RZmat(dd::PI * -0.25), 1);
    c.addGate(dd::RZmat(dd::PI * 0.25), 2);

    // Gate: PhasedISWAP**-0.5017530508495694
    c.addGate(dd::RZmat(dd::PI * 0.25), 0);
    c.addGate(dd::RZmat(dd::PI * -0.25), 1);
    c.addGate(dd::Xmat, 0_pc, 1);
    c.addGate(dd::Hmat, 0);
    c.addGate(dd::Xmat, 1_pc, 0);
    c.addGate(dd::RZmat(dd::PI * -0.2508765254), 0);
    c.addGate(dd::Xmat, 1_pc, 0);
    c.addGate(dd::RZmat(dd::PI * 0.2508765254), 0);
    c.addGate(dd::Hmat, 0);
    c.addGate(dd::Xmat, 0_pc, 1);
    c.addGate(dd::RZmat(dd::PI * -0.25), 0);
    c.addGate(dd::RZmat(dd::PI * 0.25), 1);

    // Gate: PhasedISWAP**0.5017530508495694
    c.addGate(dd::RZmat(dd::PI * 0.25), 2);
    c.addGate(dd::RZmat(dd::PI * -0.25), 3);
    c.addGate(dd::Xmat, 2_pc, 3);
    c.addGate(dd::Hmat, 2);
    c.addGate(dd::Xmat, 3_pc, 2);
    c.addGate(dd::RZmat(dd::PI * 0.2508765254), 2);
    c.addGate(dd::Xmat, 3_pc, 2);
    c.addGate(dd::RZmat(dd::PI * -0.2508765254), 2);
    c.addGate(dd::Hmat, 2);
    c.addGate(dd::Xmat, 2_pc, 3);
    c.addGate(dd::RZmat(dd::PI * -0.25), 2);
    c.addGate(dd::RZmat(dd::PI * 0.25), 3);

    // Gate: PhasedISWAP**-1.0
    c.addGate(dd::RZmat(dd::PI * 0.25), 1);
    c.addGate(dd::RZmat(dd::PI * -0.25), 2);
    c.addGate(dd::Xmat, 1_pc, 2);
    c.addGate(dd::Hmat, 1);
    c.addGate(dd::Xmat, 2_pc, 1);
    c.addGate(dd::RZmat(dd::PI * -0.5), 1);
    c.addGate(dd::Xmat, 2_pc, 1);
    c.addGate(dd::RZmat(dd::PI * 0.5), 1);
    c.addGate(dd::Hmat, 1);
    c.addGate(dd::Xmat, 1_pc, 2);
    c.addGate(dd::RZmat(dd::PI * -0.25), 1);
    c.addGate(dd::RZmat(dd::PI * 0.25), 2);

    // Gate: CZ**-0.00046375097365492423
    c.addGate(dd::U3mat(dd::PI * 0.5, 0, dd::PI * 1.5001274262), 0);
    c.addGate(dd::U3mat(dd::PI * 0.5, dd::PI * 1.0, dd::PI * 1.0001274262), 1);
    c.addGate(dd::RXmat(dd::PI * 0.5), 0);
    c.addGate(dd::Xmat, 0_pc, 1);
    c.addGate(dd::RXmat(dd::PI * 0.4997681245), 0);
    c.addGate(dd::RYmat(dd::PI * 0.5), 1);
    c.addGate(dd::Xmat, 1_pc, 0);
    c.addGate(dd::RXmat(dd::PI * -0.5), 1);
    c.addGate(dd::RZmat(dd::PI * 0.5), 1);
    c.addGate(dd::Xmat, 0_pc, 1);
    c.addGate(dd::U3mat(dd::PI * 0.5, dd::PI * 1.4996406983, dd::PI * 1.0), 0);
    c.addGate(dd::U3mat(dd::PI * 0.5, dd::PI * 1.9996406983, 0), 1);

    c.addGate(dd::Xmat, 0_pc, 1);
    c.addGate(dd::Xmat, 1_pc, 0);
    c.addGate(dd::Xmat, 0_pc, 1);

    // Gate: CZ**-0.0004129506013584246
    c.addGate(dd::U3mat(dd::PI * 0.5, dd::PI * 1.0, dd::PI * 1.4998373235), 2);
    c.addGate(dd::U3mat(dd::PI * 0.5, 0, dd::PI * 1.9998373235), 3);
    c.addGate(dd::RXmat(dd::PI * 0.5), 2);
    c.addGate(dd::Xmat, 2_pc, 3);
    c.addGate(dd::RXmat(dd::PI * 0.4997935247), 2);
    c.addGate(dd::RYmat(dd::PI * 0.5), 3);
    c.addGate(dd::Xmat, 3_pc, 2);
    c.addGate(dd::RXmat(dd::PI * -0.5), 3);
    c.addGate(dd::RZmat(dd::PI * 0.5), 3);
    c.addGate(dd::Xmat, 2_pc, 3);
    c.addGate(dd::U3mat(dd::PI * 0.5, dd::PI * 1.4999562012, 0), 2);
    c.addGate(dd::U3mat(dd::PI * 0.5, dd::PI * 0.9999562012, dd::PI * 1.0), 3);

    c.addGate(dd::Xmat, 2_pc, 3);
    c.addGate(dd::Xmat, 3_pc, 2);
    c.addGate(dd::Xmat, 2_pc, 3);

    // Gate: CZ**0.00043761426330885954
    c.addGate(dd::U3mat(dd::PI * 0.5, 0, dd::PI * 1.9993457511), 1);
    c.addGate(dd::U3mat(dd::PI * 0.5, 0, dd::PI * 1.4993457511), 2);
    c.addGate(dd::RXmat(dd::PI * 0.5), 1);
    c.addGate(dd::Xmat, 1_pc, 2);
    c.addGate(dd::RXmat(dd::PI * 0.4997811929), 1);
    c.addGate(dd::RYmat(dd::PI * 0.5), 2);
    c.addGate(dd::Xmat, 2_pc, 1);
    c.addGate(dd::RXmat(dd::PI * -0.5), 2);
    c.addGate(dd::RZmat(dd::PI * 0.5), 2);
    c.addGate(dd::Xmat, 1_pc, 2);
    c.addGate(dd::U3mat(dd::PI * 0.5, dd::PI * 1.0008730561, dd::PI * 1.0), 1);
    c.addGate(dd::U3mat(dd::PI * 0.5, dd::PI * 1.5008730561, dd::PI * 1.0), 2);

    c.addGate(dd::Xmat, 1_pc, 2);
    c.addGate(dd::Xmat, 2_pc, 1);
    c.addGate(dd::Xmat, 1_pc, 2);

    // Gate: CZ**0.00043761426330885954
    c.addGate(dd::U3mat(dd::PI * 0.5, 0, dd::PI * 1.9993457511), 0);
    c.addGate(dd::U3mat(dd::PI * 0.5, 0, dd::PI * 1.4993457511), 1);
    c.addGate(dd::RXmat(dd::PI * 0.5), 0);
    c.addGate(dd::Xmat, 0_pc, 1);
    c.addGate(dd::RXmat(dd::PI * 0.4997811929), 0);
    c.addGate(dd::RYmat(dd::PI * 0.5), 1);
    c.addGate(dd::Xmat, 1_pc, 0);
    c.addGate(dd::RXmat(dd::PI * -0.5), 1);
    c.addGate(dd::RZmat(dd::PI * 0.5), 1);
    c.addGate(dd::Xmat, 0_pc, 1);
    c.addGate(dd::U3mat(dd::PI * 0.5, dd::PI * 1.0008730561, dd::PI * 1.0), 0);
    c.addGate(dd::U3mat(dd::PI * 0.5, dd::PI * 1.5008730561, dd::PI * 1.0), 1);

    // Gate: CZ**0.00043761426330885954
    c.addGate(dd::U3mat(dd::PI * 0.5, 0, dd::PI * 1.9993457511), 2);
    c.addGate(dd::U3mat(dd::PI * 0.5, 0, dd::PI * 1.4993457511), 3);
    c.addGate(dd::RXmat(dd::PI * 0.5), 2);
    c.addGate(dd::Xmat, 2_pc, 3);
    c.addGate(dd::RXmat(dd::PI * 0.4997811929), 2);
    c.addGate(dd::RYmat(dd::PI * 0.5), 3);
    c.addGate(dd::Xmat, 3_pc, 2);
    c.addGate(dd::RXmat(dd::PI * -0.5), 3);
    c.addGate(dd::RZmat(dd::PI * 0.5), 3);
    c.addGate(dd::Xmat, 2_pc, 3);
    c.addGate(dd::U3mat(dd::PI * 0.5, dd::PI * 1.0008730561, dd::PI * 1.0), 2);
    c.addGate(dd::U3mat(dd::PI * 0.5, dd::PI * 1.5008730561, dd::PI * 1.0), 3);

    c.addGate(dd::Xmat, 0_pc, 1);
    c.addGate(dd::Xmat, 1_pc, 0);
    c.addGate(dd::Xmat, 0_pc, 1);
    c.addGate(dd::Xmat, 2_pc, 3);
    c.addGate(dd::Xmat, 3_pc, 2);
    c.addGate(dd::Xmat, 2_pc, 3);

    // Gate: CZ**0.00043761426330885954
    c.addGate(dd::U3mat(dd::PI * 0.5, 0, dd::PI * 1.9993457511), 1);
    c.addGate(dd::U3mat(dd::PI * 0.5, 0, dd::PI * 1.4993457511), 2);
    c.addGate(dd::RXmat(dd::PI * 0.5), 1);
    c.addGate(dd::Xmat, 1_pc, 2);
    c.addGate(dd::RXmat(dd::PI * 0.4997811929), 1);
    c.addGate(dd::RYmat(dd::PI * 0.5), 2);
    c.addGate(dd::Xmat, 2_pc, 1);
    c.addGate(dd::RXmat(dd::PI * -0.5), 2);
    c.addGate(dd::RZmat(dd::PI * 0.5), 2);
    c.addGate(dd::Xmat, 1_pc, 2);
    c.addGate(dd::U3mat(dd::PI * 0.5, dd::PI * 1.0008730561, dd::PI * 1.0), 1);
    c.addGate(dd::U3mat(dd::PI * 0.5, dd::PI * 1.5008730561, dd::PI * 1.0), 2);

    c.addGate(dd::RZmat(dd::PI * -0.0002318755), 3);
    c.addGate(dd::RZmat(dd::PI * -0.0002064753), 0);
    c.addGate(dd::Xmat, 1_pc, 2);
    c.addGate(dd::Xmat, 2_pc, 1);
    c.addGate(dd::Xmat, 1_pc, 2);
    c.addGate(dd::Zmat, 3);
    c.addGate(dd::Zmat, 0);
    c.addGate(dd::RZmat(dd::PI * -0.0002318755), 2);
    c.addGate(dd::RZmat(dd::PI * -0.0002064753), 1);

    // Gate: PhasedISWAP**-1.0
    c.addGate(dd::RZmat(dd::PI * 0.25), 2);
    c.addGate(dd::RZmat(dd::PI * -0.25), 1);
    c.addGate(dd::Xmat, 2_pc, 1);
    c.addGate(dd::Hmat, 2);
    c.addGate(dd::Xmat, 1_pc, 2);
    c.addGate(dd::RZmat(dd::PI * -0.5), 2);
    c.addGate(dd::Xmat, 1_pc, 2);
    c.addGate(dd::RZmat(dd::PI * 0.5), 2);
    c.addGate(dd::Hmat, 2);
    c.addGate(dd::Xmat, 2_pc, 1);
    c.addGate(dd::RZmat(dd::PI * -0.25), 2);
    c.addGate(dd::RZmat(dd::PI * 0.25), 1);

    // Gate: PhasedISWAP**-0.4158482042253096
    c.addGate(dd::RZmat(dd::PI * 0.25), 3);
    c.addGate(dd::RZmat(dd::PI * -0.25), 2);
    c.addGate(dd::Xmat, 3_pc, 2);
    c.addGate(dd::Hmat, 3);
    c.addGate(dd::Xmat, 2_pc, 3);
    c.addGate(dd::RZmat(dd::PI * -0.2079241021), 3);
    c.addGate(dd::Xmat, 2_pc, 3);
    c.addGate(dd::RZmat(dd::PI * 0.2079241021), 3);
    c.addGate(dd::Hmat, 3);
    c.addGate(dd::Xmat, 3_pc, 2);
    c.addGate(dd::RZmat(dd::PI * -0.25), 3);
    c.addGate(dd::RZmat(dd::PI * 0.25), 2);

    // Gate: PhasedISWAP**0.4158482042253096
    c.addGate(dd::RZmat(dd::PI * 0.25), 1);
    c.addGate(dd::RZmat(dd::PI * -0.25), 0);
    c.addGate(dd::Xmat, 1_pc, 0);
    c.addGate(dd::Hmat, 1);
    c.addGate(dd::Xmat, 0_pc, 1);
    c.addGate(dd::RZmat(dd::PI * 0.2079241021), 1);
    c.addGate(dd::Xmat, 0_pc, 1);
    c.addGate(dd::RZmat(dd::PI * -0.2079241021), 1);
    c.addGate(dd::Hmat, 1);
    c.addGate(dd::Xmat, 1_pc, 0);
    c.addGate(dd::RZmat(dd::PI * -0.25), 1);
    c.addGate(dd::RZmat(dd::PI * 0.25), 0);

    c.addGate(dd::Zmat, 3);

    // Gate: PhasedISWAP**-1.0
    c.addGate(dd::RZmat(dd::PI * 0.25), 2);
    c.addGate(dd::RZmat(dd::PI * -0.25), 1);
    c.addGate(dd::Xmat, 2_pc, 1);
    c.addGate(dd::Hmat, 2);
    c.addGate(dd::Xmat, 1_pc, 2);
    c.addGate(dd::RZmat(dd::PI * -0.5), 2);
    c.addGate(dd::Xmat, 1_pc, 2);
    c.addGate(dd::RZmat(dd::PI * 0.5), 2);
    c.addGate(dd::Hmat, 2);
    c.addGate(dd::Xmat, 2_pc, 1);
    c.addGate(dd::RZmat(dd::PI * -0.25), 2);
    c.addGate(dd::RZmat(dd::PI * 0.25), 1);

    c.addGate(dd::Zmat, 2);
    c.addGate(dd::Zmat, 0);
    c.addGate(dd::Zmat, 1);

    // Gate: PhasedISWAP**-1.0
    c.addGate(dd::RZmat(dd::PI * 0.25), 2);
    c.addGate(dd::RZmat(dd::PI * -0.25), 1);
    c.addGate(dd::Xmat, 2_pc, 1);
    c.addGate(dd::Hmat, 2);
    c.addGate(dd::Xmat, 1_pc, 2);
    c.addGate(dd::RZmat(dd::PI * -0.5), 2);
    c.addGate(dd::Xmat, 1_pc, 2);
    c.addGate(dd::RZmat(dd::PI * 0.5), 2);
    c.addGate(dd::Hmat, 2);
    c.addGate(dd::Xmat, 2_pc, 1);
    c.addGate(dd::RZmat(dd::PI * -0.25), 2);
    c.addGate(dd::RZmat(dd::PI * 0.25), 1);

    // Gate: PhasedISWAP**0.08130614625631793
    c.addGate(dd::RZmat(dd::PI * 0.25), 3);
    c.addGate(dd::RZmat(dd::PI * -0.25), 2);
    c.addGate(dd::Xmat, 3_pc, 2);
    c.addGate(dd::Hmat, 3);
    c.addGate(dd::Xmat, 2_pc, 3);
    c.addGate(dd::RZmat(dd::PI * 0.0406530731), 3);
    c.addGate(dd::Xmat, 2_pc, 3);
    c.addGate(dd::RZmat(dd::PI * -0.0406530731), 3);
    c.addGate(dd::Hmat, 3);
    c.addGate(dd::Xmat, 3_pc, 2);
    c.addGate(dd::RZmat(dd::PI * -0.25), 3);
    c.addGate(dd::RZmat(dd::PI * 0.25), 2);

    // Gate: PhasedISWAP**-0.08130614625631793
    c.addGate(dd::RZmat(dd::PI * 0.25), 1);
    c.addGate(dd::RZmat(dd::PI * -0.25), 0);
    c.addGate(dd::Xmat, 1_pc, 0);
    c.addGate(dd::Hmat, 1);
    c.addGate(dd::Xmat, 0_pc, 1);
    c.addGate(dd::RZmat(dd::PI * -0.0406530731), 1);
    c.addGate(dd::Xmat, 0_pc, 1);
    c.addGate(dd::RZmat(dd::PI * 0.0406530731), 1);
    c.addGate(dd::Hmat, 1);
    c.addGate(dd::Xmat, 1_pc, 0);
    c.addGate(dd::RZmat(dd::PI * -0.25), 1);
    c.addGate(dd::RZmat(dd::PI * 0.25), 0);

    c.addGate(dd::RZmat(dd::PI * 0.1123177385), 3);

    // Gate: PhasedISWAP**-1.0
    c.addGate(dd::RZmat(dd::PI * 0.25), 2);
    c.addGate(dd::RZmat(dd::PI * -0.25), 1);
    c.addGate(dd::Xmat, 2_pc, 1);
    c.addGate(dd::Hmat, 2);
    c.addGate(dd::Xmat, 1_pc, 2);
    c.addGate(dd::RZmat(dd::PI * -0.5), 2);
    c.addGate(dd::Xmat, 1_pc, 2);
    c.addGate(dd::RZmat(dd::PI * 0.5), 2);
    c.addGate(dd::Hmat, 2);
    c.addGate(dd::Xmat, 2_pc, 1);
    c.addGate(dd::RZmat(dd::PI * -0.25), 2);
    c.addGate(dd::RZmat(dd::PI * 0.25), 1);

    c.addGate(dd::RZmat(dd::PI * 0.1123177385), 2);
    c.addGate(dd::RZmat(dd::PI * 0.0564909955), 0);
    c.addGate(dd::RZmat(dd::PI * 0.0564909955), 1);

    // Gate: PhasedISWAP**-1.0
    c.addGate(dd::RZmat(dd::PI * 0.25), 2);
    c.addGate(dd::RZmat(dd::PI * -0.25), 1);
    c.addGate(dd::Xmat, 2_pc, 1);
    c.addGate(dd::Hmat, 2);
    c.addGate(dd::Xmat, 1_pc, 2);
    c.addGate(dd::RZmat(dd::PI * -0.5), 2);
    c.addGate(dd::Xmat, 1_pc, 2);
    c.addGate(dd::RZmat(dd::PI * 0.5), 2);
    c.addGate(dd::Hmat, 2);
    c.addGate(dd::Xmat, 2_pc, 1);
    c.addGate(dd::RZmat(dd::PI * -0.25), 2);
    c.addGate(dd::RZmat(dd::PI * 0.25), 1);

    // Gate: PhasedISWAP**-0.05102950815299322
    c.addGate(dd::RZmat(dd::PI * 0.25), 3);
    c.addGate(dd::RZmat(dd::PI * -0.25), 2);
    c.addGate(dd::Xmat, 3_pc, 2);
    c.addGate(dd::Hmat, 3);
    c.addGate(dd::Xmat, 2_pc, 3);
    c.addGate(dd::RZmat(dd::PI * -0.0255147541), 3);
    c.addGate(dd::Xmat, 2_pc, 3);
    c.addGate(dd::RZmat(dd::PI * 0.0255147541), 3);
    c.addGate(dd::Hmat, 3);
    c.addGate(dd::Xmat, 3_pc, 2);
    c.addGate(dd::RZmat(dd::PI * -0.25), 3);
    c.addGate(dd::RZmat(dd::PI * 0.25), 2);

    // Gate: PhasedISWAP**0.05102950815299322
    c.addGate(dd::RZmat(dd::PI * 0.25), 1);
    c.addGate(dd::RZmat(dd::PI * -0.25), 0);
    c.addGate(dd::Xmat, 1_pc, 0);
    c.addGate(dd::Hmat, 1);
    c.addGate(dd::Xmat, 0_pc, 1);
    c.addGate(dd::RZmat(dd::PI * 0.0255147541), 1);
    c.addGate(dd::Xmat, 0_pc, 1);
    c.addGate(dd::RZmat(dd::PI * -0.0255147541), 1);
    c.addGate(dd::Hmat, 1);
    c.addGate(dd::Xmat, 1_pc, 0);
    c.addGate(dd::RZmat(dd::PI * -0.25), 1);
    c.addGate(dd::RZmat(dd::PI * 0.25), 0);

    // Gate: PhasedISWAP**-1.0
    c.addGate(dd::RZmat(dd::PI * 0.25), 2);
    c.addGate(dd::RZmat(dd::PI * -0.25), 1);
    c.addGate(dd::Xmat, 2_pc, 1);
    c.addGate(dd::Hmat, 2);
    c.addGate(dd::Xmat, 1_pc, 2);
    c.addGate(dd::RZmat(dd::PI * -0.5), 2);
    c.addGate(dd::Xmat, 1_pc, 2);
    c.addGate(dd::RZmat(dd::PI * 0.5), 2);
    c.addGate(dd::Hmat, 2);
    c.addGate(dd::Xmat, 2_pc, 1);
    c.addGate(dd::RZmat(dd::PI * -0.25), 2);
    c.addGate(dd::RZmat(dd::PI * 0.25), 1);

    // Gate: CZ**-0.048279591094340914
    c.addGate(dd::U3mat(dd::PI * 0.5, 0, dd::PI * 0.5), 3);
    c.addGate(dd::U3mat(dd::PI * 0.5, dd::PI * 1.0, dd::PI * 1.0), 2);
    c.addGate(dd::RXmat(dd::PI * 0.5), 3);
    c.addGate(dd::Xmat, 3_pc, 2);
    c.addGate(dd::RXmat(dd::PI * 0.4758602045), 3);
    c.addGate(dd::RYmat(dd::PI * 0.5), 2);
    c.addGate(dd::Xmat, 2_pc, 3);
    c.addGate(dd::RXmat(dd::PI * -0.5), 2);
    c.addGate(dd::RZmat(dd::PI * 0.5), 2);
    c.addGate(dd::Xmat, 3_pc, 2);
    c.addGate(dd::U3mat(dd::PI * 0.5, dd::PI * 0.4758602045, dd::PI * 1.0), 3);
    c.addGate(dd::U3mat(dd::PI * 0.5, dd::PI * 1.9758602045, 0), 2);

    c.addGate(dd::Xmat, 3_pc, 2);
    c.addGate(dd::Xmat, 2_pc, 3);
    c.addGate(dd::Xmat, 3_pc, 2);

    // Gate: CZ**-0.022156912718971442
    c.addGate(dd::U3mat(dd::PI * 0.5, 0, dd::PI * 1.75), 1);
    c.addGate(dd::U3mat(dd::PI * 0.5, dd::PI * 1.0, dd::PI * 1.25), 0);
    c.addGate(dd::RXmat(dd::PI * 0.5), 1);
    c.addGate(dd::Xmat, 1_pc, 0);
    c.addGate(dd::RXmat(dd::PI * 0.4889215436), 1);
    c.addGate(dd::RYmat(dd::PI * 0.5), 0);
    c.addGate(dd::Xmat, 0_pc, 1);
    c.addGate(dd::RXmat(dd::PI * -0.5), 0);
    c.addGate(dd::RZmat(dd::PI * 0.5), 0);
    c.addGate(dd::Xmat, 1_pc, 0);
    c.addGate(dd::U3mat(dd::PI * 0.5, dd::PI * 1.2389215436, dd::PI * 1.0), 1);
    c.addGate(dd::U3mat(dd::PI * 0.5, dd::PI * 1.7389215436, 0), 0);

    c.addGate(dd::Xmat, 1_pc, 0);
    c.addGate(dd::Xmat, 0_pc, 1);
    c.addGate(dd::Xmat, 1_pc, 0);

    // Gate: CZ**-0.03270667647415345
    c.addGate(dd::U3mat(dd::PI * 0.5, 0, 0), 2);
    c.addGate(dd::U3mat(dd::PI * 0.5, dd::PI * 1.0, dd::PI * 1.5), 1);
    c.addGate(dd::RXmat(dd::PI * 0.5), 2);
    c.addGate(dd::Xmat, 2_pc, 1);
    c.addGate(dd::RXmat(dd::PI * 0.4836466618), 2);
    c.addGate(dd::RYmat(dd::PI * 0.5), 1);
    c.addGate(dd::Xmat, 1_pc, 2);
    c.addGate(dd::RXmat(dd::PI * -0.5), 1);
    c.addGate(dd::RZmat(dd::PI * 0.5), 1);
    c.addGate(dd::Xmat, 2_pc, 1);
    c.addGate(dd::U3mat(dd::PI * 0.5, dd::PI * 0.9836466618, dd::PI * 1.0), 2);
    c.addGate(dd::U3mat(dd::PI * 0.5, dd::PI * 1.4836466618, 0), 1);

    c.addGate(dd::Xmat, 2_pc, 1);
    c.addGate(dd::Xmat, 1_pc, 2);
    c.addGate(dd::Xmat, 2_pc, 1);

    // Gate: CZ**-0.03270667647415345
    c.addGate(dd::U3mat(dd::PI * 0.5, 0, 0), 3);
    c.addGate(dd::U3mat(dd::PI * 0.5, dd::PI * 1.0, dd::PI * 1.5), 2);
    c.addGate(dd::RXmat(dd::PI * 0.5), 3);
    c.addGate(dd::Xmat, 3_pc, 2);
    c.addGate(dd::RXmat(dd::PI * 0.4836466618), 3);
    c.addGate(dd::RYmat(dd::PI * 0.5), 2);
    c.addGate(dd::Xmat, 2_pc, 3);
    c.addGate(dd::RXmat(dd::PI * -0.5), 2);
    c.addGate(dd::RZmat(dd::PI * 0.5), 2);
    c.addGate(dd::Xmat, 3_pc, 2);
    c.addGate(dd::U3mat(dd::PI * 0.5, dd::PI * 0.9836466618, dd::PI * 1.0), 3);
    c.addGate(dd::U3mat(dd::PI * 0.5, dd::PI * 1.4836466618, 0), 2);

    // Gate: CZ**-0.03270667647415345
    c.addGate(dd::U3mat(dd::PI * 0.5, 0, 0), 1);
    c.addGate(dd::U3mat(dd::PI * 0.5, dd::PI * 1.0, dd::PI * 1.5), 0);
    c.addGate(dd::RXmat(dd::PI * 0.5), 1);
    c.addGate(dd::Xmat, 1_pc, 0);
    c.addGate(dd::RXmat(dd::PI * 0.4836466618), 1);
    c.addGate(dd::RYmat(dd::PI * 0.5), 0);
    c.addGate(dd::Xmat, 0_pc, 1);
    c.addGate(dd::RXmat(dd::PI * -0.5), 0);
    c.addGate(dd::RZmat(dd::PI * 0.5), 0);
    c.addGate(dd::Xmat, 1_pc, 0);
    c.addGate(dd::U3mat(dd::PI * 0.5, dd::PI * 0.9836466618, dd::PI * 1.0), 1);
    c.addGate(dd::U3mat(dd::PI * 0.5, dd::PI * 1.4836466618, 0), 0);

    c.addGate(dd::Xmat, 3_pc, 2);
    c.addGate(dd::Xmat, 2_pc, 3);
    c.addGate(dd::Xmat, 3_pc, 2);
    c.addGate(dd::Xmat, 1_pc, 0);
    c.addGate(dd::Xmat, 0_pc, 1);
    c.addGate(dd::Xmat, 1_pc, 0);

    // Gate: CZ**-0.03270667647415345
    c.addGate(dd::U3mat(dd::PI * 0.5, 0, 0), 2);
    c.addGate(dd::U3mat(dd::PI * 0.5, dd::PI * 1.0, dd::PI * 1.5), 1);
    c.addGate(dd::RXmat(dd::PI * 0.5), 2);
    c.addGate(dd::Xmat, 2_pc, 1);
    c.addGate(dd::RXmat(dd::PI * 0.4836466618), 2);
    c.addGate(dd::RYmat(dd::PI * 0.5), 1);
    c.addGate(dd::Xmat, 1_pc, 2);
    c.addGate(dd::RXmat(dd::PI * -0.5), 1);
    c.addGate(dd::RZmat(dd::PI * 0.5), 1);
    c.addGate(dd::Xmat, 2_pc, 1);
    c.addGate(dd::U3mat(dd::PI * 0.5, dd::PI * 0.9836466618, dd::PI * 1.0), 2);
    c.addGate(dd::U3mat(dd::PI * 0.5, dd::PI * 1.4836466618, 0), 1);

    c.addGate(dd::RZmat(dd::PI * -0.0241397955), 0);
    c.addGate(dd::RZmat(dd::PI * -0.0110784564), 3);
    c.addGate(dd::Xmat, 2_pc, 1);
    c.addGate(dd::Xmat, 1_pc, 2);
    c.addGate(dd::Xmat, 2_pc, 1);
    c.addGate(dd::RZmat(dd::PI * -0.0241397955), 1);
    c.addGate(dd::RZmat(dd::PI * -0.0110784564), 2);
    c.addGate(dd::Zmat, 1);
    c.addGate(dd::Zmat, 2);

    // Gate: PhasedISWAP**-1.0
    c.addGate(dd::RZmat(dd::PI * 0.25), 1);
    c.addGate(dd::RZmat(dd::PI * -0.25), 2);
    c.addGate(dd::Xmat, 1_pc, 2);
    c.addGate(dd::Hmat, 1);
    c.addGate(dd::Xmat, 2_pc, 1);
    c.addGate(dd::RZmat(dd::PI * -0.5), 1);
    c.addGate(dd::Xmat, 2_pc, 1);
    c.addGate(dd::RZmat(dd::PI * 0.5), 1);
    c.addGate(dd::Hmat, 1);
    c.addGate(dd::Xmat, 1_pc, 2);
    c.addGate(dd::RZmat(dd::PI * -0.25), 1);
    c.addGate(dd::RZmat(dd::PI * 0.25), 2);

    // Gate: PhasedISWAP**-0.9500630905158097
    c.addGate(dd::RZmat(dd::PI * 0.25), 0);
    c.addGate(dd::RZmat(dd::PI * -0.25), 1);
    c.addGate(dd::Xmat, 0_pc, 1);
    c.addGate(dd::Hmat, 0);
    c.addGate(dd::Xmat, 1_pc, 0);
    c.addGate(dd::RZmat(dd::PI * -0.4750315453), 0);
    c.addGate(dd::Xmat, 1_pc, 0);
    c.addGate(dd::RZmat(dd::PI * 0.4750315453), 0);
    c.addGate(dd::Hmat, 0);
    c.addGate(dd::Xmat, 0_pc, 1);
    c.addGate(dd::RZmat(dd::PI * -0.25), 0);
    c.addGate(dd::RZmat(dd::PI * 0.25), 1);

    // Gate: PhasedISWAP**0.9500630905158097
    c.addGate(dd::RZmat(dd::PI * 0.25), 2);
    c.addGate(dd::RZmat(dd::PI * -0.25), 3);
    c.addGate(dd::Xmat, 2_pc, 3);
    c.addGate(dd::Hmat, 2);
    c.addGate(dd::Xmat, 3_pc, 2);
    c.addGate(dd::RZmat(dd::PI * 0.4750315453), 2);
    c.addGate(dd::Xmat, 3_pc, 2);
    c.addGate(dd::RZmat(dd::PI * -0.4750315453), 2);
    c.addGate(dd::Hmat, 2);
    c.addGate(dd::Xmat, 2_pc, 3);
    c.addGate(dd::RZmat(dd::PI * -0.25), 2);
    c.addGate(dd::RZmat(dd::PI * 0.25), 3);

    // Gate: PhasedISWAP**-1.0
    c.addGate(dd::RZmat(dd::PI * 0.25), 1);
    c.addGate(dd::RZmat(dd::PI * -0.25), 2);
    c.addGate(dd::Xmat, 1_pc, 2);
    c.addGate(dd::Hmat, 1);
    c.addGate(dd::Xmat, 2_pc, 1);
    c.addGate(dd::RZmat(dd::PI * -0.5), 1);
    c.addGate(dd::Xmat, 2_pc, 1);
    c.addGate(dd::RZmat(dd::PI * 0.5), 1);
    c.addGate(dd::Hmat, 1);
    c.addGate(dd::Xmat, 1_pc, 2);
    c.addGate(dd::RZmat(dd::PI * -0.25), 1);
    c.addGate(dd::RZmat(dd::PI * 0.25), 2);

    // Gate: CZ**-0.013654184706660842
    c.addGate(dd::U3mat(dd::PI * 0.5, 0, dd::PI * 1.5), 0);
    c.addGate(dd::U3mat(dd::PI * 0.5, dd::PI * 1.0, dd::PI * 1.0), 1);
    c.addGate(dd::RXmat(dd::PI * 0.5), 0);
    c.addGate(dd::Xmat, 0_pc, 1);
    c.addGate(dd::RXmat(dd::PI * 0.4931729076), 0);
    c.addGate(dd::RYmat(dd::PI * 0.5), 1);
    c.addGate(dd::Xmat, 1_pc, 0);
    c.addGate(dd::RXmat(dd::PI * -0.5), 1);
    c.addGate(dd::RZmat(dd::PI * 0.5), 1);
    c.addGate(dd::Xmat, 0_pc, 1);
    c.addGate(dd::U3mat(dd::PI * 0.5, dd::PI * 1.4931729076, dd::PI * 1.0), 0);
    c.addGate(dd::U3mat(dd::PI * 0.5, dd::PI * 1.9931729076, 0), 1);

    c.addGate(dd::Xmat, 0_pc, 1);
    c.addGate(dd::Xmat, 1_pc, 0);
    c.addGate(dd::Xmat, 0_pc, 1);

    // Gate: CZ**-0.006328040119021747
    c.addGate(dd::U3mat(dd::PI * 0.5, 0, dd::PI * 1.4961253835), 2);
    c.addGate(dd::U3mat(dd::PI * 0.5, dd::PI * 1.0, dd::PI * 1.9961253835), 3);
    c.addGate(dd::RXmat(dd::PI * 0.5), 2);
    c.addGate(dd::Xmat, 2_pc, 3);
    c.addGate(dd::RXmat(dd::PI * 0.4968359799), 2);
    c.addGate(dd::RYmat(dd::PI * 0.5), 3);
    c.addGate(dd::Xmat, 3_pc, 2);
    c.addGate(dd::RXmat(dd::PI * -0.5), 3);
    c.addGate(dd::RZmat(dd::PI * 0.5), 3);
    c.addGate(dd::Xmat, 2_pc, 3);
    c.addGate(dd::U3mat(dd::PI * 0.5, dd::PI * 1.5007105964, dd::PI * 1.0), 2);
    c.addGate(dd::U3mat(dd::PI * 0.5, dd::PI * 1.0007105964, 0), 3);

    c.addGate(dd::Xmat, 2_pc, 3);
    c.addGate(dd::Xmat, 3_pc, 2);
    c.addGate(dd::Xmat, 2_pc, 3);

    // Gate: CZ**0.009295387491454189
    c.addGate(dd::U3mat(dd::PI * 0.5, dd::PI * 1.0, dd::PI * 1.0820521548), 1);
    c.addGate(dd::U3mat(dd::PI * 0.5, dd::PI * 1.0, dd::PI * 1.5820521548), 2);
    c.addGate(dd::RXmat(dd::PI * 0.5), 1);
    c.addGate(dd::Xmat, 1_pc, 2);
    c.addGate(dd::RXmat(dd::PI * 0.4953523063), 1);
    c.addGate(dd::RYmat(dd::PI * 0.5), 2);
    c.addGate(dd::Xmat, 2_pc, 1);
    c.addGate(dd::RXmat(dd::PI * -0.5), 2);
    c.addGate(dd::RZmat(dd::PI * 0.5), 2);
    c.addGate(dd::Xmat, 1_pc, 2);
    c.addGate(dd::U3mat(dd::PI * 0.5, dd::PI * 1.9225955389, 0), 1);
    c.addGate(dd::U3mat(dd::PI * 0.5, dd::PI * 1.4225955389, 0), 2);

    c.addGate(dd::Xmat, 1_pc, 2);
    c.addGate(dd::Xmat, 2_pc, 1);
    c.addGate(dd::Xmat, 1_pc, 2);

    // Gate: CZ**0.009295387491454189
    c.addGate(dd::U3mat(dd::PI * 0.5, dd::PI * 1.0, dd::PI * 1.0820521548), 0);
    c.addGate(dd::U3mat(dd::PI * 0.5, dd::PI * 1.0, dd::PI * 1.5820521548), 1);
    c.addGate(dd::RXmat(dd::PI * 0.5), 0);
    c.addGate(dd::Xmat, 0_pc, 1);
    c.addGate(dd::RXmat(dd::PI * 0.4953523063), 0);
    c.addGate(dd::RYmat(dd::PI * 0.5), 1);
    c.addGate(dd::Xmat, 1_pc, 0);
    c.addGate(dd::RXmat(dd::PI * -0.5), 1);
    c.addGate(dd::RZmat(dd::PI * 0.5), 1);
    c.addGate(dd::Xmat, 0_pc, 1);
    c.addGate(dd::U3mat(dd::PI * 0.5, dd::PI * 1.9225955389, 0), 0);
    c.addGate(dd::U3mat(dd::PI * 0.5, dd::PI * 1.4225955389, 0), 1);

    // Gate: CZ**0.009295387491454189
    c.addGate(dd::U3mat(dd::PI * 0.5, dd::PI * 1.0, dd::PI * 1.0820521548), 2);
    c.addGate(dd::U3mat(dd::PI * 0.5, dd::PI * 1.0, dd::PI * 1.5820521548), 3);
    c.addGate(dd::RXmat(dd::PI * 0.5), 2);
    c.addGate(dd::Xmat, 2_pc, 3);
    c.addGate(dd::RXmat(dd::PI * 0.4953523063), 2);
    c.addGate(dd::RYmat(dd::PI * 0.5), 3);
    c.addGate(dd::Xmat, 3_pc, 2);
    c.addGate(dd::RXmat(dd::PI * -0.5), 3);
    c.addGate(dd::RZmat(dd::PI * 0.5), 3);
    c.addGate(dd::Xmat, 2_pc, 3);
    c.addGate(dd::U3mat(dd::PI * 0.5, dd::PI * 1.9225955389, 0), 2);
    c.addGate(dd::U3mat(dd::PI * 0.5, dd::PI * 1.4225955389, 0), 3);

    c.addGate(dd::Xmat, 0_pc, 1);
    c.addGate(dd::Xmat, 1_pc, 0);
    c.addGate(dd::Xmat, 0_pc, 1);
    c.addGate(dd::Xmat, 2_pc, 3);
    c.addGate(dd::Xmat, 3_pc, 2);
    c.addGate(dd::Xmat, 2_pc, 3);

    // Gate: CZ**0.009295387491454189
    c.addGate(dd::U3mat(dd::PI * 0.5, dd::PI * 1.0, dd::PI * 1.0820521548), 1);
    c.addGate(dd::U3mat(dd::PI * 0.5, dd::PI * 1.0, dd::PI * 1.5820521548), 2);
    c.addGate(dd::RXmat(dd::PI * 0.5), 1);
    c.addGate(dd::Xmat, 1_pc, 2);
    c.addGate(dd::RXmat(dd::PI * 0.4953523063), 1);
    c.addGate(dd::RYmat(dd::PI * 0.5), 2);
    c.addGate(dd::Xmat, 2_pc, 1);
    c.addGate(dd::RXmat(dd::PI * -0.5), 2);
    c.addGate(dd::RZmat(dd::PI * 0.5), 2);
    c.addGate(dd::Xmat, 1_pc, 2);
    c.addGate(dd::U3mat(dd::PI * 0.5, dd::PI * 1.9225955389, 0), 1);
    c.addGate(dd::U3mat(dd::PI * 0.5, dd::PI * 1.4225955389, 0), 2);

    c.addGate(dd::RZmat(dd::PI * -0.0068270924), 3);
    c.addGate(dd::RZmat(dd::PI * -0.0031640201), 0);
    c.addGate(dd::Xmat, 1_pc, 2);
    c.addGate(dd::Xmat, 2_pc, 1);
    c.addGate(dd::Xmat, 1_pc, 2);
    c.addGate(dd::Zmat, 3);
    c.addGate(dd::Zmat, 0);
    c.addGate(dd::RZmat(dd::PI * -0.0068270924), 2);
    c.addGate(dd::RZmat(dd::PI * -0.0031640201), 1);

    // Gate: PhasedISWAP**-1.0
    c.addGate(dd::RZmat(dd::PI * 0.25), 2);
    c.addGate(dd::RZmat(dd::PI * -0.25), 1);
    c.addGate(dd::Xmat, 2_pc, 1);
    c.addGate(dd::Hmat, 2);
    c.addGate(dd::Xmat, 1_pc, 2);
    c.addGate(dd::RZmat(dd::PI * -0.5), 2);
    c.addGate(dd::Xmat, 1_pc, 2);
    c.addGate(dd::RZmat(dd::PI * 0.5), 2);
    c.addGate(dd::Hmat, 2);
    c.addGate(dd::Xmat, 2_pc, 1);
    c.addGate(dd::RZmat(dd::PI * -0.25), 2);
    c.addGate(dd::RZmat(dd::PI * 0.25), 1);

    // Gate: PhasedISWAP**-0.5017530508495694
    c.addGate(dd::RZmat(dd::PI * 0.25), 3);
    c.addGate(dd::RZmat(dd::PI * -0.25), 2);
    c.addGate(dd::Xmat, 3_pc, 2);
    c.addGate(dd::Hmat, 3);
    c.addGate(dd::Xmat, 2_pc, 3);
    c.addGate(dd::RZmat(dd::PI * -0.2508765254), 3);
    c.addGate(dd::Xmat, 2_pc, 3);
    c.addGate(dd::RZmat(dd::PI * 0.2508765254), 3);
    c.addGate(dd::Hmat, 3);
    c.addGate(dd::Xmat, 3_pc, 2);
    c.addGate(dd::RZmat(dd::PI * -0.25), 3);
    c.addGate(dd::RZmat(dd::PI * 0.25), 2);

    // Gate: PhasedISWAP**0.5017530508495694
    c.addGate(dd::RZmat(dd::PI * 0.25), 1);
    c.addGate(dd::RZmat(dd::PI * -0.25), 0);
    c.addGate(dd::Xmat, 1_pc, 0);
    c.addGate(dd::Hmat, 1);
    c.addGate(dd::Xmat, 0_pc, 1);
    c.addGate(dd::RZmat(dd::PI * 0.2508765254), 1);
    c.addGate(dd::Xmat, 0_pc, 1);
    c.addGate(dd::RZmat(dd::PI * -0.2508765254), 1);
    c.addGate(dd::Hmat, 1);
    c.addGate(dd::Xmat, 1_pc, 0);
    c.addGate(dd::RZmat(dd::PI * -0.25), 1);
    c.addGate(dd::RZmat(dd::PI * 0.25), 0);

    // Gate: PhasedISWAP**-1.0
    c.addGate(dd::RZmat(dd::PI * 0.25), 2);
    c.addGate(dd::RZmat(dd::PI * -0.25), 1);
    c.addGate(dd::Xmat, 2_pc, 1);
    c.addGate(dd::Hmat, 2);
    c.addGate(dd::Xmat, 1_pc, 2);
    c.addGate(dd::RZmat(dd::PI * -0.5), 2);
    c.addGate(dd::Xmat, 1_pc, 2);
    c.addGate(dd::RZmat(dd::PI * 0.5), 2);
    c.addGate(dd::Hmat, 2);
    c.addGate(dd::Xmat, 2_pc, 1);
    c.addGate(dd::RZmat(dd::PI * -0.25), 2);
    c.addGate(dd::RZmat(dd::PI * 0.25), 1);

    // Gate: CZ**-0.00046375097365492423
    c.addGate(dd::U3mat(dd::PI * 0.5, 0, dd::PI * 1.5001274262), 3);
    c.addGate(dd::U3mat(dd::PI * 0.5, dd::PI * 1.0, dd::PI * 1.0001274262), 2);
    c.addGate(dd::RXmat(dd::PI * 0.5), 3);
    c.addGate(dd::Xmat, 3_pc, 2);
    c.addGate(dd::RXmat(dd::PI * 0.4997681245), 3);
    c.addGate(dd::RYmat(dd::PI * 0.5), 2);
    c.addGate(dd::Xmat, 2_pc, 3);
    c.addGate(dd::RXmat(dd::PI * -0.5), 2);
    c.addGate(dd::RZmat(dd::PI * 0.5), 2);
    c.addGate(dd::Xmat, 3_pc, 2);
    c.addGate(dd::U3mat(dd::PI * 0.5, dd::PI * 1.4996406983, dd::PI * 1.0), 3);
    c.addGate(dd::U3mat(dd::PI * 0.5, dd::PI * 1.9996406983, 0), 2);

    c.addGate(dd::Xmat, 3_pc, 2);
    c.addGate(dd::Xmat, 2_pc, 3);
    c.addGate(dd::Xmat, 3_pc, 2);

    // Gate: CZ**-0.0004129506013584246
    c.addGate(dd::U3mat(dd::PI * 0.5, dd::PI * 1.0, dd::PI * 1.4998373235), 1);
    c.addGate(dd::U3mat(dd::PI * 0.5, 0, dd::PI * 1.9998373235), 0);
    c.addGate(dd::RXmat(dd::PI * 0.5), 1);
    c.addGate(dd::Xmat, 1_pc, 0);
    c.addGate(dd::RXmat(dd::PI * 0.4997935247), 1);
    c.addGate(dd::RYmat(dd::PI * 0.5), 0);
    c.addGate(dd::Xmat, 0_pc, 1);
    c.addGate(dd::RXmat(dd::PI * -0.5), 0);
    c.addGate(dd::RZmat(dd::PI * 0.5), 0);
    c.addGate(dd::Xmat, 1_pc, 0);
    c.addGate(dd::U3mat(dd::PI * 0.5, dd::PI * 1.4999562012, 0), 1);
    c.addGate(dd::U3mat(dd::PI * 0.5, dd::PI * 0.9999562012, dd::PI * 1.0), 0);

    c.addGate(dd::Xmat, 1_pc, 0);
    c.addGate(dd::Xmat, 0_pc, 1);
    c.addGate(dd::Xmat, 1_pc, 0);

    // Gate: CZ**0.00043761426330885954
    c.addGate(dd::U3mat(dd::PI * 0.5, 0, dd::PI * 1.9993457511), 2);
    c.addGate(dd::U3mat(dd::PI * 0.5, 0, dd::PI * 1.4993457511), 1);
    c.addGate(dd::RXmat(dd::PI * 0.5), 2);
    c.addGate(dd::Xmat, 2_pc, 1);
    c.addGate(dd::RXmat(dd::PI * 0.4997811929), 2);
    c.addGate(dd::RYmat(dd::PI * 0.5), 1);
    c.addGate(dd::Xmat, 1_pc, 2);
    c.addGate(dd::RXmat(dd::PI * -0.5), 1);
    c.addGate(dd::RZmat(dd::PI * 0.5), 1);
    c.addGate(dd::Xmat, 2_pc, 1);
    c.addGate(dd::U3mat(dd::PI * 0.5, dd::PI * 1.0008730561, dd::PI * 1.0), 2);
    c.addGate(dd::U3mat(dd::PI * 0.5, dd::PI * 1.5008730561, dd::PI * 1.0), 1);

    c.addGate(dd::Xmat, 2_pc, 1);
    c.addGate(dd::Xmat, 1_pc, 2);
    c.addGate(dd::Xmat, 2_pc, 1);

    // Gate: CZ**0.00043761426330885954
    c.addGate(dd::U3mat(dd::PI * 0.5, 0, dd::PI * 1.9993457511), 3);
    c.addGate(dd::U3mat(dd::PI * 0.5, 0, dd::PI * 1.4993457511), 2);
    c.addGate(dd::RXmat(dd::PI * 0.5), 3);
    c.addGate(dd::Xmat, 3_pc, 2);
    c.addGate(dd::RXmat(dd::PI * 0.4997811929), 3);
    c.addGate(dd::RYmat(dd::PI * 0.5), 2);
    c.addGate(dd::Xmat, 2_pc, 3);
    c.addGate(dd::RXmat(dd::PI * -0.5), 2);
    c.addGate(dd::RZmat(dd::PI * 0.5), 2);
    c.addGate(dd::Xmat, 3_pc, 2);
    c.addGate(dd::U3mat(dd::PI * 0.5, dd::PI * 1.0008730561, dd::PI * 1.0), 3);
    c.addGate(dd::U3mat(dd::PI * 0.5, dd::PI * 1.5008730561, dd::PI * 1.0), 2);

    // Gate: CZ**0.00043761426330885954
    c.addGate(dd::U3mat(dd::PI * 0.5, 0, dd::PI * 1.9993457511), 1);
    c.addGate(dd::U3mat(dd::PI * 0.5, 0, dd::PI * 1.4993457511), 0);
    c.addGate(dd::RXmat(dd::PI * 0.5), 1);
    c.addGate(dd::Xmat, 1_pc, 0);
    c.addGate(dd::RXmat(dd::PI * 0.4997811929), 1);
    c.addGate(dd::RYmat(dd::PI * 0.5), 0);
    c.addGate(dd::Xmat, 0_pc, 1);
    c.addGate(dd::RXmat(dd::PI * -0.5), 0);
    c.addGate(dd::RZmat(dd::PI * 0.5), 0);
    c.addGate(dd::Xmat, 1_pc, 0);
    c.addGate(dd::U3mat(dd::PI * 0.5, dd::PI * 1.0008730561, dd::PI * 1.0), 1);
    c.addGate(dd::U3mat(dd::PI * 0.5, dd::PI * 1.5008730561, dd::PI * 1.0), 0);

    c.addGate(dd::Xmat, 3_pc, 2);
    c.addGate(dd::Xmat, 2_pc, 3);
    c.addGate(dd::Xmat, 3_pc, 2);
    c.addGate(dd::Xmat, 1_pc, 0);
    c.addGate(dd::Xmat, 0_pc, 1);
    c.addGate(dd::Xmat, 1_pc, 0);

    // Gate: CZ**0.00043761426330885954
    c.addGate(dd::U3mat(dd::PI * 0.5, 0, dd::PI * 1.9993457511), 2);
    c.addGate(dd::U3mat(dd::PI * 0.5, 0, dd::PI * 1.4993457511), 1);
    c.addGate(dd::RXmat(dd::PI * 0.5), 2);
    c.addGate(dd::Xmat, 2_pc, 1);
    c.addGate(dd::RXmat(dd::PI * 0.4997811929), 2);
    c.addGate(dd::RYmat(dd::PI * 0.5), 1);
    c.addGate(dd::Xmat, 1_pc, 2);
    c.addGate(dd::RXmat(dd::PI * -0.5), 1);
    c.addGate(dd::RZmat(dd::PI * 0.5), 1);
    c.addGate(dd::Xmat, 2_pc, 1);
    c.addGate(dd::U3mat(dd::PI * 0.5, dd::PI * 1.0008730561, dd::PI * 1.0), 2);
    c.addGate(dd::U3mat(dd::PI * 0.5, dd::PI * 1.5008730561, dd::PI * 1.0), 1);

    c.addGate(dd::RZmat(dd::PI * -0.0002318755), 0);
    c.addGate(dd::RZmat(dd::PI * -0.0002064753), 3);
    c.addGate(dd::Xmat, 2_pc, 1);
    c.addGate(dd::Xmat, 1_pc, 2);
    c.addGate(dd::Xmat, 2_pc, 1);
    c.addGate(dd::Zmat, 0);
    c.addGate(dd::Zmat, 3);
    c.addGate(dd::RZmat(dd::PI * -0.0002318755), 1);
    c.addGate(dd::RZmat(dd::PI * -0.0002064753), 2);

    // Gate: PhasedISWAP**-1.0
    c.addGate(dd::RZmat(dd::PI * 0.25), 1);
    c.addGate(dd::RZmat(dd::PI * -0.25), 2);
    c.addGate(dd::Xmat, 1_pc, 2);
    c.addGate(dd::Hmat, 1);
    c.addGate(dd::Xmat, 2_pc, 1);
    c.addGate(dd::RZmat(dd::PI * -0.5), 1);
    c.addGate(dd::Xmat, 2_pc, 1);
    c.addGate(dd::RZmat(dd::PI * 0.5), 1);
    c.addGate(dd::Hmat, 1);
    c.addGate(dd::Xmat, 1_pc, 2);
    c.addGate(dd::RZmat(dd::PI * -0.25), 1);
    c.addGate(dd::RZmat(dd::PI * 0.25), 2);

    // Gate: PhasedISWAP**-0.4158482042253096
    c.addGate(dd::RZmat(dd::PI * 0.25), 0);
    c.addGate(dd::RZmat(dd::PI * -0.25), 1);
    c.addGate(dd::Xmat, 0_pc, 1);
    c.addGate(dd::Hmat, 0);
    c.addGate(dd::Xmat, 1_pc, 0);
    c.addGate(dd::RZmat(dd::PI * -0.2079241021), 0);
    c.addGate(dd::Xmat, 1_pc, 0);
    c.addGate(dd::RZmat(dd::PI * 0.2079241021), 0);
    c.addGate(dd::Hmat, 0);
    c.addGate(dd::Xmat, 0_pc, 1);
    c.addGate(dd::RZmat(dd::PI * -0.25), 0);
    c.addGate(dd::RZmat(dd::PI * 0.25), 1);

    // Gate: PhasedISWAP**0.4158482042253096
    c.addGate(dd::RZmat(dd::PI * 0.25), 2);
    c.addGate(dd::RZmat(dd::PI * -0.25), 3);
    c.addGate(dd::Xmat, 2_pc, 3);
    c.addGate(dd::Hmat, 2);
    c.addGate(dd::Xmat, 3_pc, 2);
    c.addGate(dd::RZmat(dd::PI * 0.2079241021), 2);
    c.addGate(dd::Xmat, 3_pc, 2);
    c.addGate(dd::RZmat(dd::PI * -0.2079241021), 2);
    c.addGate(dd::Hmat, 2);
    c.addGate(dd::Xmat, 2_pc, 3);
    c.addGate(dd::RZmat(dd::PI * -0.25), 2);
    c.addGate(dd::RZmat(dd::PI * 0.25), 3);

    c.addGate(dd::Zmat, 0);

    // Gate: PhasedISWAP**-1.0
    c.addGate(dd::RZmat(dd::PI * 0.25), 1);
    c.addGate(dd::RZmat(dd::PI * -0.25), 2);
    c.addGate(dd::Xmat, 1_pc, 2);
    c.addGate(dd::Hmat, 1);
    c.addGate(dd::Xmat, 2_pc, 1);
    c.addGate(dd::RZmat(dd::PI * -0.5), 1);
    c.addGate(dd::Xmat, 2_pc, 1);
    c.addGate(dd::RZmat(dd::PI * 0.5), 1);
    c.addGate(dd::Hmat, 1);
    c.addGate(dd::Xmat, 1_pc, 2);
    c.addGate(dd::RZmat(dd::PI * -0.25), 1);
    c.addGate(dd::RZmat(dd::PI * 0.25), 2);

    c.addGate(dd::Zmat, 1);
    c.addGate(dd::Zmat, 3);
    c.addGate(dd::Zmat, 2);

    // Gate: PhasedISWAP**-1.0
    c.addGate(dd::RZmat(dd::PI * 0.25), 1);
    c.addGate(dd::RZmat(dd::PI * -0.25), 2);
    c.addGate(dd::Xmat, 1_pc, 2);
    c.addGate(dd::Hmat, 1);
    c.addGate(dd::Xmat, 2_pc, 1);
    c.addGate(dd::RZmat(dd::PI * -0.5), 1);
    c.addGate(dd::Xmat, 2_pc, 1);
    c.addGate(dd::RZmat(dd::PI * 0.5), 1);
    c.addGate(dd::Hmat, 1);
    c.addGate(dd::Xmat, 1_pc, 2);
    c.addGate(dd::RZmat(dd::PI * -0.25), 1);
    c.addGate(dd::RZmat(dd::PI * 0.25), 2);

    // Gate: PhasedISWAP**0.08130614625631793
    c.addGate(dd::RZmat(dd::PI * 0.25), 0);
    c.addGate(dd::RZmat(dd::PI * -0.25), 1);
    c.addGate(dd::Xmat, 0_pc, 1);
    c.addGate(dd::Hmat, 0);
    c.addGate(dd::Xmat, 1_pc, 0);
    c.addGate(dd::RZmat(dd::PI * 0.0406530731), 0);
    c.addGate(dd::Xmat, 1_pc, 0);
    c.addGate(dd::RZmat(dd::PI * -0.0406530731), 0);
    c.addGate(dd::Hmat, 0);
    c.addGate(dd::Xmat, 0_pc, 1);
    c.addGate(dd::RZmat(dd::PI * -0.25), 0);
    c.addGate(dd::RZmat(dd::PI * 0.25), 1);

    // Gate: PhasedISWAP**-0.08130614625631793
    c.addGate(dd::RZmat(dd::PI * 0.25), 2);
    c.addGate(dd::RZmat(dd::PI * -0.25), 3);
    c.addGate(dd::Xmat, 2_pc, 3);
    c.addGate(dd::Hmat, 2);
    c.addGate(dd::Xmat, 3_pc, 2);
    c.addGate(dd::RZmat(dd::PI * -0.0406530731), 2);
    c.addGate(dd::Xmat, 3_pc, 2);
    c.addGate(dd::RZmat(dd::PI * 0.0406530731), 2);
    c.addGate(dd::Hmat, 2);
    c.addGate(dd::Xmat, 2_pc, 3);
    c.addGate(dd::RZmat(dd::PI * -0.25), 2);
    c.addGate(dd::RZmat(dd::PI * 0.25), 3);

    c.addGate(dd::RZmat(dd::PI * 0.1123177385), 0);

    // Gate: PhasedISWAP**-1.0
    c.addGate(dd::RZmat(dd::PI * 0.25), 1);
    c.addGate(dd::RZmat(dd::PI * -0.25), 2);
    c.addGate(dd::Xmat, 1_pc, 2);
    c.addGate(dd::Hmat, 1);
    c.addGate(dd::Xmat, 2_pc, 1);
    c.addGate(dd::RZmat(dd::PI * -0.5), 1);
    c.addGate(dd::Xmat, 2_pc, 1);
    c.addGate(dd::RZmat(dd::PI * 0.5), 1);
    c.addGate(dd::Hmat, 1);
    c.addGate(dd::Xmat, 1_pc, 2);
    c.addGate(dd::RZmat(dd::PI * -0.25), 1);
    c.addGate(dd::RZmat(dd::PI * 0.25), 2);

    c.addGate(dd::RZmat(dd::PI * 0.1123177385), 1);
    c.addGate(dd::RZmat(dd::PI * 0.0564909955), 3);
    c.addGate(dd::RZmat(dd::PI * 0.0564909955), 2);

    // Gate: PhasedISWAP**-1.0
    c.addGate(dd::RZmat(dd::PI * 0.25), 1);
    c.addGate(dd::RZmat(dd::PI * -0.25), 2);
    c.addGate(dd::Xmat, 1_pc, 2);
    c.addGate(dd::Hmat, 1);
    c.addGate(dd::Xmat, 2_pc, 1);
    c.addGate(dd::RZmat(dd::PI * -0.5), 1);
    c.addGate(dd::Xmat, 2_pc, 1);
    c.addGate(dd::RZmat(dd::PI * 0.5), 1);
    c.addGate(dd::Hmat, 1);
    c.addGate(dd::Xmat, 1_pc, 2);
    c.addGate(dd::RZmat(dd::PI * -0.25), 1);
    c.addGate(dd::RZmat(dd::PI * 0.25), 2);

    // Gate: PhasedISWAP**-0.05102950815299322
    c.addGate(dd::RZmat(dd::PI * 0.25), 0);
    c.addGate(dd::RZmat(dd::PI * -0.25), 1);
    c.addGate(dd::Xmat, 0_pc, 1);
    c.addGate(dd::Hmat, 0);
    c.addGate(dd::Xmat, 1_pc, 0);
    c.addGate(dd::RZmat(dd::PI * -0.0255147541), 0);
    c.addGate(dd::Xmat, 1_pc, 0);
    c.addGate(dd::RZmat(dd::PI * 0.0255147541), 0);
    c.addGate(dd::Hmat, 0);
    c.addGate(dd::Xmat, 0_pc, 1);
    c.addGate(dd::RZmat(dd::PI * -0.25), 0);
    c.addGate(dd::RZmat(dd::PI * 0.25), 1);

    // Gate: PhasedISWAP**0.05102950815299322
    c.addGate(dd::RZmat(dd::PI * 0.25), 2);
    c.addGate(dd::RZmat(dd::PI * -0.25), 3);
    c.addGate(dd::Xmat, 2_pc, 3);
    c.addGate(dd::Hmat, 2);
    c.addGate(dd::Xmat, 3_pc, 2);
    c.addGate(dd::RZmat(dd::PI * 0.0255147541), 2);
    c.addGate(dd::Xmat, 3_pc, 2);
    c.addGate(dd::RZmat(dd::PI * -0.0255147541), 2);
    c.addGate(dd::Hmat, 2);
    c.addGate(dd::Xmat, 2_pc, 3);
    c.addGate(dd::RZmat(dd::PI * -0.25), 2);
    c.addGate(dd::RZmat(dd::PI * 0.25), 3);

    // Gate: PhasedISWAP**-1.0
    c.addGate(dd::RZmat(dd::PI * 0.25), 1);
    c.addGate(dd::RZmat(dd::PI * -0.25), 2);
    c.addGate(dd::Xmat, 1_pc, 2);
    c.addGate(dd::Hmat, 1);
    c.addGate(dd::Xmat, 2_pc, 1);
    c.addGate(dd::RZmat(dd::PI * -0.5), 1);
    c.addGate(dd::Xmat, 2_pc, 1);
    c.addGate(dd::RZmat(dd::PI * 0.5), 1);
    c.addGate(dd::Hmat, 1);
    c.addGate(dd::Xmat, 1_pc, 2);
    c.addGate(dd::RZmat(dd::PI * -0.25), 1);
    c.addGate(dd::RZmat(dd::PI * 0.25), 2);

    // Gate: CZ**-0.048279591094340914
    c.addGate(dd::U3mat(dd::PI * 0.5, 0, dd::PI * 0.5), 0);
    c.addGate(dd::U3mat(dd::PI * 0.5, dd::PI * 1.0, dd::PI * 1.0), 1);
    c.addGate(dd::RXmat(dd::PI * 0.5), 0);
    c.addGate(dd::Xmat, 0_pc, 1);
    c.addGate(dd::RXmat(dd::PI * 0.4758602045), 0);
    c.addGate(dd::RYmat(dd::PI * 0.5), 1);
    c.addGate(dd::Xmat, 1_pc, 0);
    c.addGate(dd::RXmat(dd::PI * -0.5), 1);
    c.addGate(dd::RZmat(dd::PI * 0.5), 1);
    c.addGate(dd::Xmat, 0_pc, 1);
    c.addGate(dd::U3mat(dd::PI * 0.5, dd::PI * 0.4758602045, dd::PI * 1.0), 0);
    c.addGate(dd::U3mat(dd::PI * 0.5, dd::PI * 1.9758602045, 0), 1);

    c.addGate(dd::Xmat, 0_pc, 1);
    c.addGate(dd::Xmat, 1_pc, 0);
    c.addGate(dd::Xmat, 0_pc, 1);

    // Gate: CZ**-0.022156912718971442
    c.addGate(dd::U3mat(dd::PI * 0.5, 0, dd::PI * 1.75), 2);
    c.addGate(dd::U3mat(dd::PI * 0.5, dd::PI * 1.0, dd::PI * 1.25), 3);
    c.addGate(dd::RXmat(dd::PI * 0.5), 2);
    c.addGate(dd::Xmat, 2_pc, 3);
    c.addGate(dd::RXmat(dd::PI * 0.4889215436), 2);
    c.addGate(dd::RYmat(dd::PI * 0.5), 3);
    c.addGate(dd::Xmat, 3_pc, 2);
    c.addGate(dd::RXmat(dd::PI * -0.5), 3);
    c.addGate(dd::RZmat(dd::PI * 0.5), 3);
    c.addGate(dd::Xmat, 2_pc, 3);
    c.addGate(dd::U3mat(dd::PI * 0.5, dd::PI * 1.2389215436, dd::PI * 1.0), 2);
    c.addGate(dd::U3mat(dd::PI * 0.5, dd::PI * 1.7389215436, 0), 3);

    c.addGate(dd::Xmat, 2_pc, 3);
    c.addGate(dd::Xmat, 3_pc, 2);
    c.addGate(dd::Xmat, 2_pc, 3);

    // Gate: CZ**-0.03270667647415345
    c.addGate(dd::U3mat(dd::PI * 0.5, 0, 0), 1);
    c.addGate(dd::U3mat(dd::PI * 0.5, dd::PI * 1.0, dd::PI * 1.5), 2);
    c.addGate(dd::RXmat(dd::PI * 0.5), 1);
    c.addGate(dd::Xmat, 1_pc, 2);
    c.addGate(dd::RXmat(dd::PI * 0.4836466618), 1);
    c.addGate(dd::RYmat(dd::PI * 0.5), 2);
    c.addGate(dd::Xmat, 2_pc, 1);
    c.addGate(dd::RXmat(dd::PI * -0.5), 2);
    c.addGate(dd::RZmat(dd::PI * 0.5), 2);
    c.addGate(dd::Xmat, 1_pc, 2);
    c.addGate(dd::U3mat(dd::PI * 0.5, dd::PI * 0.9836466618, dd::PI * 1.0), 1);
    c.addGate(dd::U3mat(dd::PI * 0.5, dd::PI * 1.4836466618, 0), 2);

    c.addGate(dd::Xmat, 1_pc, 2);
    c.addGate(dd::Xmat, 2_pc, 1);
    c.addGate(dd::Xmat, 1_pc, 2);

    // Gate: CZ**-0.03270667647415345
    c.addGate(dd::U3mat(dd::PI * 0.5, 0, 0), 0);
    c.addGate(dd::U3mat(dd::PI * 0.5, dd::PI * 1.0, dd::PI * 1.5), 1);
    c.addGate(dd::RXmat(dd::PI * 0.5), 0);
    c.addGate(dd::Xmat, 0_pc, 1);
    c.addGate(dd::RXmat(dd::PI * 0.4836466618), 0);
    c.addGate(dd::RYmat(dd::PI * 0.5), 1);
    c.addGate(dd::Xmat, 1_pc, 0);
    c.addGate(dd::RXmat(dd::PI * -0.5), 1);
    c.addGate(dd::RZmat(dd::PI * 0.5), 1);
    c.addGate(dd::Xmat, 0_pc, 1);
    c.addGate(dd::U3mat(dd::PI * 0.5, dd::PI * 0.9836466618, dd::PI * 1.0), 0);
    c.addGate(dd::U3mat(dd::PI * 0.5, dd::PI * 1.4836466618, 0), 1);

    // Gate: CZ**-0.03270667647415345
    c.addGate(dd::U3mat(dd::PI * 0.5, 0, 0), 2);
    c.addGate(dd::U3mat(dd::PI * 0.5, dd::PI * 1.0, dd::PI * 1.5), 3);
    c.addGate(dd::RXmat(dd::PI * 0.5), 2);
    c.addGate(dd::Xmat, 2_pc, 3);
    c.addGate(dd::RXmat(dd::PI * 0.4836466618), 2);
    c.addGate(dd::RYmat(dd::PI * 0.5), 3);
    c.addGate(dd::Xmat, 3_pc, 2);
    c.addGate(dd::RXmat(dd::PI * -0.5), 3);
    c.addGate(dd::RZmat(dd::PI * 0.5), 3);
    c.addGate(dd::Xmat, 2_pc, 3);
    c.addGate(dd::U3mat(dd::PI * 0.5, dd::PI * 0.9836466618, dd::PI * 1.0), 2);
    c.addGate(dd::U3mat(dd::PI * 0.5, dd::PI * 1.4836466618, 0), 3);

    c.addGate(dd::Xmat, 0_pc, 1);
    c.addGate(dd::Xmat, 1_pc, 0);
    c.addGate(dd::Xmat, 0_pc, 1);
    c.addGate(dd::Xmat, 2_pc, 3);
    c.addGate(dd::Xmat, 3_pc, 2);
    c.addGate(dd::Xmat, 2_pc, 3);

    // Gate: CZ**-0.03270667647415345
    c.addGate(dd::U3mat(dd::PI * 0.5, 0, 0), 1);
    c.addGate(dd::U3mat(dd::PI * 0.5, dd::PI * 1.0, dd::PI * 1.5), 2);
    c.addGate(dd::RXmat(dd::PI * 0.5), 1);
    c.addGate(dd::Xmat, 1_pc, 2);
    c.addGate(dd::RXmat(dd::PI * 0.4836466618), 1);
    c.addGate(dd::RYmat(dd::PI * 0.5), 2);
    c.addGate(dd::Xmat, 2_pc, 1);
    c.addGate(dd::RXmat(dd::PI * -0.5), 2);
    c.addGate(dd::RZmat(dd::PI * 0.5), 2);
    c.addGate(dd::Xmat, 1_pc, 2);
    c.addGate(dd::U3mat(dd::PI * 0.5, dd::PI * 0.9836466618, dd::PI * 1.0), 1);
    c.addGate(dd::U3mat(dd::PI * 0.5, dd::PI * 1.4836466618, 0), 2);

    c.addGate(dd::RZmat(dd::PI * -0.0241397955), 3);
    c.addGate(dd::RZmat(dd::PI * -0.0110784564), 0);
    c.addGate(dd::Xmat, 1_pc, 2);
    c.addGate(dd::Xmat, 2_pc, 1);
    c.addGate(dd::Xmat, 1_pc, 2);
    c.addGate(dd::RZmat(dd::PI * -0.0241397955), 2);
    c.addGate(dd::RZmat(dd::PI * -0.0110784564), 1);
    c.addGate(dd::Zmat, 2);
    c.addGate(dd::Zmat, 1);

    // Gate: PhasedISWAP**-1.0
    c.addGate(dd::RZmat(dd::PI * 0.25), 2);
    c.addGate(dd::RZmat(dd::PI * -0.25), 1);
    c.addGate(dd::Xmat, 2_pc, 1);
    c.addGate(dd::Hmat, 2);
    c.addGate(dd::Xmat, 1_pc, 2);
    c.addGate(dd::RZmat(dd::PI * -0.5), 2);
    c.addGate(dd::Xmat, 1_pc, 2);
    c.addGate(dd::RZmat(dd::PI * 0.5), 2);
    c.addGate(dd::Hmat, 2);
    c.addGate(dd::Xmat, 2_pc, 1);
    c.addGate(dd::RZmat(dd::PI * -0.25), 2);
    c.addGate(dd::RZmat(dd::PI * 0.25), 1);

    // Gate: PhasedISWAP**-0.9500630905158097
    c.addGate(dd::RZmat(dd::PI * 0.25), 3);
    c.addGate(dd::RZmat(dd::PI * -0.25), 2);
    c.addGate(dd::Xmat, 3_pc, 2);
    c.addGate(dd::Hmat, 3);
    c.addGate(dd::Xmat, 2_pc, 3);
    c.addGate(dd::RZmat(dd::PI * -0.4750315453), 3);
    c.addGate(dd::Xmat, 2_pc, 3);
    c.addGate(dd::RZmat(dd::PI * 0.4750315453), 3);
    c.addGate(dd::Hmat, 3);
    c.addGate(dd::Xmat, 3_pc, 2);
    c.addGate(dd::RZmat(dd::PI * -0.25), 3);
    c.addGate(dd::RZmat(dd::PI * 0.25), 2);

    // Gate: PhasedISWAP**0.9500630905158097
    c.addGate(dd::RZmat(dd::PI * 0.25), 1);
    c.addGate(dd::RZmat(dd::PI * -0.25), 0);
    c.addGate(dd::Xmat, 1_pc, 0);
    c.addGate(dd::Hmat, 1);
    c.addGate(dd::Xmat, 0_pc, 1);
    c.addGate(dd::RZmat(dd::PI * 0.4750315453), 1);
    c.addGate(dd::Xmat, 0_pc, 1);
    c.addGate(dd::RZmat(dd::PI * -0.4750315453), 1);
    c.addGate(dd::Hmat, 1);
    c.addGate(dd::Xmat, 1_pc, 0);
    c.addGate(dd::RZmat(dd::PI * -0.25), 1);
    c.addGate(dd::RZmat(dd::PI * 0.25), 0);

    // Gate: PhasedISWAP**-1.0
    c.addGate(dd::RZmat(dd::PI * 0.25), 2);
    c.addGate(dd::RZmat(dd::PI * -0.25), 1);
    c.addGate(dd::Xmat, 2_pc, 1);
    c.addGate(dd::Hmat, 2);
    c.addGate(dd::Xmat, 1_pc, 2);
    c.addGate(dd::RZmat(dd::PI * -0.5), 2);
    c.addGate(dd::Xmat, 1_pc, 2);
    c.addGate(dd::RZmat(dd::PI * 0.5), 2);
    c.addGate(dd::Hmat, 2);
    c.addGate(dd::Xmat, 2_pc, 1);
    c.addGate(dd::RZmat(dd::PI * -0.25), 2);
    c.addGate(dd::RZmat(dd::PI * 0.25), 1);

    // Gate: CZ**-0.013654184706660842
    c.addGate(dd::U3mat(dd::PI * 0.5, 0, dd::PI * 1.5), 3);
    c.addGate(dd::U3mat(dd::PI * 0.5, dd::PI * 1.0, dd::PI * 1.0), 2);
    c.addGate(dd::RXmat(dd::PI * 0.5), 3);
    c.addGate(dd::Xmat, 3_pc, 2);
    c.addGate(dd::RXmat(dd::PI * 0.4931729076), 3);
    c.addGate(dd::RYmat(dd::PI * 0.5), 2);
    c.addGate(dd::Xmat, 2_pc, 3);
    c.addGate(dd::RXmat(dd::PI * -0.5), 2);
    c.addGate(dd::RZmat(dd::PI * 0.5), 2);
    c.addGate(dd::Xmat, 3_pc, 2);
    c.addGate(dd::U3mat(dd::PI * 0.5, dd::PI * 1.4931729076, dd::PI * 1.0), 3);
    c.addGate(dd::U3mat(dd::PI * 0.5, dd::PI * 1.9931729076, 0), 2);

    c.addGate(dd::Xmat, 3_pc, 2);
    c.addGate(dd::Xmat, 2_pc, 3);
    c.addGate(dd::Xmat, 3_pc, 2);

    // Gate: CZ**-0.006328040119021747
    c.addGate(dd::U3mat(dd::PI * 0.5, 0, dd::PI * 1.4961253835), 1);
    c.addGate(dd::U3mat(dd::PI * 0.5, dd::PI * 1.0, dd::PI * 1.9961253835), 0);
    c.addGate(dd::RXmat(dd::PI * 0.5), 1);
    c.addGate(dd::Xmat, 1_pc, 0);
    c.addGate(dd::RXmat(dd::PI * 0.4968359799), 1);
    c.addGate(dd::RYmat(dd::PI * 0.5), 0);
    c.addGate(dd::Xmat, 0_pc, 1);
    c.addGate(dd::RXmat(dd::PI * -0.5), 0);
    c.addGate(dd::RZmat(dd::PI * 0.5), 0);
    c.addGate(dd::Xmat, 1_pc, 0);
    c.addGate(dd::U3mat(dd::PI * 0.5, dd::PI * 1.5007105964, dd::PI * 1.0), 1);
    c.addGate(dd::U3mat(dd::PI * 0.5, dd::PI * 1.0007105964, 0), 0);

    c.addGate(dd::Xmat, 1_pc, 0);
    c.addGate(dd::Xmat, 0_pc, 1);
    c.addGate(dd::Xmat, 1_pc, 0);

    // Gate: CZ**0.009295387491454189
    c.addGate(dd::U3mat(dd::PI * 0.5, dd::PI * 1.0, dd::PI * 1.0820521548), 2);
    c.addGate(dd::U3mat(dd::PI * 0.5, dd::PI * 1.0, dd::PI * 1.5820521548), 1);
    c.addGate(dd::RXmat(dd::PI * 0.5), 2);
    c.addGate(dd::Xmat, 2_pc, 1);
    c.addGate(dd::RXmat(dd::PI * 0.4953523063), 2);
    c.addGate(dd::RYmat(dd::PI * 0.5), 1);
    c.addGate(dd::Xmat, 1_pc, 2);
    c.addGate(dd::RXmat(dd::PI * -0.5), 1);
    c.addGate(dd::RZmat(dd::PI * 0.5), 1);
    c.addGate(dd::Xmat, 2_pc, 1);
    c.addGate(dd::U3mat(dd::PI * 0.5, dd::PI * 1.9225955389, 0), 2);
    c.addGate(dd::U3mat(dd::PI * 0.5, dd::PI * 1.4225955389, 0), 1);

    c.addGate(dd::Xmat, 2_pc, 1);
    c.addGate(dd::Xmat, 1_pc, 2);
    c.addGate(dd::Xmat, 2_pc, 1);

    // Gate: CZ**0.009295387491454189
    c.addGate(dd::U3mat(dd::PI * 0.5, dd::PI * 1.0, dd::PI * 1.0820521548), 3);
    c.addGate(dd::U3mat(dd::PI * 0.5, dd::PI * 1.0, dd::PI * 1.5820521548), 2);
    c.addGate(dd::RXmat(dd::PI * 0.5), 3);
    c.addGate(dd::Xmat, 3_pc, 2);
    c.addGate(dd::RXmat(dd::PI * 0.4953523063), 3);
    c.addGate(dd::RYmat(dd::PI * 0.5), 2);
    c.addGate(dd::Xmat, 2_pc, 3);
    c.addGate(dd::RXmat(dd::PI * -0.5), 2);
    c.addGate(dd::RZmat(dd::PI * 0.5), 2);
    c.addGate(dd::Xmat, 3_pc, 2);
    c.addGate(dd::U3mat(dd::PI * 0.5, dd::PI * 1.9225955389, 0), 3);
    c.addGate(dd::U3mat(dd::PI * 0.5, dd::PI * 1.4225955389, 0), 2);

    // Gate: CZ**0.009295387491454189
    c.addGate(dd::U3mat(dd::PI * 0.5, dd::PI * 1.0, dd::PI * 1.0820521548), 1);
    c.addGate(dd::U3mat(dd::PI * 0.5, dd::PI * 1.0, dd::PI * 1.5820521548), 0);
    c.addGate(dd::RXmat(dd::PI * 0.5), 1);
    c.addGate(dd::Xmat, 1_pc, 0);
    c.addGate(dd::RXmat(dd::PI * 0.4953523063), 1);
    c.addGate(dd::RYmat(dd::PI * 0.5), 0);
    c.addGate(dd::Xmat, 0_pc, 1);
    c.addGate(dd::RXmat(dd::PI * -0.5), 0);
    c.addGate(dd::RZmat(dd::PI * 0.5), 0);
    c.addGate(dd::Xmat, 1_pc, 0);
    c.addGate(dd::U3mat(dd::PI * 0.5, dd::PI * 1.9225955389, 0), 1);
    c.addGate(dd::U3mat(dd::PI * 0.5, dd::PI * 1.4225955389, 0), 0);

    c.addGate(dd::Xmat, 3_pc, 2);
    c.addGate(dd::Xmat, 2_pc, 3);
    c.addGate(dd::Xmat, 3_pc, 2);
    c.addGate(dd::Xmat, 1_pc, 0);
    c.addGate(dd::Xmat, 0_pc, 1);
    c.addGate(dd::Xmat, 1_pc, 0);

    // Gate: CZ**0.009295387491454189
    c.addGate(dd::U3mat(dd::PI * 0.5, dd::PI * 1.0, dd::PI * 1.0820521548), 2);
    c.addGate(dd::U3mat(dd::PI * 0.5, dd::PI * 1.0, dd::PI * 1.5820521548), 1);
    c.addGate(dd::RXmat(dd::PI * 0.5), 2);
    c.addGate(dd::Xmat, 2_pc, 1);
    c.addGate(dd::RXmat(dd::PI * 0.4953523063), 2);
    c.addGate(dd::RYmat(dd::PI * 0.5), 1);
    c.addGate(dd::Xmat, 1_pc, 2);
    c.addGate(dd::RXmat(dd::PI * -0.5), 1);
    c.addGate(dd::RZmat(dd::PI * 0.5), 1);
    c.addGate(dd::Xmat, 2_pc, 1);
    c.addGate(dd::U3mat(dd::PI * 0.5, dd::PI * 1.9225955389, 0), 2);
    c.addGate(dd::U3mat(dd::PI * 0.5, dd::PI * 1.4225955389, 0), 1);

    c.addGate(dd::RZmat(dd::PI * -0.0068270924), 0);
    c.addGate(dd::RZmat(dd::PI * -0.0031640201), 3);
    c.addGate(dd::Xmat, 2_pc, 1);
    c.addGate(dd::Xmat, 1_pc, 2);
    c.addGate(dd::Xmat, 2_pc, 1);
    c.addGate(dd::Zmat, 0);
    c.addGate(dd::Zmat, 3);
    c.addGate(dd::RZmat(dd::PI * -0.0068270924), 1);
    c.addGate(dd::RZmat(dd::PI * -0.0031640201), 2);

    // Gate: PhasedISWAP**-1.0
    c.addGate(dd::RZmat(dd::PI * 0.25), 1);
    c.addGate(dd::RZmat(dd::PI * -0.25), 2);
    c.addGate(dd::Xmat, 1_pc, 2);
    c.addGate(dd::Hmat, 1);
    c.addGate(dd::Xmat, 2_pc, 1);
    c.addGate(dd::RZmat(dd::PI * -0.5), 1);
    c.addGate(dd::Xmat, 2_pc, 1);
    c.addGate(dd::RZmat(dd::PI * 0.5), 1);
    c.addGate(dd::Hmat, 1);
    c.addGate(dd::Xmat, 1_pc, 2);
    c.addGate(dd::RZmat(dd::PI * -0.25), 1);
    c.addGate(dd::RZmat(dd::PI * 0.25), 2);

    // Gate: PhasedISWAP**-0.5017530508495694
    c.addGate(dd::RZmat(dd::PI * 0.25), 0);
    c.addGate(dd::RZmat(dd::PI * -0.25), 1);
    c.addGate(dd::Xmat, 0_pc, 1);
    c.addGate(dd::Hmat, 0);
    c.addGate(dd::Xmat, 1_pc, 0);
    c.addGate(dd::RZmat(dd::PI * -0.2508765254), 0);
    c.addGate(dd::Xmat, 1_pc, 0);
    c.addGate(dd::RZmat(dd::PI * 0.2508765254), 0);
    c.addGate(dd::Hmat, 0);
    c.addGate(dd::Xmat, 0_pc, 1);
    c.addGate(dd::RZmat(dd::PI * -0.25), 0);
    c.addGate(dd::RZmat(dd::PI * 0.25), 1);

    // Gate: PhasedISWAP**0.5017530508495694
    c.addGate(dd::RZmat(dd::PI * 0.25), 2);
    c.addGate(dd::RZmat(dd::PI * -0.25), 3);
    c.addGate(dd::Xmat, 2_pc, 3);
    c.addGate(dd::Hmat, 2);
    c.addGate(dd::Xmat, 3_pc, 2);
    c.addGate(dd::RZmat(dd::PI * 0.2508765254), 2);
    c.addGate(dd::Xmat, 3_pc, 2);
    c.addGate(dd::RZmat(dd::PI * -0.2508765254), 2);
    c.addGate(dd::Hmat, 2);
    c.addGate(dd::Xmat, 2_pc, 3);
    c.addGate(dd::RZmat(dd::PI * -0.25), 2);
    c.addGate(dd::RZmat(dd::PI * 0.25), 3);

    // Gate: PhasedISWAP**-1.0
    c.addGate(dd::RZmat(dd::PI * 0.25), 1);
    c.addGate(dd::RZmat(dd::PI * -0.25), 2);
    c.addGate(dd::Xmat, 1_pc, 2);
    c.addGate(dd::Hmat, 1);
    c.addGate(dd::Xmat, 2_pc, 1);
    c.addGate(dd::RZmat(dd::PI * -0.5), 1);
    c.addGate(dd::Xmat, 2_pc, 1);
    c.addGate(dd::RZmat(dd::PI * 0.5), 1);
    c.addGate(dd::Hmat, 1);
    c.addGate(dd::Xmat, 1_pc, 2);
    c.addGate(dd::RZmat(dd::PI * -0.25), 1);
    c.addGate(dd::RZmat(dd::PI * 0.25), 2);

    // Gate: CZ**-0.00046375097365492423
    c.addGate(dd::U3mat(dd::PI * 0.5, 0, dd::PI * 1.5001274262), 0);
    c.addGate(dd::U3mat(dd::PI * 0.5, dd::PI * 1.0, dd::PI * 1.0001274262), 1);
    c.addGate(dd::RXmat(dd::PI * 0.5), 0);
    c.addGate(dd::Xmat, 0_pc, 1);
    c.addGate(dd::RXmat(dd::PI * 0.4997681245), 0);
    c.addGate(dd::RYmat(dd::PI * 0.5), 1);
    c.addGate(dd::Xmat, 1_pc, 0);
    c.addGate(dd::RXmat(dd::PI * -0.5), 1);
    c.addGate(dd::RZmat(dd::PI * 0.5), 1);
    c.addGate(dd::Xmat, 0_pc, 1);
    c.addGate(dd::U3mat(dd::PI * 0.5, dd::PI * 1.4996406983, dd::PI * 1.0), 0);
    c.addGate(dd::U3mat(dd::PI * 0.5, dd::PI * 1.9996406983, 0), 1);

    c.addGate(dd::Xmat, 0_pc, 1);
    c.addGate(dd::Xmat, 1_pc, 0);
    c.addGate(dd::Xmat, 0_pc, 1);

    // Gate: CZ**-0.0004129506013584246
    c.addGate(dd::U3mat(dd::PI * 0.5, dd::PI * 1.0, dd::PI * 1.4998373235), 2);
    c.addGate(dd::U3mat(dd::PI * 0.5, 0, dd::PI * 1.9998373235), 3);
    c.addGate(dd::RXmat(dd::PI * 0.5), 2);
    c.addGate(dd::Xmat, 2_pc, 3);
    c.addGate(dd::RXmat(dd::PI * 0.4997935247), 2);
    c.addGate(dd::RYmat(dd::PI * 0.5), 3);
    c.addGate(dd::Xmat, 3_pc, 2);
    c.addGate(dd::RXmat(dd::PI * -0.5), 3);
    c.addGate(dd::RZmat(dd::PI * 0.5), 3);
    c.addGate(dd::Xmat, 2_pc, 3);
    c.addGate(dd::U3mat(dd::PI * 0.5, dd::PI * 1.4999562012, 0), 2);
    c.addGate(dd::U3mat(dd::PI * 0.5, dd::PI * 0.9999562012, dd::PI * 1.0), 3);

    c.addGate(dd::Xmat, 2_pc, 3);
    c.addGate(dd::Xmat, 3_pc, 2);
    c.addGate(dd::Xmat, 2_pc, 3);

    // Gate: CZ**0.00043761426330885954
    c.addGate(dd::U3mat(dd::PI * 0.5, 0, dd::PI * 1.9993457511), 1);
    c.addGate(dd::U3mat(dd::PI * 0.5, 0, dd::PI * 1.4993457511), 2);
    c.addGate(dd::RXmat(dd::PI * 0.5), 1);
    c.addGate(dd::Xmat, 1_pc, 2);
    c.addGate(dd::RXmat(dd::PI * 0.4997811929), 1);
    c.addGate(dd::RYmat(dd::PI * 0.5), 2);
    c.addGate(dd::Xmat, 2_pc, 1);
    c.addGate(dd::RXmat(dd::PI * -0.5), 2);
    c.addGate(dd::RZmat(dd::PI * 0.5), 2);
    c.addGate(dd::Xmat, 1_pc, 2);
    c.addGate(dd::U3mat(dd::PI * 0.5, dd::PI * 1.0008730561, dd::PI * 1.0), 1);
    c.addGate(dd::U3mat(dd::PI * 0.5, dd::PI * 1.5008730561, dd::PI * 1.0), 2);

    c.addGate(dd::Xmat, 1_pc, 2);
    c.addGate(dd::Xmat, 2_pc, 1);
    c.addGate(dd::Xmat, 1_pc, 2);

    // Gate: CZ**0.00043761426330885954
    c.addGate(dd::U3mat(dd::PI * 0.5, 0, dd::PI * 1.9993457511), 0);
    c.addGate(dd::U3mat(dd::PI * 0.5, 0, dd::PI * 1.4993457511), 1);
    c.addGate(dd::RXmat(dd::PI * 0.5), 0);
    c.addGate(dd::Xmat, 0_pc, 1);
    c.addGate(dd::RXmat(dd::PI * 0.4997811929), 0);
    c.addGate(dd::RYmat(dd::PI * 0.5), 1);
    c.addGate(dd::Xmat, 1_pc, 0);
    c.addGate(dd::RXmat(dd::PI * -0.5), 1);
    c.addGate(dd::RZmat(dd::PI * 0.5), 1);
    c.addGate(dd::Xmat, 0_pc, 1);
    c.addGate(dd::U3mat(dd::PI * 0.5, dd::PI * 1.0008730561, dd::PI * 1.0), 0);
    c.addGate(dd::U3mat(dd::PI * 0.5, dd::PI * 1.5008730561, dd::PI * 1.0), 1);

    // Gate: CZ**0.00043761426330885954
    c.addGate(dd::U3mat(dd::PI * 0.5, 0, dd::PI * 1.9993457511), 2);
    c.addGate(dd::U3mat(dd::PI * 0.5, 0, dd::PI * 1.4993457511), 3);
    c.addGate(dd::RXmat(dd::PI * 0.5), 2);
    c.addGate(dd::Xmat, 2_pc, 3);
    c.addGate(dd::RXmat(dd::PI * 0.4997811929), 2);
    c.addGate(dd::RYmat(dd::PI * 0.5), 3);
    c.addGate(dd::Xmat, 3_pc, 2);
    c.addGate(dd::RXmat(dd::PI * -0.5), 3);
    c.addGate(dd::RZmat(dd::PI * 0.5), 3);
    c.addGate(dd::Xmat, 2_pc, 3);
    c.addGate(dd::U3mat(dd::PI * 0.5, dd::PI * 1.0008730561, dd::PI * 1.0), 2);
    c.addGate(dd::U3mat(dd::PI * 0.5, dd::PI * 1.5008730561, dd::PI * 1.0), 3);

    c.addGate(dd::Xmat, 0_pc, 1);
    c.addGate(dd::Xmat, 1_pc, 0);
    c.addGate(dd::Xmat, 0_pc, 1);
    c.addGate(dd::Xmat, 2_pc, 3);
    c.addGate(dd::Xmat, 3_pc, 2);
    c.addGate(dd::Xmat, 2_pc, 3);

    // Gate: CZ**0.00043761426330885954
    c.addGate(dd::U3mat(dd::PI * 0.5, 0, dd::PI * 1.9993457511), 1);
    c.addGate(dd::U3mat(dd::PI * 0.5, 0, dd::PI * 1.4993457511), 2);
    c.addGate(dd::RXmat(dd::PI * 0.5), 1);
    c.addGate(dd::Xmat, 1_pc, 2);
    c.addGate(dd::RXmat(dd::PI * 0.4997811929), 1);
    c.addGate(dd::RYmat(dd::PI * 0.5), 2);
    c.addGate(dd::Xmat, 2_pc, 1);
    c.addGate(dd::RXmat(dd::PI * -0.5), 2);
    c.addGate(dd::RZmat(dd::PI * 0.5), 2);
    c.addGate(dd::Xmat, 1_pc, 2);
    c.addGate(dd::U3mat(dd::PI * 0.5, dd::PI * 1.0008730561, dd::PI * 1.0), 1);
    c.addGate(dd::U3mat(dd::PI * 0.5, dd::PI * 1.5008730561, dd::PI * 1.0), 2);

    c.addGate(dd::RZmat(dd::PI * -0.0002318755), 3);
    c.addGate(dd::RZmat(dd::PI * -0.0002064753), 0);
    c.addGate(dd::Xmat, 1_pc, 2);
    c.addGate(dd::Xmat, 2_pc, 1);
    c.addGate(dd::Xmat, 1_pc, 2);
    c.addGate(dd::Zmat, 3);
    c.addGate(dd::Zmat, 0);
    c.addGate(dd::RZmat(dd::PI * -0.0002318755), 2);
    c.addGate(dd::RZmat(dd::PI * -0.0002064753), 1);

    // Gate: PhasedISWAP**-1.0
    c.addGate(dd::RZmat(dd::PI * 0.25), 2);
    c.addGate(dd::RZmat(dd::PI * -0.25), 1);
    c.addGate(dd::Xmat, 2_pc, 1);
    c.addGate(dd::Hmat, 2);
    c.addGate(dd::Xmat, 1_pc, 2);
    c.addGate(dd::RZmat(dd::PI * -0.5), 2);
    c.addGate(dd::Xmat, 1_pc, 2);
    c.addGate(dd::RZmat(dd::PI * 0.5), 2);
    c.addGate(dd::Hmat, 2);
    c.addGate(dd::Xmat, 2_pc, 1);
    c.addGate(dd::RZmat(dd::PI * -0.25), 2);
    c.addGate(dd::RZmat(dd::PI * 0.25), 1);

    // Gate: PhasedISWAP**-0.4158482042253096
    c.addGate(dd::RZmat(dd::PI * 0.25), 3);
    c.addGate(dd::RZmat(dd::PI * -0.25), 2);
    c.addGate(dd::Xmat, 3_pc, 2);
    c.addGate(dd::Hmat, 3);
    c.addGate(dd::Xmat, 2_pc, 3);
    c.addGate(dd::RZmat(dd::PI * -0.2079241021), 3);
    c.addGate(dd::Xmat, 2_pc, 3);
    c.addGate(dd::RZmat(dd::PI * 0.2079241021), 3);
    c.addGate(dd::Hmat, 3);
    c.addGate(dd::Xmat, 3_pc, 2);
    c.addGate(dd::RZmat(dd::PI * -0.25), 3);
    c.addGate(dd::RZmat(dd::PI * 0.25), 2);

    // Gate: PhasedISWAP**0.4158482042253096
    c.addGate(dd::RZmat(dd::PI * 0.25), 1);
    c.addGate(dd::RZmat(dd::PI * -0.25), 0);
    c.addGate(dd::Xmat, 1_pc, 0);
    c.addGate(dd::Hmat, 1);
    c.addGate(dd::Xmat, 0_pc, 1);
    c.addGate(dd::RZmat(dd::PI * 0.2079241021), 1);
    c.addGate(dd::Xmat, 0_pc, 1);
    c.addGate(dd::RZmat(dd::PI * -0.2079241021), 1);
    c.addGate(dd::Hmat, 1);
    c.addGate(dd::Xmat, 1_pc, 0);
    c.addGate(dd::RZmat(dd::PI * -0.25), 1);
    c.addGate(dd::RZmat(dd::PI * 0.25), 0);

    // Gate: PhasedISWAP**-1.0
    c.addGate(dd::RZmat(dd::PI * 0.25), 2);
    c.addGate(dd::RZmat(dd::PI * -0.25), 1);
    c.addGate(dd::Xmat, 2_pc, 1);
    c.addGate(dd::Hmat, 2);
    c.addGate(dd::Xmat, 1_pc, 2);
    c.addGate(dd::RZmat(dd::PI * -0.5), 2);
    c.addGate(dd::Xmat, 1_pc, 2);
    c.addGate(dd::RZmat(dd::PI * 0.5), 2);
    c.addGate(dd::Hmat, 2);
    c.addGate(dd::Xmat, 2_pc, 1);
    c.addGate(dd::RZmat(dd::PI * -0.25), 2);
    c.addGate(dd::RZmat(dd::PI * 0.25), 1);

    c.addGate(dd::Xmat, 3_pc, 2);
    c.addGate(dd::Xmat, 2_pc, 3);
    c.addGate(dd::Xmat, 3_pc, 2);
    c.addGate(dd::Xmat, 1_pc, 0);
    c.addGate(dd::Xmat, 0_pc, 1);
    c.addGate(dd::Xmat, 1_pc, 0);
    c.addGate(dd::Xmat, 2_pc, 1);
    c.addGate(dd::Xmat, 1_pc, 2);
    c.addGate(dd::Xmat, 2_pc, 1);
    c.addGate(dd::Xmat, 3_pc, 2);
    c.addGate(dd::Xmat, 2_pc, 3);
    c.addGate(dd::Xmat, 3_pc, 2);
    c.addGate(dd::Xmat, 1_pc, 0);
    c.addGate(dd::Xmat, 0_pc, 1);
    c.addGate(dd::Xmat, 1_pc, 0);
    c.addGate(dd::Xmat, 2_pc, 1);
    c.addGate(dd::Xmat, 1_pc, 2);
    c.addGate(dd::Xmat, 2_pc, 1);

>>>>>>> e979bde4
    simulateCircuitQMDDvsLIMDDGateByGate(c);
}<|MERGE_RESOLUTION|>--- conflicted
+++ resolved
@@ -2554,7 +2554,6 @@
 }
 
 TEST(LimTest, simpleCircuit127) {
-<<<<<<< HEAD
     dd::QuantumCircuit c(5);
     c.addGate(dd::Hmat, 0);
     c.addGate(dd::Hmat, 1);
@@ -2940,19 +2939,7 @@
     c.addGate(dd::Xmat, 9_pc, 11);
     c.addGate(dd::U3mat(4.14813772565845, -dd::PI / 2, dd::PI / 2), 11);
     c.addGate(dd::U3mat(4.14813772565845, -dd::PI / 2, dd::PI / 2), 9);
-=======
-	dd::QuantumCircuit c(5);
-	c.addGate(dd::Hmat, 0);
-	c.addGate(dd::Hmat, 1);
-	c.addGate(dd::Hmat, 2);
-	c.addGate(dd::Hmat, 3);
-	c.addGate(dd::Hmat, 4);
-	c.addGate(dd::Zmat, 0_pc, 2);
-	c.addGate(dd::Zmat, 1_pc, 2);
-	c.addGate(dd::Zmat, 3_pc, 2);
-	c.addGate(dd::Zmat, 4_pc, 2);
-
-	simulateCircuitQMDDvsLIMDDGateByGate(c);
+    simulateCircuitQMDDvsLIMDDGateByGate(c);
 }
 
 
@@ -4870,6 +4857,5 @@
     c.addGate(dd::Xmat, 1_pc, 2);
     c.addGate(dd::Xmat, 2_pc, 1);
 
->>>>>>> e979bde4
     simulateCircuitQMDDvsLIMDDGateByGate(c);
 }
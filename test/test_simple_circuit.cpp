--- conflicted
+++ resolved
@@ -1412,7 +1412,1128 @@
 }
 
 TEST(LimTest, simpleCircuit110) {
-<<<<<<< HEAD
+    dd::QuantumCircuit c(4);
+    c.addGate(dd::Hmat, 2);
+    c.addGate(dd::Zmat, 2);
+    c.addGate(dd::Ymat, 0);
+    c.addGate(dd::Xmat, 0);
+    c.addGate(dd::Xmat, 2);
+    c.addGate(dd::Xmat, 2_pc, 2);
+    c.addGate(dd::Xmat, 3);
+    c.addGate(dd::Ymat, 0);
+    c.addGate(dd::Ymat, 3);
+    c.addGate(dd::Hmat, 0);
+    c.addGate(dd::Xmat, 1_pc, 3);
+    c.addGate(dd::Ymat, 2);
+    c.addGate(dd::Xmat, 3);
+    c.addGate(dd::Ymat, 3);
+    c.addGate(dd::Ymat, 3);
+    c.addGate(dd::Zmat, 2);
+    c.addGate(dd::Ymat, 2);
+    c.addGate(dd::Hmat, 0);
+    c.addGate(dd::Hmat, 0);
+    c.addGate(dd::Hmat, 1);
+    c.addGate(dd::Xmat, 2_pc, 1);
+    c.addGate(dd::Hmat, 1);
+    c.addGate(dd::Zmat, 1);
+    c.addGate(dd::Ymat, 2);
+    c.addGate(dd::Ymat, 0);
+    c.addGate(dd::Xmat, 2);
+    c.addGate(dd::Ymat, 1);
+    c.addGate(dd::Ymat, 2);
+    c.addGate(dd::Xmat, 1_pc, 2);
+    c.addGate(dd::Xmat, 0_pc, 0);
+    c.addGate(dd::Xmat, 0_pc, 3);
+    c.addGate(dd::Xmat, 2);
+    c.addGate(dd::Zmat, 1);
+    c.addGate(dd::Ymat, 1);
+    c.addGate(dd::Ymat, 1);
+    c.addGate(dd::Xmat, 2_pc, 3);
+    c.addGate(dd::Hmat, 0);
+    c.addGate(dd::Hmat, 1);
+    c.addGate(dd::Hmat, 3);
+    c.addGate(dd::Zmat, 1);
+    c.addGate(dd::Hmat, 3);
+    c.addGate(dd::Xmat, 2);
+    c.addGate(dd::Zmat, 2);
+    c.addGate(dd::Hmat, 3);
+    c.addGate(dd::Xmat, 1);
+    c.addGate(dd::Zmat, 0);
+    c.addGate(dd::Zmat, 0);
+    c.addGate(dd::Zmat, 1);
+    c.addGate(dd::Xmat, 2);
+    c.addGate(dd::Xmat, 3);
+    c.addGate(dd::Xmat, 3_pc, 2);
+    c.addGate(dd::Ymat, 1);
+    c.addGate(dd::Xmat, 0_pc, 1);
+    c.addGate(dd::Xmat, 2);
+    c.addGate(dd::Zmat, 1);
+    c.addGate(dd::Xmat, 0_pc, 2);
+    c.addGate(dd::Hmat, 3);
+    c.addGate(dd::Xmat, 2);
+    c.addGate(dd::Xmat, 1);
+    c.addGate(dd::Zmat, 2);
+    c.addGate(dd::Zmat, 1);
+    c.addGate(dd::Xmat, 3_pc, 2);
+    c.addGate(dd::Hmat, 0);
+    c.addGate(dd::Hmat, 2);
+    c.addGate(dd::Hmat, 3);
+    c.addGate(dd::Zmat, 0);
+    c.addGate(dd::Hmat, 3);
+    c.addGate(dd::Hmat, 3);
+    c.addGate(dd::Xmat, 1);
+    c.addGate(dd::Zmat, 1);
+    c.addGate(dd::Ymat, 2);
+    c.addGate(dd::Ymat, 1);
+    c.addGate(dd::Xmat, 0_pc, 0);
+    c.addGate(dd::Ymat, 3);
+    c.addGate(dd::Hmat, 0);
+    c.addGate(dd::Zmat, 1);
+    c.addGate(dd::Zmat, 1);
+    c.addGate(dd::Xmat, 0_pc, 1);
+    c.addGate(dd::Ymat, 1);
+    c.addGate(dd::Xmat, 1_pc, 0);
+    c.addGate(dd::Zmat, 3);
+    c.addGate(dd::Ymat, 1);
+    c.addGate(dd::Zmat, 3);
+    c.addGate(dd::Zmat, 2);
+    c.addGate(dd::Xmat, 3_pc, 0);
+    c.addGate(dd::Hmat, 0);
+    c.addGate(dd::Xmat, 2);
+    c.addGate(dd::Hmat, 1);
+    c.addGate(dd::Xmat, 3);
+    c.addGate(dd::Ymat, 0);
+    c.addGate(dd::Xmat, 3);
+    c.addGate(dd::Xmat, 2_pc, 1);
+    c.addGate(dd::Hmat, 0);
+    c.addGate(dd::Xmat, 1);
+    c.addGate(dd::Ymat, 2);
+    c.addGate(dd::Hmat, 2);
+    c.addGate(dd::Zmat, 0);
+    c.addGate(dd::Hmat, 3);
+    c.addGate(dd::Hmat, 3);
+    c.addGate(dd::Xmat, 1);
+    simulateCircuitQMDDvsLIMDDGateByGate(c);
+}
+
+TEST(LimTest, simpleCircuit111) {
+    dd::QuantumCircuit c(4);
+    c.addGate(dd::Xmat, 0_pc, 1);
+    c.addGate(dd::Xmat, 2_pc, 0);
+    c.addGate(dd::Ymat, 3);
+    c.addGate(dd::Xmat, 3);
+    c.addGate(dd::Zmat, 3);
+    c.addGate(dd::Xmat, 1);
+    c.addGate(dd::Ymat, 0);
+    c.addGate(dd::Zmat, 3);
+    c.addGate(dd::Ymat, 0);
+    c.addGate(dd::Xmat, 2);
+    c.addGate(dd::Zmat, 1);
+    c.addGate(dd::Xmat, 0_pc, 2);
+    c.addGate(dd::Xmat, 3);
+    c.addGate(dd::Zmat, 0);
+    c.addGate(dd::Xmat, 1);
+    c.addGate(dd::Ymat, 3);
+    c.addGate(dd::Ymat, 3);
+    c.addGate(dd::Zmat, 0);
+    c.addGate(dd::Xmat, 2);
+    c.addGate(dd::Ymat, 3);
+    c.addGate(dd::Xmat, 0);
+    c.addGate(dd::Hmat, 3);
+    c.addGate(dd::Xmat, 3_pc, 1);
+    c.addGate(dd::Ymat, 3);
+    c.addGate(dd::Xmat, 3_pc, 0);
+    c.addGate(dd::Xmat, 0_pc, 0);
+    c.addGate(dd::Xmat, 2);
+    c.addGate(dd::Xmat, 3_pc, 1);
+    c.addGate(dd::Xmat, 3_pc, 0);
+    c.addGate(dd::Ymat, 0);
+    c.addGate(dd::Xmat, 3_pc, 0);
+    c.addGate(dd::Zmat, 1);
+    c.addGate(dd::Hmat, 2);
+    c.addGate(dd::Ymat, 3);
+    c.addGate(dd::Ymat, 2);
+    c.addGate(dd::Hmat, 1);
+    c.addGate(dd::Hmat, 2);
+    c.addGate(dd::Zmat, 1);
+    c.addGate(dd::Xmat, 3_pc, 0);
+    c.addGate(dd::Ymat, 1);
+    c.addGate(dd::Xmat, 2_pc, 0);
+    c.addGate(dd::Hmat, 2);
+    c.addGate(dd::Zmat, 3);
+    c.addGate(dd::Xmat, 3_pc, 0);
+    c.addGate(dd::Xmat, 1_pc, 0);
+    c.addGate(dd::Ymat, 2);
+    c.addGate(dd::Hmat, 2);
+    c.addGate(dd::Xmat, 3);
+    c.addGate(dd::Xmat, 3);
+    c.addGate(dd::Xmat, 0);
+    c.addGate(dd::Xmat, 0);
+    c.addGate(dd::Hmat, 1);
+    c.addGate(dd::Xmat, 3_pc, 1);
+    c.addGate(dd::Ymat, 1);
+    c.addGate(dd::Zmat, 0);
+    c.addGate(dd::Hmat, 0);
+    c.addGate(dd::Zmat, 0);
+    c.addGate(dd::Xmat, 0_pc, 1);
+    c.addGate(dd::Zmat, 2);
+    c.addGate(dd::Xmat, 1);
+    c.addGate(dd::Zmat, 1);
+    c.addGate(dd::Xmat, 3);
+    c.addGate(dd::Hmat, 3);
+    c.addGate(dd::Ymat, 1);
+    c.addGate(dd::Xmat, 3);
+    c.addGate(dd::Xmat, 2_pc, 2);
+    c.addGate(dd::Zmat, 0);
+    c.addGate(dd::Ymat, 1);
+    c.addGate(dd::Ymat, 2);
+    c.addGate(dd::Xmat, 0_pc, 2);
+    c.addGate(dd::Xmat, 3);
+    c.addGate(dd::Hmat, 3);
+    c.addGate(dd::Zmat, 3);
+    c.addGate(dd::Hmat, 0);
+    c.addGate(dd::Xmat, 3);
+    c.addGate(dd::Ymat, 2);
+    c.addGate(dd::Xmat, 3);
+    c.addGate(dd::Zmat, 2);
+    c.addGate(dd::Hmat, 2);
+    c.addGate(dd::Hmat, 3);
+    c.addGate(dd::Xmat, 3);
+    c.addGate(dd::Ymat, 1);
+    c.addGate(dd::Zmat, 0);
+    c.addGate(dd::Zmat, 2);
+    c.addGate(dd::Xmat, 2);
+    c.addGate(dd::Zmat, 1);
+    c.addGate(dd::Xmat, 1_pc, 0);
+    c.addGate(dd::Xmat, 3);
+    c.addGate(dd::Xmat, 2);
+    c.addGate(dd::Xmat, 3);
+    c.addGate(dd::Zmat, 2);
+    c.addGate(dd::Hmat, 3);
+    c.addGate(dd::Hmat, 0);
+    c.addGate(dd::Xmat, 1_pc, 1);
+    c.addGate(dd::Hmat, 0);
+    c.addGate(dd::Ymat, 3);
+    c.addGate(dd::Zmat, 0);
+    c.addGate(dd::Ymat, 3);
+    c.addGate(dd::Hmat, 2);
+    c.addGate(dd::Zmat, 1);
+    simulateCircuitQMDDvsLIMDDGateByGate(c);
+}
+
+TEST(LimTest, simpleCircuit112) {
+    dd::QuantumCircuit c(4);
+    c.addGate(dd::Hmat, 3);
+    c.addGate(dd::Ymat, 1);
+    c.addGate(dd::Hmat, 2);
+    c.addGate(dd::Zmat, 2);
+    c.addGate(dd::Ymat, 1);
+    c.addGate(dd::Zmat, 2);
+    c.addGate(dd::Xmat, 1);
+    c.addGate(dd::Xmat, 1_pc, 2);
+    c.addGate(dd::Xmat, 1_pc, 1);
+    c.addGate(dd::Ymat, 0);
+    c.addGate(dd::Ymat, 3);
+    c.addGate(dd::Zmat, 1);
+    c.addGate(dd::Zmat, 3);
+    c.addGate(dd::Ymat, 3);
+    c.addGate(dd::Zmat, 3);
+    c.addGate(dd::Ymat, 3);
+    c.addGate(dd::Xmat, 1_pc, 0);
+    c.addGate(dd::Xmat, 3_pc, 2);
+    c.addGate(dd::Xmat, 1);
+    c.addGate(dd::Ymat, 1);
+    c.addGate(dd::Xmat, 1);
+    c.addGate(dd::Hmat, 0);
+    c.addGate(dd::Hmat, 0);
+    c.addGate(dd::Xmat, 0);
+    c.addGate(dd::Zmat, 1);
+    c.addGate(dd::Hmat, 2);
+    c.addGate(dd::Hmat, 2);
+    c.addGate(dd::Xmat, 2_pc, 2);
+    c.addGate(dd::Ymat, 1);
+    c.addGate(dd::Xmat, 3_pc, 1);
+    c.addGate(dd::Xmat, 2_pc, 3);
+    c.addGate(dd::Zmat, 1);
+    c.addGate(dd::Xmat, 3_pc, 2);
+    c.addGate(dd::Hmat, 2);
+    c.addGate(dd::Hmat, 0);
+    c.addGate(dd::Xmat, 3_pc, 1);
+    c.addGate(dd::Xmat, 3_pc, 1);
+    c.addGate(dd::Xmat, 1_pc, 0);
+    c.addGate(dd::Hmat, 0);
+    c.addGate(dd::Zmat, 0);
+    c.addGate(dd::Zmat, 3);
+    c.addGate(dd::Zmat, 2);
+    c.addGate(dd::Ymat, 3);
+    c.addGate(dd::Xmat, 1);
+    c.addGate(dd::Zmat, 0);
+    c.addGate(dd::Zmat, 3);
+    c.addGate(dd::Ymat, 3);
+    c.addGate(dd::Zmat, 2);
+    c.addGate(dd::Zmat, 2);
+    c.addGate(dd::Zmat, 3);
+    c.addGate(dd::Xmat, 3);
+    c.addGate(dd::Xmat, 3_pc, 1);
+    c.addGate(dd::Xmat, 0_pc, 2);
+    c.addGate(dd::Hmat, 3);
+    c.addGate(dd::Xmat, 0_pc, 1);
+    c.addGate(dd::Xmat, 3_pc, 0);
+    c.addGate(dd::Ymat, 0);
+    c.addGate(dd::Hmat, 1);
+    c.addGate(dd::Zmat, 0);
+    c.addGate(dd::Hmat, 1);
+    c.addGate(dd::Hmat, 1);
+    c.addGate(dd::Xmat, 2_pc, 2);
+    c.addGate(dd::Zmat, 3);
+    c.addGate(dd::Xmat, 1);
+    c.addGate(dd::Ymat, 0);
+    c.addGate(dd::Hmat, 0);
+    c.addGate(dd::Xmat, 0);
+    c.addGate(dd::Hmat, 0);
+    c.addGate(dd::Xmat, 0_pc, 3);
+    c.addGate(dd::Xmat, 3_pc, 1);
+    c.addGate(dd::Ymat, 3);
+    c.addGate(dd::Zmat, 3);
+    c.addGate(dd::Hmat, 3);
+    c.addGate(dd::Ymat, 2);
+    c.addGate(dd::Xmat, 3_pc, 1);
+    c.addGate(dd::Hmat, 1);
+    c.addGate(dd::Ymat, 2);
+    c.addGate(dd::Xmat, 0);
+    c.addGate(dd::Hmat, 1);
+    c.addGate(dd::Xmat, 2);
+    c.addGate(dd::Xmat, 0_pc, 0);
+    c.addGate(dd::Xmat, 1);
+    c.addGate(dd::Xmat, 0);
+    c.addGate(dd::Hmat, 3);
+    c.addGate(dd::Hmat, 0);
+    c.addGate(dd::Xmat, 1_pc, 0);
+    c.addGate(dd::Xmat, 0_pc, 1);
+    c.addGate(dd::Xmat, 1_pc, 1);
+    c.addGate(dd::Xmat, 3_pc, 2);
+    c.addGate(dd::Zmat, 3);
+    c.addGate(dd::Xmat, 3_pc, 2);
+    c.addGate(dd::Ymat, 1);
+    c.addGate(dd::Hmat, 0);
+    c.addGate(dd::Ymat, 0);
+    c.addGate(dd::Xmat, 2);
+    c.addGate(dd::Xmat, 3);
+    c.addGate(dd::Ymat, 2);
+    c.addGate(dd::Ymat, 1);
+    c.addGate(dd::Xmat, 3_pc, 0);
+    c.addGate(dd::Xmat, 0_pc, 2);
+    simulateCircuitQMDDvsLIMDDGateByGate(c);
+}
+
+TEST(LimTest, simpleCircuit113) {
+    dd::QuantumCircuit c(4);
+    c.addGate(dd::Ymat, 0);
+    c.addGate(dd::Xmat, 2);
+    c.addGate(dd::Zmat, 1);
+    c.addGate(dd::Xmat, 3_pc, 3);
+    c.addGate(dd::Hmat, 2);
+    c.addGate(dd::Ymat, 2);
+    c.addGate(dd::Ymat, 0);
+    c.addGate(dd::Hmat, 0);
+    c.addGate(dd::Zmat, 0);
+    c.addGate(dd::Xmat, 2);
+    c.addGate(dd::Zmat, 1);
+    c.addGate(dd::Xmat, 1_pc, 2);
+    c.addGate(dd::Hmat, 1);
+    c.addGate(dd::Zmat, 2);
+    c.addGate(dd::Ymat, 2);
+    c.addGate(dd::Zmat, 2);
+    c.addGate(dd::Xmat, 0_pc, 1);
+    c.addGate(dd::Xmat, 0_pc, 1);
+    c.addGate(dd::Hmat, 1);
+    c.addGate(dd::Zmat, 2);
+    c.addGate(dd::Hmat, 2);
+    c.addGate(dd::Ymat, 0);
+    c.addGate(dd::Xmat, 0);
+    c.addGate(dd::Hmat, 1);
+    c.addGate(dd::Ymat, 2);
+    c.addGate(dd::Xmat, 3_pc, 1);
+    c.addGate(dd::Zmat, 1);
+    c.addGate(dd::Xmat, 2);
+    c.addGate(dd::Zmat, 2);
+    c.addGate(dd::Ymat, 2);
+    c.addGate(dd::Zmat, 0);
+    c.addGate(dd::Hmat, 1);
+    c.addGate(dd::Xmat, 2_pc, 2);
+    c.addGate(dd::Ymat, 0);
+    c.addGate(dd::Ymat, 1);
+    c.addGate(dd::Xmat, 2_pc, 2);
+    c.addGate(dd::Ymat, 0);
+    c.addGate(dd::Ymat, 2);
+    c.addGate(dd::Ymat, 2);
+    c.addGate(dd::Xmat, 0_pc, 2);
+    c.addGate(dd::Xmat, 1);
+    c.addGate(dd::Ymat, 1);
+    c.addGate(dd::Xmat, 1);
+    c.addGate(dd::Xmat, 2);
+    c.addGate(dd::Ymat, 0);
+    c.addGate(dd::Zmat, 2);
+    c.addGate(dd::Xmat, 0);
+    c.addGate(dd::Zmat, 1);
+    c.addGate(dd::Zmat, 1);
+    c.addGate(dd::Ymat, 2);
+    c.addGate(dd::Zmat, 0);
+    c.addGate(dd::Zmat, 1);
+    c.addGate(dd::Zmat, 2);
+    c.addGate(dd::Zmat, 2);
+    c.addGate(dd::Hmat, 1);
+    c.addGate(dd::Xmat, 0);
+    c.addGate(dd::Zmat, 0);
+    c.addGate(dd::Hmat, 0);
+    c.addGate(dd::Ymat, 3);
+    c.addGate(dd::Zmat, 1);
+    c.addGate(dd::Xmat, 2);
+    c.addGate(dd::Xmat, 3);
+    c.addGate(dd::Hmat, 3);
+    c.addGate(dd::Zmat, 3);
+    c.addGate(dd::Zmat, 3);
+    c.addGate(dd::Ymat, 3);
+    c.addGate(dd::Xmat, 1_pc, 3);
+    c.addGate(dd::Xmat, 1);
+    c.addGate(dd::Ymat, 2);
+    c.addGate(dd::Zmat, 1);
+    c.addGate(dd::Ymat, 1);
+    c.addGate(dd::Hmat, 3);
+    c.addGate(dd::Xmat, 2);
+    c.addGate(dd::Xmat, 2);
+    c.addGate(dd::Zmat, 0);
+    c.addGate(dd::Ymat, 2);
+    c.addGate(dd::Ymat, 0);
+    c.addGate(dd::Xmat, 0_pc, 0);
+    c.addGate(dd::Ymat, 2);
+    c.addGate(dd::Xmat, 1);
+    c.addGate(dd::Hmat, 1);
+    c.addGate(dd::Xmat, 1_pc, 0);
+    c.addGate(dd::Hmat, 0);
+    c.addGate(dd::Ymat, 3);
+    c.addGate(dd::Hmat, 1);
+    c.addGate(dd::Xmat, 3_pc, 1);
+    c.addGate(dd::Hmat, 3);
+    c.addGate(dd::Zmat, 1);
+    c.addGate(dd::Xmat, 2_pc, 1);
+    c.addGate(dd::Xmat, 3_pc, 2);
+    c.addGate(dd::Ymat, 3);
+    c.addGate(dd::Hmat, 2);
+    c.addGate(dd::Ymat, 2);
+    c.addGate(dd::Ymat, 3);
+    c.addGate(dd::Xmat, 0);
+    c.addGate(dd::Ymat, 3);
+    c.addGate(dd::Hmat, 3);
+    c.addGate(dd::Ymat, 0);
+    c.addGate(dd::Zmat, 2);
+    c.addGate(dd::Hmat, 3);
+    simulateCircuitQMDDvsLIMDDGateByGate(c);
+}
+
+TEST(LimTest, simpleCircuit114) {
+    dd::QuantumCircuit c(4);
+    c.addGate(dd::Xmat, 1);
+    c.addGate(dd::Zmat, 1);
+    c.addGate(dd::Xmat, 0);
+    c.addGate(dd::Xmat, 2_pc, 2);
+    c.addGate(dd::Zmat, 3);
+    c.addGate(dd::Zmat, 0);
+    c.addGate(dd::Zmat, 2);
+    c.addGate(dd::Xmat, 2);
+    c.addGate(dd::Xmat, 1);
+    c.addGate(dd::Zmat, 2);
+    c.addGate(dd::Hmat, 1);
+    c.addGate(dd::Xmat, 0_pc, 3);
+    c.addGate(dd::Hmat, 0);
+    c.addGate(dd::Hmat, 1);
+    c.addGate(dd::Xmat, 0_pc, 1);
+    c.addGate(dd::Zmat, 3);
+    c.addGate(dd::Hmat, 2);
+    c.addGate(dd::Zmat, 2);
+    c.addGate(dd::Zmat, 3);
+    c.addGate(dd::Ymat, 0);
+    c.addGate(dd::Xmat, 0_pc, 0);
+    c.addGate(dd::Xmat, 1);
+    c.addGate(dd::Xmat, 0_pc, 3);
+    c.addGate(dd::Ymat, 1);
+    c.addGate(dd::Xmat, 2);
+    c.addGate(dd::Hmat, 2);
+    c.addGate(dd::Xmat, 2_pc, 2);
+    c.addGate(dd::Ymat, 1);
+    c.addGate(dd::Zmat, 3);
+    c.addGate(dd::Hmat, 0);
+    c.addGate(dd::Xmat, 1);
+    c.addGate(dd::Xmat, 2);
+    c.addGate(dd::Ymat, 1);
+    c.addGate(dd::Xmat, 3_pc, 1);
+    c.addGate(dd::Zmat, 3);
+    c.addGate(dd::Ymat, 3);
+    c.addGate(dd::Xmat, 0_pc, 2);
+    c.addGate(dd::Xmat, 1_pc, 0);
+    c.addGate(dd::Ymat, 0);
+    c.addGate(dd::Hmat, 0);
+    c.addGate(dd::Zmat, 1);
+    c.addGate(dd::Zmat, 3);
+    c.addGate(dd::Hmat, 2);
+    c.addGate(dd::Zmat, 1);
+    c.addGate(dd::Xmat, 1_pc, 1);
+    c.addGate(dd::Hmat, 0);
+    c.addGate(dd::Hmat, 0);
+    c.addGate(dd::Xmat, 3_pc, 2);
+    c.addGate(dd::Xmat, 0);
+    c.addGate(dd::Ymat, 0);
+    c.addGate(dd::Xmat, 1);
+    c.addGate(dd::Zmat, 1);
+    c.addGate(dd::Xmat, 2_pc, 0);
+    c.addGate(dd::Xmat, 2);
+    c.addGate(dd::Ymat, 2);
+    c.addGate(dd::Xmat, 1);
+    c.addGate(dd::Xmat, 1);
+    c.addGate(dd::Xmat, 1);
+    c.addGate(dd::Ymat, 1);
+    c.addGate(dd::Zmat, 3);
+    c.addGate(dd::Xmat, 0_pc, 2);
+    c.addGate(dd::Zmat, 0);
+    c.addGate(dd::Zmat, 3);
+    c.addGate(dd::Hmat, 3);
+    c.addGate(dd::Xmat, 0_pc, 1);
+    c.addGate(dd::Xmat, 2);
+    c.addGate(dd::Hmat, 2);
+    c.addGate(dd::Xmat, 1_pc, 1);
+    c.addGate(dd::Zmat, 2);
+    c.addGate(dd::Ymat, 0);
+    c.addGate(dd::Hmat, 0);
+    c.addGate(dd::Zmat, 2);
+    c.addGate(dd::Zmat, 1);
+    c.addGate(dd::Xmat, 0_pc, 2);
+    c.addGate(dd::Ymat, 3);
+    c.addGate(dd::Xmat, 2);
+    c.addGate(dd::Hmat, 3);
+    c.addGate(dd::Xmat, 1_pc, 3);
+    c.addGate(dd::Zmat, 0);
+    c.addGate(dd::Ymat, 1);
+    c.addGate(dd::Xmat, 2);
+    c.addGate(dd::Hmat, 0);
+    c.addGate(dd::Hmat, 2);
+    c.addGate(dd::Zmat, 1);
+    c.addGate(dd::Zmat, 2);
+    c.addGate(dd::Xmat, 1);
+    c.addGate(dd::Xmat, 2_pc, 0);
+    c.addGate(dd::Xmat, 3);
+    c.addGate(dd::Xmat, 0);
+    c.addGate(dd::Xmat, 2_pc, 1);
+    c.addGate(dd::Xmat, 3);
+    c.addGate(dd::Ymat, 3);
+    c.addGate(dd::Xmat, 1_pc, 3);
+    c.addGate(dd::Zmat, 0);
+    c.addGate(dd::Zmat, 2);
+    c.addGate(dd::Zmat, 2);
+    c.addGate(dd::Ymat, 3);
+    c.addGate(dd::Ymat, 0);
+    c.addGate(dd::Ymat, 3);
+    c.addGate(dd::Hmat, 3);
+    simulateCircuitQMDDvsLIMDDGateByGate(c);
+}
+
+TEST(LimTest, simpleCircuit115) {
+    dd::QuantumCircuit c(4);
+    c.addGate(dd::Zmat, 2);
+    c.addGate(dd::Xmat, 1_pc, 2);
+    c.addGate(dd::Hmat, 0);
+    c.addGate(dd::Hmat, 3);
+    c.addGate(dd::Xmat, 1_pc, 0);
+    c.addGate(dd::Xmat, 1_pc, 1);
+    c.addGate(dd::Ymat, 2);
+    c.addGate(dd::Zmat, 0);
+    c.addGate(dd::Ymat, 2);
+    c.addGate(dd::Ymat, 3);
+    c.addGate(dd::Xmat, 2_pc, 2);
+    c.addGate(dd::Hmat, 2);
+    c.addGate(dd::Hmat, 1);
+    c.addGate(dd::Hmat, 2);
+    c.addGate(dd::Hmat, 1);
+    c.addGate(dd::Xmat, 1_pc, 0);
+    c.addGate(dd::Zmat, 3);
+    c.addGate(dd::Ymat, 2);
+    c.addGate(dd::Ymat, 3);
+    c.addGate(dd::Zmat, 0);
+    c.addGate(dd::Hmat, 2);
+    c.addGate(dd::Hmat, 2);
+    c.addGate(dd::Xmat, 3);
+    c.addGate(dd::Xmat, 1_pc, 1);
+    c.addGate(dd::Hmat, 2);
+    c.addGate(dd::Hmat, 3);
+    c.addGate(dd::Hmat, 3);
+    c.addGate(dd::Ymat, 2);
+    c.addGate(dd::Hmat, 1);
+    c.addGate(dd::Ymat, 0);
+    c.addGate(dd::Zmat, 2);
+    c.addGate(dd::Xmat, 3);
+    c.addGate(dd::Xmat, 1);
+    c.addGate(dd::Hmat, 0);
+    c.addGate(dd::Zmat, 1);
+    c.addGate(dd::Ymat, 1);
+    c.addGate(dd::Xmat, 1);
+    c.addGate(dd::Ymat, 1);
+    c.addGate(dd::Hmat, 3);
+    c.addGate(dd::Xmat, 3);
+    c.addGate(dd::Xmat, 3);
+    c.addGate(dd::Xmat, 1);
+    c.addGate(dd::Xmat, 1);
+    c.addGate(dd::Xmat, 2_pc, 0);
+    c.addGate(dd::Xmat, 1_pc, 1);
+    c.addGate(dd::Xmat, 3_pc, 1);
+    c.addGate(dd::Xmat, 1);
+    c.addGate(dd::Xmat, 3);
+    c.addGate(dd::Xmat, 3_pc, 1);
+    c.addGate(dd::Ymat, 3);
+    c.addGate(dd::Ymat, 2);
+    c.addGate(dd::Xmat, 2);
+    c.addGate(dd::Xmat, 1_pc, 2);
+    c.addGate(dd::Hmat, 0);
+    c.addGate(dd::Ymat, 0);
+    c.addGate(dd::Ymat, 0);
+    c.addGate(dd::Hmat, 0);
+    c.addGate(dd::Zmat, 0);
+    c.addGate(dd::Xmat, 3_pc, 1);
+    c.addGate(dd::Xmat, 2);
+    c.addGate(dd::Zmat, 0);
+    c.addGate(dd::Ymat, 3);
+    c.addGate(dd::Ymat, 0);
+    c.addGate(dd::Xmat, 2_pc, 2);
+    c.addGate(dd::Xmat, 0_pc, 0);
+    c.addGate(dd::Xmat, 0_pc, 1);
+    c.addGate(dd::Xmat, 2_pc, 3);
+    c.addGate(dd::Xmat, 0_pc, 2);
+    c.addGate(dd::Hmat, 1);
+    c.addGate(dd::Hmat, 2);
+    c.addGate(dd::Xmat, 1);
+    c.addGate(dd::Ymat, 1);
+    c.addGate(dd::Ymat, 3);
+    c.addGate(dd::Xmat, 2_pc, 0);
+    c.addGate(dd::Xmat, 3_pc, 2);
+    c.addGate(dd::Xmat, 2_pc, 0);
+    c.addGate(dd::Xmat, 1_pc, 1);
+    c.addGate(dd::Hmat, 0);
+    c.addGate(dd::Zmat, 0);
+    c.addGate(dd::Zmat, 3);
+    c.addGate(dd::Xmat, 0);
+    c.addGate(dd::Zmat, 2);
+    c.addGate(dd::Ymat, 2);
+    c.addGate(dd::Xmat, 3_pc, 2);
+    c.addGate(dd::Ymat, 2);
+    c.addGate(dd::Zmat, 0);
+    c.addGate(dd::Ymat, 0);
+    c.addGate(dd::Hmat, 2);
+    c.addGate(dd::Hmat, 2);
+    c.addGate(dd::Hmat, 0);
+    c.addGate(dd::Xmat, 1);
+    c.addGate(dd::Hmat, 1);
+    c.addGate(dd::Ymat, 3);
+    c.addGate(dd::Xmat, 0_pc, 0);
+    c.addGate(dd::Ymat, 2);
+    c.addGate(dd::Ymat, 0);
+    c.addGate(dd::Xmat, 3_pc, 3);
+    c.addGate(dd::Xmat, 3);
+    c.addGate(dd::Hmat, 2);
+    c.addGate(dd::Zmat, 0);
+    simulateCircuitQMDDvsLIMDDGateByGate(c);
+}
+
+TEST(LimTest, simpleCircuit116) {
+    dd::QuantumCircuit c(4);
+    c.addGate(dd::Xmat, 2_pc, 0);
+    c.addGate(dd::Xmat, 0_pc, 1);
+    c.addGate(dd::Ymat, 3);
+    c.addGate(dd::Xmat, 3_pc, 2);
+    c.addGate(dd::Xmat, 3);
+    c.addGate(dd::Ymat, 1);
+    c.addGate(dd::Xmat, 2);
+    c.addGate(dd::Hmat, 2);
+    c.addGate(dd::Zmat, 1);
+    c.addGate(dd::Hmat, 0);
+    c.addGate(dd::Ymat, 1);
+    c.addGate(dd::Xmat, 1_pc, 0);
+    c.addGate(dd::Zmat, 0);
+    c.addGate(dd::Xmat, 1_pc, 0);
+    c.addGate(dd::Zmat, 3);
+    c.addGate(dd::Hmat, 3);
+    c.addGate(dd::Zmat, 2);
+    c.addGate(dd::Hmat, 2);
+    c.addGate(dd::Zmat, 0);
+    c.addGate(dd::Zmat, 2);
+    c.addGate(dd::Xmat, 0);
+    c.addGate(dd::Ymat, 0);
+    c.addGate(dd::Xmat, 2_pc, 1);
+    c.addGate(dd::Hmat, 0);
+    c.addGate(dd::Xmat, 1_pc, 2);
+    c.addGate(dd::Zmat, 0);
+    c.addGate(dd::Xmat, 2_pc, 1);
+    c.addGate(dd::Zmat, 2);
+    c.addGate(dd::Xmat, 3_pc, 2);
+    c.addGate(dd::Hmat, 0);
+    c.addGate(dd::Zmat, 0);
+    c.addGate(dd::Ymat, 0);
+    c.addGate(dd::Xmat, 2);
+    c.addGate(dd::Hmat, 1);
+    c.addGate(dd::Xmat, 0_pc, 0);
+    c.addGate(dd::Xmat, 0);
+    c.addGate(dd::Ymat, 3);
+    c.addGate(dd::Ymat, 2);
+    c.addGate(dd::Xmat, 0_pc, 0);
+    c.addGate(dd::Hmat, 0);
+    c.addGate(dd::Xmat, 3);
+    c.addGate(dd::Xmat, 2_pc, 0);
+    c.addGate(dd::Xmat, 1);
+    c.addGate(dd::Ymat, 1);
+    c.addGate(dd::Xmat, 0);
+    c.addGate(dd::Hmat, 2);
+    c.addGate(dd::Zmat, 0);
+    c.addGate(dd::Xmat, 1_pc, 1);
+    c.addGate(dd::Zmat, 1);
+    c.addGate(dd::Xmat, 1);
+    c.addGate(dd::Hmat, 2);
+    c.addGate(dd::Xmat, 2_pc, 1);
+    c.addGate(dd::Xmat, 2);
+    c.addGate(dd::Xmat, 3_pc, 0);
+    c.addGate(dd::Hmat, 1);
+    c.addGate(dd::Xmat, 2);
+    c.addGate(dd::Zmat, 2);
+    c.addGate(dd::Zmat, 0);
+    c.addGate(dd::Ymat, 0);
+    c.addGate(dd::Xmat, 0);
+    c.addGate(dd::Zmat, 2);
+    c.addGate(dd::Xmat, 3);
+    c.addGate(dd::Ymat, 0);
+    c.addGate(dd::Xmat, 2);
+    c.addGate(dd::Hmat, 3);
+    c.addGate(dd::Hmat, 1);
+    c.addGate(dd::Hmat, 0);
+    c.addGate(dd::Hmat, 0);
+    c.addGate(dd::Xmat, 1);
+    c.addGate(dd::Xmat, 2_pc, 1);
+    c.addGate(dd::Ymat, 2);
+    c.addGate(dd::Xmat, 1);
+    c.addGate(dd::Hmat, 3);
+    c.addGate(dd::Xmat, 1);
+    c.addGate(dd::Ymat, 2);
+    c.addGate(dd::Ymat, 2);
+    c.addGate(dd::Ymat, 3);
+    c.addGate(dd::Xmat, 3);
+    c.addGate(dd::Xmat, 2_pc, 0);
+    c.addGate(dd::Ymat, 0);
+    c.addGate(dd::Ymat, 2);
+    c.addGate(dd::Xmat, 0);
+    c.addGate(dd::Zmat, 1);
+    c.addGate(dd::Ymat, 3);
+    c.addGate(dd::Ymat, 0);
+    c.addGate(dd::Zmat, 3);
+    c.addGate(dd::Hmat, 0);
+    c.addGate(dd::Hmat, 1);
+    c.addGate(dd::Xmat, 1_pc, 3);
+    c.addGate(dd::Ymat, 3);
+    c.addGate(dd::Ymat, 0);
+    c.addGate(dd::Xmat, 0);
+    c.addGate(dd::Xmat, 3_pc, 1);
+    c.addGate(dd::Zmat, 3);
+    c.addGate(dd::Zmat, 2);
+    c.addGate(dd::Xmat, 2_pc, 3);
+    c.addGate(dd::Ymat, 0);
+    c.addGate(dd::Zmat, 0);
+    c.addGate(dd::Xmat, 2_pc, 3);
+    c.addGate(dd::Zmat, 1);
+    simulateCircuitQMDDvsLIMDDGateByGate(c);
+}
+
+TEST(LimTest, simpleCircuit117) {
+    dd::QuantumCircuit c(4);
+    c.addGate(dd::Zmat, 3);
+    c.addGate(dd::Zmat, 0);
+    c.addGate(dd::Hmat, 1);
+    c.addGate(dd::Ymat, 3);
+    c.addGate(dd::Xmat, 2_pc, 1);
+    c.addGate(dd::Xmat, 0_pc, 3);
+    c.addGate(dd::Xmat, 3);
+    c.addGate(dd::Xmat, 2);
+    c.addGate(dd::Xmat, 3);
+    c.addGate(dd::Zmat, 3);
+    c.addGate(dd::Ymat, 2);
+    c.addGate(dd::Ymat, 3);
+    c.addGate(dd::Hmat, 1);
+    c.addGate(dd::Hmat, 0);
+    c.addGate(dd::Xmat, 0_pc, 2);
+    c.addGate(dd::Xmat, 1_pc, 1);
+    c.addGate(dd::Zmat, 2);
+    c.addGate(dd::Ymat, 1);
+    c.addGate(dd::Xmat, 3);
+    c.addGate(dd::Xmat, 0_pc, 1);
+    c.addGate(dd::Xmat, 1_pc, 0);
+    c.addGate(dd::Hmat, 3);
+    c.addGate(dd::Xmat, 2);
+    c.addGate(dd::Zmat, 3);
+    c.addGate(dd::Ymat, 0);
+    c.addGate(dd::Xmat, 3_pc, 2);
+    c.addGate(dd::Hmat, 1);
+    c.addGate(dd::Xmat, 1);
+    c.addGate(dd::Hmat, 3);
+    c.addGate(dd::Hmat, 1);
+    c.addGate(dd::Xmat, 1);
+    c.addGate(dd::Xmat, 1_pc, 1);
+    c.addGate(dd::Hmat, 0);
+    c.addGate(dd::Ymat, 1);
+    c.addGate(dd::Hmat, 0);
+    c.addGate(dd::Hmat, 0);
+    c.addGate(dd::Ymat, 1);
+    c.addGate(dd::Xmat, 1);
+    c.addGate(dd::Zmat, 0);
+    c.addGate(dd::Ymat, 3);
+    c.addGate(dd::Hmat, 2);
+    c.addGate(dd::Ymat, 0);
+    c.addGate(dd::Xmat, 3);
+    c.addGate(dd::Xmat, 2);
+    c.addGate(dd::Xmat, 2);
+    c.addGate(dd::Hmat, 3);
+    c.addGate(dd::Xmat, 2_pc, 1);
+    c.addGate(dd::Zmat, 0);
+    c.addGate(dd::Ymat, 3);
+    c.addGate(dd::Hmat, 1);
+    c.addGate(dd::Xmat, 1_pc, 0);
+    c.addGate(dd::Hmat, 1);
+    c.addGate(dd::Xmat, 1);
+    c.addGate(dd::Xmat, 2);
+    c.addGate(dd::Zmat, 1);
+    c.addGate(dd::Xmat, 0);
+    c.addGate(dd::Hmat, 0);
+    c.addGate(dd::Hmat, 0);
+    c.addGate(dd::Zmat, 0);
+    c.addGate(dd::Hmat, 0);
+    c.addGate(dd::Xmat, 2_pc, 0);
+    c.addGate(dd::Ymat, 2);
+    c.addGate(dd::Ymat, 3);
+    c.addGate(dd::Xmat, 0);
+    c.addGate(dd::Hmat, 3);
+    c.addGate(dd::Xmat, 1);
+    c.addGate(dd::Xmat, 3);
+    c.addGate(dd::Xmat, 0_pc, 1);
+    c.addGate(dd::Xmat, 0);
+    c.addGate(dd::Xmat, 0_pc, 0);
+    c.addGate(dd::Xmat, 0_pc, 2);
+    c.addGate(dd::Ymat, 2);
+    c.addGate(dd::Hmat, 2);
+    c.addGate(dd::Hmat, 3);
+    c.addGate(dd::Ymat, 0);
+    c.addGate(dd::Hmat, 3);
+    c.addGate(dd::Xmat, 0);
+    c.addGate(dd::Xmat, 0_pc, 2);
+    c.addGate(dd::Xmat, 3);
+    c.addGate(dd::Ymat, 2);
+    c.addGate(dd::Zmat, 0);
+    c.addGate(dd::Xmat, 1);
+    c.addGate(dd::Xmat, 0_pc, 3);
+    c.addGate(dd::Xmat, 3_pc, 0);
+    c.addGate(dd::Hmat, 1);
+    c.addGate(dd::Ymat, 0);
+    c.addGate(dd::Zmat, 2);
+    c.addGate(dd::Zmat, 3);
+    c.addGate(dd::Xmat, 0);
+    c.addGate(dd::Zmat, 1);
+    c.addGate(dd::Xmat, 0_pc, 0);
+    c.addGate(dd::Hmat, 2);
+    c.addGate(dd::Ymat, 2);
+    c.addGate(dd::Xmat, 2);
+    c.addGate(dd::Zmat, 3);
+    c.addGate(dd::Xmat, 2);
+    c.addGate(dd::Xmat, 0_pc, 0);
+    c.addGate(dd::Hmat, 2);
+    c.addGate(dd::Ymat, 3);
+    c.addGate(dd::Ymat, 3);
+    simulateCircuitQMDDvsLIMDDGateByGate(c);
+}
+
+TEST(LimTest, simpleCircuit118) {
+    dd::QuantumCircuit c(4);
+    c.addGate(dd::Hmat, 0);
+    c.addGate(dd::Hmat, 1);
+    c.addGate(dd::Xmat, 0);
+    c.addGate(dd::Ymat, 2);
+    c.addGate(dd::Ymat, 2);
+    c.addGate(dd::Zmat, 1);
+    c.addGate(dd::Xmat, 2_pc, 3);
+    c.addGate(dd::Xmat, 2);
+    c.addGate(dd::Zmat, 0);
+    c.addGate(dd::Xmat, 3_pc, 0);
+    c.addGate(dd::Hmat, 2);
+    c.addGate(dd::Zmat, 3);
+    c.addGate(dd::Xmat, 2_pc, 1);
+    c.addGate(dd::Xmat, 1);
+    c.addGate(dd::Xmat, 2_pc, 2);
+    c.addGate(dd::Ymat, 0);
+    c.addGate(dd::Zmat, 0);
+    c.addGate(dd::Hmat, 1);
+    c.addGate(dd::Xmat, 0_pc, 2);
+    c.addGate(dd::Xmat, 2);
+    c.addGate(dd::Hmat, 0);
+    c.addGate(dd::Hmat, 2);
+    c.addGate(dd::Xmat, 2);
+    c.addGate(dd::Xmat, 0_pc, 2);
+    c.addGate(dd::Xmat, 2_pc, 3);
+    c.addGate(dd::Xmat, 2_pc, 2);
+    c.addGate(dd::Zmat, 3);
+    c.addGate(dd::Hmat, 3);
+    c.addGate(dd::Hmat, 3);
+    c.addGate(dd::Xmat, 3_pc, 2);
+    c.addGate(dd::Hmat, 0);
+    c.addGate(dd::Zmat, 2);
+    c.addGate(dd::Xmat, 3);
+    c.addGate(dd::Xmat, 1);
+    c.addGate(dd::Zmat, 0);
+    c.addGate(dd::Xmat, 0);
+    c.addGate(dd::Hmat, 0);
+    c.addGate(dd::Xmat, 2_pc, 1);
+    c.addGate(dd::Xmat, 0);
+    c.addGate(dd::Xmat, 0_pc, 1);
+    c.addGate(dd::Xmat, 3_pc, 3);
+    c.addGate(dd::Xmat, 2_pc, 2);
+    c.addGate(dd::Hmat, 0);
+    c.addGate(dd::Xmat, 0);
+    c.addGate(dd::Xmat, 3);
+    c.addGate(dd::Xmat, 2_pc, 3);
+    c.addGate(dd::Xmat, 1);
+    c.addGate(dd::Zmat, 2);
+    c.addGate(dd::Zmat, 2);
+    c.addGate(dd::Xmat, 2);
+    c.addGate(dd::Ymat, 3);
+    c.addGate(dd::Zmat, 3);
+    c.addGate(dd::Hmat, 2);
+    c.addGate(dd::Ymat, 3);
+    c.addGate(dd::Zmat, 2);
+    c.addGate(dd::Zmat, 3);
+    c.addGate(dd::Ymat, 3);
+    c.addGate(dd::Zmat, 2);
+    c.addGate(dd::Xmat, 0_pc, 1);
+    c.addGate(dd::Xmat, 0_pc, 3);
+    c.addGate(dd::Xmat, 3);
+    c.addGate(dd::Xmat, 0);
+    c.addGate(dd::Zmat, 2);
+    c.addGate(dd::Xmat, 3);
+    c.addGate(dd::Ymat, 3);
+    c.addGate(dd::Xmat, 0_pc, 1);
+    c.addGate(dd::Xmat, 0);
+    c.addGate(dd::Hmat, 1);
+    c.addGate(dd::Hmat, 1);
+    c.addGate(dd::Ymat, 3);
+    c.addGate(dd::Zmat, 0);
+    c.addGate(dd::Xmat, 0_pc, 3);
+    c.addGate(dd::Xmat, 3_pc, 1);
+    c.addGate(dd::Ymat, 3);
+    c.addGate(dd::Xmat, 0);
+    c.addGate(dd::Xmat, 2);
+    c.addGate(dd::Xmat, 0_pc, 0);
+    c.addGate(dd::Xmat, 0);
+    c.addGate(dd::Ymat, 1);
+    c.addGate(dd::Xmat, 2_pc, 0);
+    c.addGate(dd::Hmat, 3);
+    c.addGate(dd::Xmat, 2);
+    c.addGate(dd::Xmat, 1_pc, 0);
+    c.addGate(dd::Zmat, 1);
+    c.addGate(dd::Hmat, 0);
+    c.addGate(dd::Ymat, 2);
+    c.addGate(dd::Zmat, 1);
+    c.addGate(dd::Hmat, 1);
+    c.addGate(dd::Hmat, 0);
+    c.addGate(dd::Hmat, 0);
+    c.addGate(dd::Ymat, 0);
+    c.addGate(dd::Xmat, 3);
+    c.addGate(dd::Zmat, 0);
+    c.addGate(dd::Xmat, 0_pc, 2);
+    c.addGate(dd::Hmat, 2);
+    c.addGate(dd::Hmat, 0);
+    c.addGate(dd::Xmat, 3);
+    c.addGate(dd::Xmat, 2_pc, 2);
+    c.addGate(dd::Xmat, 0_pc, 3);
+    c.addGate(dd::Zmat, 1);
+    simulateCircuitQMDDvsLIMDDGateByGate(c);
+}
+
+TEST(LimTest, simpleCircuit119) {
+    dd::QuantumCircuit c(4);
+    c.addGate(dd::Hmat, 3);
+    c.addGate(dd::Hmat, 0);
+    c.addGate(dd::Zmat, 0);
+    c.addGate(dd::Zmat, 3);
+    c.addGate(dd::Xmat, 3);
+    c.addGate(dd::Ymat, 0);
+    c.addGate(dd::Xmat, 2_pc, 3);
+    c.addGate(dd::Xmat, 2);
+    c.addGate(dd::Xmat, 1);
+    c.addGate(dd::Ymat, 1);
+    c.addGate(dd::Hmat, 1);
+    c.addGate(dd::Hmat, 2);
+    c.addGate(dd::Hmat, 1);
+    c.addGate(dd::Xmat, 0_pc, 1);
+    c.addGate(dd::Xmat, 2);
+    c.addGate(dd::Zmat, 0);
+    c.addGate(dd::Xmat, 2);
+    c.addGate(dd::Ymat, 0);
+    c.addGate(dd::Xmat, 1_pc, 1);
+    c.addGate(dd::Zmat, 1);
+    c.addGate(dd::Zmat, 1);
+    c.addGate(dd::Hmat, 3);
+    c.addGate(dd::Xmat, 3_pc, 3);
+    c.addGate(dd::Xmat, 1_pc, 2);
+    c.addGate(dd::Hmat, 2);
+    c.addGate(dd::Xmat, 0);
+    c.addGate(dd::Ymat, 2);
+    c.addGate(dd::Zmat, 3);
+    c.addGate(dd::Hmat, 3);
+    c.addGate(dd::Xmat, 0);
+    c.addGate(dd::Zmat, 3);
+    c.addGate(dd::Ymat, 2);
+    c.addGate(dd::Xmat, 1);
+    c.addGate(dd::Xmat, 0);
+    c.addGate(dd::Xmat, 2_pc, 0);
+    c.addGate(dd::Xmat, 0);
+    c.addGate(dd::Hmat, 1);
+    c.addGate(dd::Zmat, 3);
+    c.addGate(dd::Xmat, 1_pc, 0);
+    c.addGate(dd::Ymat, 0);
+    c.addGate(dd::Xmat, 1);
+    c.addGate(dd::Xmat, 1_pc, 1);
+    c.addGate(dd::Xmat, 3_pc, 3);
+    c.addGate(dd::Xmat, 3);
+    c.addGate(dd::Ymat, 1);
+    c.addGate(dd::Xmat, 1);
+    c.addGate(dd::Hmat, 0);
+    c.addGate(dd::Ymat, 3);
+    c.addGate(dd::Hmat, 2);
+    c.addGate(dd::Xmat, 3_pc, 2);
+    c.addGate(dd::Ymat, 3);
+    c.addGate(dd::Xmat, 3);
+    c.addGate(dd::Xmat, 0_pc, 2);
+    c.addGate(dd::Zmat, 0);
+    c.addGate(dd::Xmat, 3);
+    c.addGate(dd::Ymat, 2);
+    c.addGate(dd::Xmat, 0_pc, 2);
+    c.addGate(dd::Ymat, 1);
+    c.addGate(dd::Xmat, 2_pc, 1);
+    c.addGate(dd::Ymat, 2);
+    c.addGate(dd::Xmat, 3);
+    c.addGate(dd::Hmat, 3);
+    c.addGate(dd::Hmat, 2);
+    c.addGate(dd::Xmat, 0);
+    c.addGate(dd::Xmat, 3);
+    c.addGate(dd::Zmat, 3);
+    c.addGate(dd::Xmat, 1_pc, 3);
+    c.addGate(dd::Xmat, 0_pc, 3);
+    c.addGate(dd::Xmat, 3_pc, 2);
+    c.addGate(dd::Zmat, 3);
+    c.addGate(dd::Ymat, 3);
+    c.addGate(dd::Xmat, 0_pc, 2);
+    c.addGate(dd::Hmat, 0);
+    c.addGate(dd::Ymat, 2);
+    c.addGate(dd::Xmat, 2_pc, 2);
+    c.addGate(dd::Xmat, 2_pc, 0);
+    c.addGate(dd::Hmat, 2);
+    c.addGate(dd::Zmat, 1);
+    c.addGate(dd::Xmat, 1_pc, 3);
+    c.addGate(dd::Zmat, 0);
+    c.addGate(dd::Ymat, 1);
+    c.addGate(dd::Zmat, 2);
+    c.addGate(dd::Zmat, 3);
+    c.addGate(dd::Hmat, 2);
+    c.addGate(dd::Zmat, 3);
+    c.addGate(dd::Ymat, 3);
+    c.addGate(dd::Hmat, 1);
+    c.addGate(dd::Xmat, 3_pc, 3);
+    c.addGate(dd::Ymat, 1);
+    c.addGate(dd::Xmat, 1_pc, 2);
+    c.addGate(dd::Zmat, 1);
+    c.addGate(dd::Zmat, 1);
+    c.addGate(dd::Xmat, 3_pc, 2);
+    c.addGate(dd::Xmat, 2_pc, 1);
+    c.addGate(dd::Xmat, 2_pc, 1);
+    c.addGate(dd::Zmat, 2);
+    c.addGate(dd::Ymat, 2);
+    c.addGate(dd::Hmat, 2);
+    c.addGate(dd::Xmat, 2_pc, 3);
+    c.addGate(dd::Hmat, 3);
+    simulateCircuitQMDDvsLIMDDGateByGate(c);
+}
+
+TEST(LimTest, simpleCircuit120) {
+	dd::QuantumCircuit c(3);
+	c.addGate(dd::Hmat, 0);
+	c.addGate(dd::Hmat, 1);
+	c.addGate(dd::Hmat, 2);
+	c.addGate(dd::Zmat, 0_pc, 1);
+	c.addGate(dd::Zmat, 1_pc, 2);
+	c.addGate(dd::Zmat, 0_pc, 2);
+
+	simulateCircuitQMDDvsLIMDDGateByGate(c);
+}
+
+TEST(LimTest, simpleCircuit121) {
+	dd::QuantumCircuit c(3);
+	c.addGate(dd::Hmat, 0);
+	c.addGate(dd::Hmat, 1);
+	c.addGate(dd::Hmat, 2);
+	c.addGate(dd::Zmat, 1_pc, 2);
+	c.addGate(dd::Zmat, 0_pc, 1);
+	c.addGate(dd::Zmat, 0_pc, 2);
+
+	simulateCircuitQMDDvsLIMDDGateByGate(c);
+}
+
+TEST(LimTest, simpleCircuit122) {
+	dd::QuantumCircuit c(3);
+	c.addGate(dd::Hmat, 0);
+	c.addGate(dd::Hmat, 1);
+	c.addGate(dd::Hmat, 2);
+	c.addGate(dd::Zmat, 0_pc, 1);
+	c.addGate(dd::Zmat, 0_pc, 2);
+	c.addGate(dd::Zmat, 1_pc, 2);
+
+	simulateCircuitQMDDvsLIMDDGateByGate(c);
+}
+
+TEST(LimTest, simpleCircuit123) {
+	dd::QuantumCircuit c(3);
+	c.addGate(dd::Hmat, 0);
+	c.addGate(dd::Hmat, 1);
+	c.addGate(dd::Hmat, 2);
+	c.addGate(dd::Zmat, 0_pc, 2);
+	c.addGate(dd::Zmat, 0_pc, 1);
+	c.addGate(dd::Zmat, 1_pc, 2);
+
+	simulateCircuitQMDDvsLIMDDGateByGate(c);
+}
+
+TEST(LimTest, simpleCircuit124) {
+	dd::QuantumCircuit c(3);
+	c.addGate(dd::Hmat, 0);
+	c.addGate(dd::Hmat, 1);
+	c.addGate(dd::Hmat, 2);
+	c.addGate(dd::Zmat, 0_pc, 2);
+	c.addGate(dd::Zmat, 1_pc, 2);
+	c.addGate(dd::Zmat, 0_pc, 2);
+
+	simulateCircuitQMDDvsLIMDDGateByGate(c);
+}
+
+TEST(LimTest, simpleCircuit125) {
+	dd::QuantumCircuit c(3);
+	c.addGate(dd::Hmat, 0);
+	c.addGate(dd::Hmat, 1);
+	c.addGate(dd::Hmat, 2);
+	c.addGate(dd::Zmat, 1_pc, 2);
+	c.addGate(dd::Zmat, 0_pc, 2);
+	c.addGate(dd::Zmat, 0_pc, 1);
+
+	simulateCircuitQMDDvsLIMDDGateByGate(c);
+}
+
+TEST(LimTest, simpleCircuit126) {
 	dd::QuantumCircuit c(5);
 	c.addGate(dd::Hmat, 0);
 	c.addGate(dd::Hmat, 1);
@@ -1436,7 +2557,7 @@
 	simulateCircuitQMDDvsLIMDDGateByGate(c);
 }
 
-TEST(LimTest, simpleCircuit111) {
+TEST(LimTest, simpleCircuit127) {
 	dd::QuantumCircuit c(5);
 	c.addGate(dd::Hmat, 0);
 	c.addGate(dd::Hmat, 1);
@@ -1449,1128 +2570,4 @@
 	c.addGate(dd::Zmat, 4_pc, 2);
 
 	simulateCircuitQMDDvsLIMDDGateByGate(c);
-}
-
-TEST(LimTest, simpleCircuit120) {
-	dd::QuantumCircuit c(3);
-	c.addGate(dd::Hmat, 0);
-	c.addGate(dd::Hmat, 1);
-	c.addGate(dd::Hmat, 2);
-	c.addGate(dd::Zmat, 0_pc, 1);
-	c.addGate(dd::Zmat, 1_pc, 2);
-	c.addGate(dd::Zmat, 0_pc, 2);
-
-	simulateCircuitQMDDvsLIMDDGateByGate(c);
-}
-
-TEST(LimTest, simpleCircuit121) {
-	dd::QuantumCircuit c(3);
-	c.addGate(dd::Hmat, 0);
-	c.addGate(dd::Hmat, 1);
-	c.addGate(dd::Hmat, 2);
-	c.addGate(dd::Zmat, 1_pc, 2);
-	c.addGate(dd::Zmat, 0_pc, 1);
-	c.addGate(dd::Zmat, 0_pc, 2);
-
-	simulateCircuitQMDDvsLIMDDGateByGate(c);
-}
-
-TEST(LimTest, simpleCircuit122) {
-	dd::QuantumCircuit c(3);
-	c.addGate(dd::Hmat, 0);
-	c.addGate(dd::Hmat, 1);
-	c.addGate(dd::Hmat, 2);
-	c.addGate(dd::Zmat, 0_pc, 1);
-	c.addGate(dd::Zmat, 0_pc, 2);
-	c.addGate(dd::Zmat, 1_pc, 2);
-
-	simulateCircuitQMDDvsLIMDDGateByGate(c);
-}
-
-TEST(LimTest, simpleCircuit123) {
-	dd::QuantumCircuit c(3);
-	c.addGate(dd::Hmat, 0);
-	c.addGate(dd::Hmat, 1);
-	c.addGate(dd::Hmat, 2);
-	c.addGate(dd::Zmat, 0_pc, 2);
-	c.addGate(dd::Zmat, 0_pc, 1);
-	c.addGate(dd::Zmat, 1_pc, 2);
-
-	simulateCircuitQMDDvsLIMDDGateByGate(c);
-}
-
-TEST(LimTest, simpleCircuit124) {
-	dd::QuantumCircuit c(3);
-	c.addGate(dd::Hmat, 0);
-	c.addGate(dd::Hmat, 1);
-	c.addGate(dd::Hmat, 2);
-	c.addGate(dd::Zmat, 0_pc, 2);
-	c.addGate(dd::Zmat, 1_pc, 2);
-	c.addGate(dd::Zmat, 0_pc, 2);
-
-	simulateCircuitQMDDvsLIMDDGateByGate(c);
-}
-
-TEST(LimTest, simpleCircuit125) {
-	dd::QuantumCircuit c(3);
-	c.addGate(dd::Hmat, 0);
-	c.addGate(dd::Hmat, 1);
-	c.addGate(dd::Hmat, 2);
-	c.addGate(dd::Zmat, 1_pc, 2);
-	c.addGate(dd::Zmat, 0_pc, 2);
-	c.addGate(dd::Zmat, 0_pc, 1);
-
-	simulateCircuitQMDDvsLIMDDGateByGate(c);
-}
-
-
-=======
-    dd::QuantumCircuit c(4);
-    c.addGate(dd::Hmat, 2);
-    c.addGate(dd::Zmat, 2);
-    c.addGate(dd::Ymat, 0);
-    c.addGate(dd::Xmat, 0);
-    c.addGate(dd::Xmat, 2);
-    c.addGate(dd::Xmat, 2_pc, 2);
-    c.addGate(dd::Xmat, 3);
-    c.addGate(dd::Ymat, 0);
-    c.addGate(dd::Ymat, 3);
-    c.addGate(dd::Hmat, 0);
-    c.addGate(dd::Xmat, 1_pc, 3);
-    c.addGate(dd::Ymat, 2);
-    c.addGate(dd::Xmat, 3);
-    c.addGate(dd::Ymat, 3);
-    c.addGate(dd::Ymat, 3);
-    c.addGate(dd::Zmat, 2);
-    c.addGate(dd::Ymat, 2);
-    c.addGate(dd::Hmat, 0);
-    c.addGate(dd::Hmat, 0);
-    c.addGate(dd::Hmat, 1);
-    c.addGate(dd::Xmat, 2_pc, 1);
-    c.addGate(dd::Hmat, 1);
-    c.addGate(dd::Zmat, 1);
-    c.addGate(dd::Ymat, 2);
-    c.addGate(dd::Ymat, 0);
-    c.addGate(dd::Xmat, 2);
-    c.addGate(dd::Ymat, 1);
-    c.addGate(dd::Ymat, 2);
-    c.addGate(dd::Xmat, 1_pc, 2);
-    c.addGate(dd::Xmat, 0_pc, 0);
-    c.addGate(dd::Xmat, 0_pc, 3);
-    c.addGate(dd::Xmat, 2);
-    c.addGate(dd::Zmat, 1);
-    c.addGate(dd::Ymat, 1);
-    c.addGate(dd::Ymat, 1);
-    c.addGate(dd::Xmat, 2_pc, 3);
-    c.addGate(dd::Hmat, 0);
-    c.addGate(dd::Hmat, 1);
-    c.addGate(dd::Hmat, 3);
-    c.addGate(dd::Zmat, 1);
-    c.addGate(dd::Hmat, 3);
-    c.addGate(dd::Xmat, 2);
-    c.addGate(dd::Zmat, 2);
-    c.addGate(dd::Hmat, 3);
-    c.addGate(dd::Xmat, 1);
-    c.addGate(dd::Zmat, 0);
-    c.addGate(dd::Zmat, 0);
-    c.addGate(dd::Zmat, 1);
-    c.addGate(dd::Xmat, 2);
-    c.addGate(dd::Xmat, 3);
-    c.addGate(dd::Xmat, 3_pc, 2);
-    c.addGate(dd::Ymat, 1);
-    c.addGate(dd::Xmat, 0_pc, 1);
-    c.addGate(dd::Xmat, 2);
-    c.addGate(dd::Zmat, 1);
-    c.addGate(dd::Xmat, 0_pc, 2);
-    c.addGate(dd::Hmat, 3);
-    c.addGate(dd::Xmat, 2);
-    c.addGate(dd::Xmat, 1);
-    c.addGate(dd::Zmat, 2);
-    c.addGate(dd::Zmat, 1);
-    c.addGate(dd::Xmat, 3_pc, 2);
-    c.addGate(dd::Hmat, 0);
-    c.addGate(dd::Hmat, 2);
-    c.addGate(dd::Hmat, 3);
-    c.addGate(dd::Zmat, 0);
-    c.addGate(dd::Hmat, 3);
-    c.addGate(dd::Hmat, 3);
-    c.addGate(dd::Xmat, 1);
-    c.addGate(dd::Zmat, 1);
-    c.addGate(dd::Ymat, 2);
-    c.addGate(dd::Ymat, 1);
-    c.addGate(dd::Xmat, 0_pc, 0);
-    c.addGate(dd::Ymat, 3);
-    c.addGate(dd::Hmat, 0);
-    c.addGate(dd::Zmat, 1);
-    c.addGate(dd::Zmat, 1);
-    c.addGate(dd::Xmat, 0_pc, 1);
-    c.addGate(dd::Ymat, 1);
-    c.addGate(dd::Xmat, 1_pc, 0);
-    c.addGate(dd::Zmat, 3);
-    c.addGate(dd::Ymat, 1);
-    c.addGate(dd::Zmat, 3);
-    c.addGate(dd::Zmat, 2);
-    c.addGate(dd::Xmat, 3_pc, 0);
-    c.addGate(dd::Hmat, 0);
-    c.addGate(dd::Xmat, 2);
-    c.addGate(dd::Hmat, 1);
-    c.addGate(dd::Xmat, 3);
-    c.addGate(dd::Ymat, 0);
-    c.addGate(dd::Xmat, 3);
-    c.addGate(dd::Xmat, 2_pc, 1);
-    c.addGate(dd::Hmat, 0);
-    c.addGate(dd::Xmat, 1);
-    c.addGate(dd::Ymat, 2);
-    c.addGate(dd::Hmat, 2);
-    c.addGate(dd::Zmat, 0);
-    c.addGate(dd::Hmat, 3);
-    c.addGate(dd::Hmat, 3);
-    c.addGate(dd::Xmat, 1);
-    simulateCircuitQMDDvsLIMDDGateByGate(c);
-}
-
-TEST(LimTest, simpleCircuit111) {
-    dd::QuantumCircuit c(4);
-    c.addGate(dd::Xmat, 0_pc, 1);
-    c.addGate(dd::Xmat, 2_pc, 0);
-    c.addGate(dd::Ymat, 3);
-    c.addGate(dd::Xmat, 3);
-    c.addGate(dd::Zmat, 3);
-    c.addGate(dd::Xmat, 1);
-    c.addGate(dd::Ymat, 0);
-    c.addGate(dd::Zmat, 3);
-    c.addGate(dd::Ymat, 0);
-    c.addGate(dd::Xmat, 2);
-    c.addGate(dd::Zmat, 1);
-    c.addGate(dd::Xmat, 0_pc, 2);
-    c.addGate(dd::Xmat, 3);
-    c.addGate(dd::Zmat, 0);
-    c.addGate(dd::Xmat, 1);
-    c.addGate(dd::Ymat, 3);
-    c.addGate(dd::Ymat, 3);
-    c.addGate(dd::Zmat, 0);
-    c.addGate(dd::Xmat, 2);
-    c.addGate(dd::Ymat, 3);
-    c.addGate(dd::Xmat, 0);
-    c.addGate(dd::Hmat, 3);
-    c.addGate(dd::Xmat, 3_pc, 1);
-    c.addGate(dd::Ymat, 3);
-    c.addGate(dd::Xmat, 3_pc, 0);
-    c.addGate(dd::Xmat, 0_pc, 0);
-    c.addGate(dd::Xmat, 2);
-    c.addGate(dd::Xmat, 3_pc, 1);
-    c.addGate(dd::Xmat, 3_pc, 0);
-    c.addGate(dd::Ymat, 0);
-    c.addGate(dd::Xmat, 3_pc, 0);
-    c.addGate(dd::Zmat, 1);
-    c.addGate(dd::Hmat, 2);
-    c.addGate(dd::Ymat, 3);
-    c.addGate(dd::Ymat, 2);
-    c.addGate(dd::Hmat, 1);
-    c.addGate(dd::Hmat, 2);
-    c.addGate(dd::Zmat, 1);
-    c.addGate(dd::Xmat, 3_pc, 0);
-    c.addGate(dd::Ymat, 1);
-    c.addGate(dd::Xmat, 2_pc, 0);
-    c.addGate(dd::Hmat, 2);
-    c.addGate(dd::Zmat, 3);
-    c.addGate(dd::Xmat, 3_pc, 0);
-    c.addGate(dd::Xmat, 1_pc, 0);
-    c.addGate(dd::Ymat, 2);
-    c.addGate(dd::Hmat, 2);
-    c.addGate(dd::Xmat, 3);
-    c.addGate(dd::Xmat, 3);
-    c.addGate(dd::Xmat, 0);
-    c.addGate(dd::Xmat, 0);
-    c.addGate(dd::Hmat, 1);
-    c.addGate(dd::Xmat, 3_pc, 1);
-    c.addGate(dd::Ymat, 1);
-    c.addGate(dd::Zmat, 0);
-    c.addGate(dd::Hmat, 0);
-    c.addGate(dd::Zmat, 0);
-    c.addGate(dd::Xmat, 0_pc, 1);
-    c.addGate(dd::Zmat, 2);
-    c.addGate(dd::Xmat, 1);
-    c.addGate(dd::Zmat, 1);
-    c.addGate(dd::Xmat, 3);
-    c.addGate(dd::Hmat, 3);
-    c.addGate(dd::Ymat, 1);
-    c.addGate(dd::Xmat, 3);
-    c.addGate(dd::Xmat, 2_pc, 2);
-    c.addGate(dd::Zmat, 0);
-    c.addGate(dd::Ymat, 1);
-    c.addGate(dd::Ymat, 2);
-    c.addGate(dd::Xmat, 0_pc, 2);
-    c.addGate(dd::Xmat, 3);
-    c.addGate(dd::Hmat, 3);
-    c.addGate(dd::Zmat, 3);
-    c.addGate(dd::Hmat, 0);
-    c.addGate(dd::Xmat, 3);
-    c.addGate(dd::Ymat, 2);
-    c.addGate(dd::Xmat, 3);
-    c.addGate(dd::Zmat, 2);
-    c.addGate(dd::Hmat, 2);
-    c.addGate(dd::Hmat, 3);
-    c.addGate(dd::Xmat, 3);
-    c.addGate(dd::Ymat, 1);
-    c.addGate(dd::Zmat, 0);
-    c.addGate(dd::Zmat, 2);
-    c.addGate(dd::Xmat, 2);
-    c.addGate(dd::Zmat, 1);
-    c.addGate(dd::Xmat, 1_pc, 0);
-    c.addGate(dd::Xmat, 3);
-    c.addGate(dd::Xmat, 2);
-    c.addGate(dd::Xmat, 3);
-    c.addGate(dd::Zmat, 2);
-    c.addGate(dd::Hmat, 3);
-    c.addGate(dd::Hmat, 0);
-    c.addGate(dd::Xmat, 1_pc, 1);
-    c.addGate(dd::Hmat, 0);
-    c.addGate(dd::Ymat, 3);
-    c.addGate(dd::Zmat, 0);
-    c.addGate(dd::Ymat, 3);
-    c.addGate(dd::Hmat, 2);
-    c.addGate(dd::Zmat, 1);
-    simulateCircuitQMDDvsLIMDDGateByGate(c);
-}
-
-TEST(LimTest, simpleCircuit112) {
-    dd::QuantumCircuit c(4);
-    c.addGate(dd::Hmat, 3);
-    c.addGate(dd::Ymat, 1);
-    c.addGate(dd::Hmat, 2);
-    c.addGate(dd::Zmat, 2);
-    c.addGate(dd::Ymat, 1);
-    c.addGate(dd::Zmat, 2);
-    c.addGate(dd::Xmat, 1);
-    c.addGate(dd::Xmat, 1_pc, 2);
-    c.addGate(dd::Xmat, 1_pc, 1);
-    c.addGate(dd::Ymat, 0);
-    c.addGate(dd::Ymat, 3);
-    c.addGate(dd::Zmat, 1);
-    c.addGate(dd::Zmat, 3);
-    c.addGate(dd::Ymat, 3);
-    c.addGate(dd::Zmat, 3);
-    c.addGate(dd::Ymat, 3);
-    c.addGate(dd::Xmat, 1_pc, 0);
-    c.addGate(dd::Xmat, 3_pc, 2);
-    c.addGate(dd::Xmat, 1);
-    c.addGate(dd::Ymat, 1);
-    c.addGate(dd::Xmat, 1);
-    c.addGate(dd::Hmat, 0);
-    c.addGate(dd::Hmat, 0);
-    c.addGate(dd::Xmat, 0);
-    c.addGate(dd::Zmat, 1);
-    c.addGate(dd::Hmat, 2);
-    c.addGate(dd::Hmat, 2);
-    c.addGate(dd::Xmat, 2_pc, 2);
-    c.addGate(dd::Ymat, 1);
-    c.addGate(dd::Xmat, 3_pc, 1);
-    c.addGate(dd::Xmat, 2_pc, 3);
-    c.addGate(dd::Zmat, 1);
-    c.addGate(dd::Xmat, 3_pc, 2);
-    c.addGate(dd::Hmat, 2);
-    c.addGate(dd::Hmat, 0);
-    c.addGate(dd::Xmat, 3_pc, 1);
-    c.addGate(dd::Xmat, 3_pc, 1);
-    c.addGate(dd::Xmat, 1_pc, 0);
-    c.addGate(dd::Hmat, 0);
-    c.addGate(dd::Zmat, 0);
-    c.addGate(dd::Zmat, 3);
-    c.addGate(dd::Zmat, 2);
-    c.addGate(dd::Ymat, 3);
-    c.addGate(dd::Xmat, 1);
-    c.addGate(dd::Zmat, 0);
-    c.addGate(dd::Zmat, 3);
-    c.addGate(dd::Ymat, 3);
-    c.addGate(dd::Zmat, 2);
-    c.addGate(dd::Zmat, 2);
-    c.addGate(dd::Zmat, 3);
-    c.addGate(dd::Xmat, 3);
-    c.addGate(dd::Xmat, 3_pc, 1);
-    c.addGate(dd::Xmat, 0_pc, 2);
-    c.addGate(dd::Hmat, 3);
-    c.addGate(dd::Xmat, 0_pc, 1);
-    c.addGate(dd::Xmat, 3_pc, 0);
-    c.addGate(dd::Ymat, 0);
-    c.addGate(dd::Hmat, 1);
-    c.addGate(dd::Zmat, 0);
-    c.addGate(dd::Hmat, 1);
-    c.addGate(dd::Hmat, 1);
-    c.addGate(dd::Xmat, 2_pc, 2);
-    c.addGate(dd::Zmat, 3);
-    c.addGate(dd::Xmat, 1);
-    c.addGate(dd::Ymat, 0);
-    c.addGate(dd::Hmat, 0);
-    c.addGate(dd::Xmat, 0);
-    c.addGate(dd::Hmat, 0);
-    c.addGate(dd::Xmat, 0_pc, 3);
-    c.addGate(dd::Xmat, 3_pc, 1);
-    c.addGate(dd::Ymat, 3);
-    c.addGate(dd::Zmat, 3);
-    c.addGate(dd::Hmat, 3);
-    c.addGate(dd::Ymat, 2);
-    c.addGate(dd::Xmat, 3_pc, 1);
-    c.addGate(dd::Hmat, 1);
-    c.addGate(dd::Ymat, 2);
-    c.addGate(dd::Xmat, 0);
-    c.addGate(dd::Hmat, 1);
-    c.addGate(dd::Xmat, 2);
-    c.addGate(dd::Xmat, 0_pc, 0);
-    c.addGate(dd::Xmat, 1);
-    c.addGate(dd::Xmat, 0);
-    c.addGate(dd::Hmat, 3);
-    c.addGate(dd::Hmat, 0);
-    c.addGate(dd::Xmat, 1_pc, 0);
-    c.addGate(dd::Xmat, 0_pc, 1);
-    c.addGate(dd::Xmat, 1_pc, 1);
-    c.addGate(dd::Xmat, 3_pc, 2);
-    c.addGate(dd::Zmat, 3);
-    c.addGate(dd::Xmat, 3_pc, 2);
-    c.addGate(dd::Ymat, 1);
-    c.addGate(dd::Hmat, 0);
-    c.addGate(dd::Ymat, 0);
-    c.addGate(dd::Xmat, 2);
-    c.addGate(dd::Xmat, 3);
-    c.addGate(dd::Ymat, 2);
-    c.addGate(dd::Ymat, 1);
-    c.addGate(dd::Xmat, 3_pc, 0);
-    c.addGate(dd::Xmat, 0_pc, 2);
-    simulateCircuitQMDDvsLIMDDGateByGate(c);
-}
-
-TEST(LimTest, simpleCircuit113) {
-    dd::QuantumCircuit c(4);
-    c.addGate(dd::Ymat, 0);
-    c.addGate(dd::Xmat, 2);
-    c.addGate(dd::Zmat, 1);
-    c.addGate(dd::Xmat, 3_pc, 3);
-    c.addGate(dd::Hmat, 2);
-    c.addGate(dd::Ymat, 2);
-    c.addGate(dd::Ymat, 0);
-    c.addGate(dd::Hmat, 0);
-    c.addGate(dd::Zmat, 0);
-    c.addGate(dd::Xmat, 2);
-    c.addGate(dd::Zmat, 1);
-    c.addGate(dd::Xmat, 1_pc, 2);
-    c.addGate(dd::Hmat, 1);
-    c.addGate(dd::Zmat, 2);
-    c.addGate(dd::Ymat, 2);
-    c.addGate(dd::Zmat, 2);
-    c.addGate(dd::Xmat, 0_pc, 1);
-    c.addGate(dd::Xmat, 0_pc, 1);
-    c.addGate(dd::Hmat, 1);
-    c.addGate(dd::Zmat, 2);
-    c.addGate(dd::Hmat, 2);
-    c.addGate(dd::Ymat, 0);
-    c.addGate(dd::Xmat, 0);
-    c.addGate(dd::Hmat, 1);
-    c.addGate(dd::Ymat, 2);
-    c.addGate(dd::Xmat, 3_pc, 1);
-    c.addGate(dd::Zmat, 1);
-    c.addGate(dd::Xmat, 2);
-    c.addGate(dd::Zmat, 2);
-    c.addGate(dd::Ymat, 2);
-    c.addGate(dd::Zmat, 0);
-    c.addGate(dd::Hmat, 1);
-    c.addGate(dd::Xmat, 2_pc, 2);
-    c.addGate(dd::Ymat, 0);
-    c.addGate(dd::Ymat, 1);
-    c.addGate(dd::Xmat, 2_pc, 2);
-    c.addGate(dd::Ymat, 0);
-    c.addGate(dd::Ymat, 2);
-    c.addGate(dd::Ymat, 2);
-    c.addGate(dd::Xmat, 0_pc, 2);
-    c.addGate(dd::Xmat, 1);
-    c.addGate(dd::Ymat, 1);
-    c.addGate(dd::Xmat, 1);
-    c.addGate(dd::Xmat, 2);
-    c.addGate(dd::Ymat, 0);
-    c.addGate(dd::Zmat, 2);
-    c.addGate(dd::Xmat, 0);
-    c.addGate(dd::Zmat, 1);
-    c.addGate(dd::Zmat, 1);
-    c.addGate(dd::Ymat, 2);
-    c.addGate(dd::Zmat, 0);
-    c.addGate(dd::Zmat, 1);
-    c.addGate(dd::Zmat, 2);
-    c.addGate(dd::Zmat, 2);
-    c.addGate(dd::Hmat, 1);
-    c.addGate(dd::Xmat, 0);
-    c.addGate(dd::Zmat, 0);
-    c.addGate(dd::Hmat, 0);
-    c.addGate(dd::Ymat, 3);
-    c.addGate(dd::Zmat, 1);
-    c.addGate(dd::Xmat, 2);
-    c.addGate(dd::Xmat, 3);
-    c.addGate(dd::Hmat, 3);
-    c.addGate(dd::Zmat, 3);
-    c.addGate(dd::Zmat, 3);
-    c.addGate(dd::Ymat, 3);
-    c.addGate(dd::Xmat, 1_pc, 3);
-    c.addGate(dd::Xmat, 1);
-    c.addGate(dd::Ymat, 2);
-    c.addGate(dd::Zmat, 1);
-    c.addGate(dd::Ymat, 1);
-    c.addGate(dd::Hmat, 3);
-    c.addGate(dd::Xmat, 2);
-    c.addGate(dd::Xmat, 2);
-    c.addGate(dd::Zmat, 0);
-    c.addGate(dd::Ymat, 2);
-    c.addGate(dd::Ymat, 0);
-    c.addGate(dd::Xmat, 0_pc, 0);
-    c.addGate(dd::Ymat, 2);
-    c.addGate(dd::Xmat, 1);
-    c.addGate(dd::Hmat, 1);
-    c.addGate(dd::Xmat, 1_pc, 0);
-    c.addGate(dd::Hmat, 0);
-    c.addGate(dd::Ymat, 3);
-    c.addGate(dd::Hmat, 1);
-    c.addGate(dd::Xmat, 3_pc, 1);
-    c.addGate(dd::Hmat, 3);
-    c.addGate(dd::Zmat, 1);
-    c.addGate(dd::Xmat, 2_pc, 1);
-    c.addGate(dd::Xmat, 3_pc, 2);
-    c.addGate(dd::Ymat, 3);
-    c.addGate(dd::Hmat, 2);
-    c.addGate(dd::Ymat, 2);
-    c.addGate(dd::Ymat, 3);
-    c.addGate(dd::Xmat, 0);
-    c.addGate(dd::Ymat, 3);
-    c.addGate(dd::Hmat, 3);
-    c.addGate(dd::Ymat, 0);
-    c.addGate(dd::Zmat, 2);
-    c.addGate(dd::Hmat, 3);
-    simulateCircuitQMDDvsLIMDDGateByGate(c);
-}
-
-TEST(LimTest, simpleCircuit114) {
-    dd::QuantumCircuit c(4);
-    c.addGate(dd::Xmat, 1);
-    c.addGate(dd::Zmat, 1);
-    c.addGate(dd::Xmat, 0);
-    c.addGate(dd::Xmat, 2_pc, 2);
-    c.addGate(dd::Zmat, 3);
-    c.addGate(dd::Zmat, 0);
-    c.addGate(dd::Zmat, 2);
-    c.addGate(dd::Xmat, 2);
-    c.addGate(dd::Xmat, 1);
-    c.addGate(dd::Zmat, 2);
-    c.addGate(dd::Hmat, 1);
-    c.addGate(dd::Xmat, 0_pc, 3);
-    c.addGate(dd::Hmat, 0);
-    c.addGate(dd::Hmat, 1);
-    c.addGate(dd::Xmat, 0_pc, 1);
-    c.addGate(dd::Zmat, 3);
-    c.addGate(dd::Hmat, 2);
-    c.addGate(dd::Zmat, 2);
-    c.addGate(dd::Zmat, 3);
-    c.addGate(dd::Ymat, 0);
-    c.addGate(dd::Xmat, 0_pc, 0);
-    c.addGate(dd::Xmat, 1);
-    c.addGate(dd::Xmat, 0_pc, 3);
-    c.addGate(dd::Ymat, 1);
-    c.addGate(dd::Xmat, 2);
-    c.addGate(dd::Hmat, 2);
-    c.addGate(dd::Xmat, 2_pc, 2);
-    c.addGate(dd::Ymat, 1);
-    c.addGate(dd::Zmat, 3);
-    c.addGate(dd::Hmat, 0);
-    c.addGate(dd::Xmat, 1);
-    c.addGate(dd::Xmat, 2);
-    c.addGate(dd::Ymat, 1);
-    c.addGate(dd::Xmat, 3_pc, 1);
-    c.addGate(dd::Zmat, 3);
-    c.addGate(dd::Ymat, 3);
-    c.addGate(dd::Xmat, 0_pc, 2);
-    c.addGate(dd::Xmat, 1_pc, 0);
-    c.addGate(dd::Ymat, 0);
-    c.addGate(dd::Hmat, 0);
-    c.addGate(dd::Zmat, 1);
-    c.addGate(dd::Zmat, 3);
-    c.addGate(dd::Hmat, 2);
-    c.addGate(dd::Zmat, 1);
-    c.addGate(dd::Xmat, 1_pc, 1);
-    c.addGate(dd::Hmat, 0);
-    c.addGate(dd::Hmat, 0);
-    c.addGate(dd::Xmat, 3_pc, 2);
-    c.addGate(dd::Xmat, 0);
-    c.addGate(dd::Ymat, 0);
-    c.addGate(dd::Xmat, 1);
-    c.addGate(dd::Zmat, 1);
-    c.addGate(dd::Xmat, 2_pc, 0);
-    c.addGate(dd::Xmat, 2);
-    c.addGate(dd::Ymat, 2);
-    c.addGate(dd::Xmat, 1);
-    c.addGate(dd::Xmat, 1);
-    c.addGate(dd::Xmat, 1);
-    c.addGate(dd::Ymat, 1);
-    c.addGate(dd::Zmat, 3);
-    c.addGate(dd::Xmat, 0_pc, 2);
-    c.addGate(dd::Zmat, 0);
-    c.addGate(dd::Zmat, 3);
-    c.addGate(dd::Hmat, 3);
-    c.addGate(dd::Xmat, 0_pc, 1);
-    c.addGate(dd::Xmat, 2);
-    c.addGate(dd::Hmat, 2);
-    c.addGate(dd::Xmat, 1_pc, 1);
-    c.addGate(dd::Zmat, 2);
-    c.addGate(dd::Ymat, 0);
-    c.addGate(dd::Hmat, 0);
-    c.addGate(dd::Zmat, 2);
-    c.addGate(dd::Zmat, 1);
-    c.addGate(dd::Xmat, 0_pc, 2);
-    c.addGate(dd::Ymat, 3);
-    c.addGate(dd::Xmat, 2);
-    c.addGate(dd::Hmat, 3);
-    c.addGate(dd::Xmat, 1_pc, 3);
-    c.addGate(dd::Zmat, 0);
-    c.addGate(dd::Ymat, 1);
-    c.addGate(dd::Xmat, 2);
-    c.addGate(dd::Hmat, 0);
-    c.addGate(dd::Hmat, 2);
-    c.addGate(dd::Zmat, 1);
-    c.addGate(dd::Zmat, 2);
-    c.addGate(dd::Xmat, 1);
-    c.addGate(dd::Xmat, 2_pc, 0);
-    c.addGate(dd::Xmat, 3);
-    c.addGate(dd::Xmat, 0);
-    c.addGate(dd::Xmat, 2_pc, 1);
-    c.addGate(dd::Xmat, 3);
-    c.addGate(dd::Ymat, 3);
-    c.addGate(dd::Xmat, 1_pc, 3);
-    c.addGate(dd::Zmat, 0);
-    c.addGate(dd::Zmat, 2);
-    c.addGate(dd::Zmat, 2);
-    c.addGate(dd::Ymat, 3);
-    c.addGate(dd::Ymat, 0);
-    c.addGate(dd::Ymat, 3);
-    c.addGate(dd::Hmat, 3);
-    simulateCircuitQMDDvsLIMDDGateByGate(c);
-}
-
-TEST(LimTest, simpleCircuit115) {
-    dd::QuantumCircuit c(4);
-    c.addGate(dd::Zmat, 2);
-    c.addGate(dd::Xmat, 1_pc, 2);
-    c.addGate(dd::Hmat, 0);
-    c.addGate(dd::Hmat, 3);
-    c.addGate(dd::Xmat, 1_pc, 0);
-    c.addGate(dd::Xmat, 1_pc, 1);
-    c.addGate(dd::Ymat, 2);
-    c.addGate(dd::Zmat, 0);
-    c.addGate(dd::Ymat, 2);
-    c.addGate(dd::Ymat, 3);
-    c.addGate(dd::Xmat, 2_pc, 2);
-    c.addGate(dd::Hmat, 2);
-    c.addGate(dd::Hmat, 1);
-    c.addGate(dd::Hmat, 2);
-    c.addGate(dd::Hmat, 1);
-    c.addGate(dd::Xmat, 1_pc, 0);
-    c.addGate(dd::Zmat, 3);
-    c.addGate(dd::Ymat, 2);
-    c.addGate(dd::Ymat, 3);
-    c.addGate(dd::Zmat, 0);
-    c.addGate(dd::Hmat, 2);
-    c.addGate(dd::Hmat, 2);
-    c.addGate(dd::Xmat, 3);
-    c.addGate(dd::Xmat, 1_pc, 1);
-    c.addGate(dd::Hmat, 2);
-    c.addGate(dd::Hmat, 3);
-    c.addGate(dd::Hmat, 3);
-    c.addGate(dd::Ymat, 2);
-    c.addGate(dd::Hmat, 1);
-    c.addGate(dd::Ymat, 0);
-    c.addGate(dd::Zmat, 2);
-    c.addGate(dd::Xmat, 3);
-    c.addGate(dd::Xmat, 1);
-    c.addGate(dd::Hmat, 0);
-    c.addGate(dd::Zmat, 1);
-    c.addGate(dd::Ymat, 1);
-    c.addGate(dd::Xmat, 1);
-    c.addGate(dd::Ymat, 1);
-    c.addGate(dd::Hmat, 3);
-    c.addGate(dd::Xmat, 3);
-    c.addGate(dd::Xmat, 3);
-    c.addGate(dd::Xmat, 1);
-    c.addGate(dd::Xmat, 1);
-    c.addGate(dd::Xmat, 2_pc, 0);
-    c.addGate(dd::Xmat, 1_pc, 1);
-    c.addGate(dd::Xmat, 3_pc, 1);
-    c.addGate(dd::Xmat, 1);
-    c.addGate(dd::Xmat, 3);
-    c.addGate(dd::Xmat, 3_pc, 1);
-    c.addGate(dd::Ymat, 3);
-    c.addGate(dd::Ymat, 2);
-    c.addGate(dd::Xmat, 2);
-    c.addGate(dd::Xmat, 1_pc, 2);
-    c.addGate(dd::Hmat, 0);
-    c.addGate(dd::Ymat, 0);
-    c.addGate(dd::Ymat, 0);
-    c.addGate(dd::Hmat, 0);
-    c.addGate(dd::Zmat, 0);
-    c.addGate(dd::Xmat, 3_pc, 1);
-    c.addGate(dd::Xmat, 2);
-    c.addGate(dd::Zmat, 0);
-    c.addGate(dd::Ymat, 3);
-    c.addGate(dd::Ymat, 0);
-    c.addGate(dd::Xmat, 2_pc, 2);
-    c.addGate(dd::Xmat, 0_pc, 0);
-    c.addGate(dd::Xmat, 0_pc, 1);
-    c.addGate(dd::Xmat, 2_pc, 3);
-    c.addGate(dd::Xmat, 0_pc, 2);
-    c.addGate(dd::Hmat, 1);
-    c.addGate(dd::Hmat, 2);
-    c.addGate(dd::Xmat, 1);
-    c.addGate(dd::Ymat, 1);
-    c.addGate(dd::Ymat, 3);
-    c.addGate(dd::Xmat, 2_pc, 0);
-    c.addGate(dd::Xmat, 3_pc, 2);
-    c.addGate(dd::Xmat, 2_pc, 0);
-    c.addGate(dd::Xmat, 1_pc, 1);
-    c.addGate(dd::Hmat, 0);
-    c.addGate(dd::Zmat, 0);
-    c.addGate(dd::Zmat, 3);
-    c.addGate(dd::Xmat, 0);
-    c.addGate(dd::Zmat, 2);
-    c.addGate(dd::Ymat, 2);
-    c.addGate(dd::Xmat, 3_pc, 2);
-    c.addGate(dd::Ymat, 2);
-    c.addGate(dd::Zmat, 0);
-    c.addGate(dd::Ymat, 0);
-    c.addGate(dd::Hmat, 2);
-    c.addGate(dd::Hmat, 2);
-    c.addGate(dd::Hmat, 0);
-    c.addGate(dd::Xmat, 1);
-    c.addGate(dd::Hmat, 1);
-    c.addGate(dd::Ymat, 3);
-    c.addGate(dd::Xmat, 0_pc, 0);
-    c.addGate(dd::Ymat, 2);
-    c.addGate(dd::Ymat, 0);
-    c.addGate(dd::Xmat, 3_pc, 3);
-    c.addGate(dd::Xmat, 3);
-    c.addGate(dd::Hmat, 2);
-    c.addGate(dd::Zmat, 0);
-    simulateCircuitQMDDvsLIMDDGateByGate(c);
-}
-
-TEST(LimTest, simpleCircuit116) {
-    dd::QuantumCircuit c(4);
-    c.addGate(dd::Xmat, 2_pc, 0);
-    c.addGate(dd::Xmat, 0_pc, 1);
-    c.addGate(dd::Ymat, 3);
-    c.addGate(dd::Xmat, 3_pc, 2);
-    c.addGate(dd::Xmat, 3);
-    c.addGate(dd::Ymat, 1);
-    c.addGate(dd::Xmat, 2);
-    c.addGate(dd::Hmat, 2);
-    c.addGate(dd::Zmat, 1);
-    c.addGate(dd::Hmat, 0);
-    c.addGate(dd::Ymat, 1);
-    c.addGate(dd::Xmat, 1_pc, 0);
-    c.addGate(dd::Zmat, 0);
-    c.addGate(dd::Xmat, 1_pc, 0);
-    c.addGate(dd::Zmat, 3);
-    c.addGate(dd::Hmat, 3);
-    c.addGate(dd::Zmat, 2);
-    c.addGate(dd::Hmat, 2);
-    c.addGate(dd::Zmat, 0);
-    c.addGate(dd::Zmat, 2);
-    c.addGate(dd::Xmat, 0);
-    c.addGate(dd::Ymat, 0);
-    c.addGate(dd::Xmat, 2_pc, 1);
-    c.addGate(dd::Hmat, 0);
-    c.addGate(dd::Xmat, 1_pc, 2);
-    c.addGate(dd::Zmat, 0);
-    c.addGate(dd::Xmat, 2_pc, 1);
-    c.addGate(dd::Zmat, 2);
-    c.addGate(dd::Xmat, 3_pc, 2);
-    c.addGate(dd::Hmat, 0);
-    c.addGate(dd::Zmat, 0);
-    c.addGate(dd::Ymat, 0);
-    c.addGate(dd::Xmat, 2);
-    c.addGate(dd::Hmat, 1);
-    c.addGate(dd::Xmat, 0_pc, 0);
-    c.addGate(dd::Xmat, 0);
-    c.addGate(dd::Ymat, 3);
-    c.addGate(dd::Ymat, 2);
-    c.addGate(dd::Xmat, 0_pc, 0);
-    c.addGate(dd::Hmat, 0);
-    c.addGate(dd::Xmat, 3);
-    c.addGate(dd::Xmat, 2_pc, 0);
-    c.addGate(dd::Xmat, 1);
-    c.addGate(dd::Ymat, 1);
-    c.addGate(dd::Xmat, 0);
-    c.addGate(dd::Hmat, 2);
-    c.addGate(dd::Zmat, 0);
-    c.addGate(dd::Xmat, 1_pc, 1);
-    c.addGate(dd::Zmat, 1);
-    c.addGate(dd::Xmat, 1);
-    c.addGate(dd::Hmat, 2);
-    c.addGate(dd::Xmat, 2_pc, 1);
-    c.addGate(dd::Xmat, 2);
-    c.addGate(dd::Xmat, 3_pc, 0);
-    c.addGate(dd::Hmat, 1);
-    c.addGate(dd::Xmat, 2);
-    c.addGate(dd::Zmat, 2);
-    c.addGate(dd::Zmat, 0);
-    c.addGate(dd::Ymat, 0);
-    c.addGate(dd::Xmat, 0);
-    c.addGate(dd::Zmat, 2);
-    c.addGate(dd::Xmat, 3);
-    c.addGate(dd::Ymat, 0);
-    c.addGate(dd::Xmat, 2);
-    c.addGate(dd::Hmat, 3);
-    c.addGate(dd::Hmat, 1);
-    c.addGate(dd::Hmat, 0);
-    c.addGate(dd::Hmat, 0);
-    c.addGate(dd::Xmat, 1);
-    c.addGate(dd::Xmat, 2_pc, 1);
-    c.addGate(dd::Ymat, 2);
-    c.addGate(dd::Xmat, 1);
-    c.addGate(dd::Hmat, 3);
-    c.addGate(dd::Xmat, 1);
-    c.addGate(dd::Ymat, 2);
-    c.addGate(dd::Ymat, 2);
-    c.addGate(dd::Ymat, 3);
-    c.addGate(dd::Xmat, 3);
-    c.addGate(dd::Xmat, 2_pc, 0);
-    c.addGate(dd::Ymat, 0);
-    c.addGate(dd::Ymat, 2);
-    c.addGate(dd::Xmat, 0);
-    c.addGate(dd::Zmat, 1);
-    c.addGate(dd::Ymat, 3);
-    c.addGate(dd::Ymat, 0);
-    c.addGate(dd::Zmat, 3);
-    c.addGate(dd::Hmat, 0);
-    c.addGate(dd::Hmat, 1);
-    c.addGate(dd::Xmat, 1_pc, 3);
-    c.addGate(dd::Ymat, 3);
-    c.addGate(dd::Ymat, 0);
-    c.addGate(dd::Xmat, 0);
-    c.addGate(dd::Xmat, 3_pc, 1);
-    c.addGate(dd::Zmat, 3);
-    c.addGate(dd::Zmat, 2);
-    c.addGate(dd::Xmat, 2_pc, 3);
-    c.addGate(dd::Ymat, 0);
-    c.addGate(dd::Zmat, 0);
-    c.addGate(dd::Xmat, 2_pc, 3);
-    c.addGate(dd::Zmat, 1);
-    simulateCircuitQMDDvsLIMDDGateByGate(c);
-}
-
-TEST(LimTest, simpleCircuit117) {
-    dd::QuantumCircuit c(4);
-    c.addGate(dd::Zmat, 3);
-    c.addGate(dd::Zmat, 0);
-    c.addGate(dd::Hmat, 1);
-    c.addGate(dd::Ymat, 3);
-    c.addGate(dd::Xmat, 2_pc, 1);
-    c.addGate(dd::Xmat, 0_pc, 3);
-    c.addGate(dd::Xmat, 3);
-    c.addGate(dd::Xmat, 2);
-    c.addGate(dd::Xmat, 3);
-    c.addGate(dd::Zmat, 3);
-    c.addGate(dd::Ymat, 2);
-    c.addGate(dd::Ymat, 3);
-    c.addGate(dd::Hmat, 1);
-    c.addGate(dd::Hmat, 0);
-    c.addGate(dd::Xmat, 0_pc, 2);
-    c.addGate(dd::Xmat, 1_pc, 1);
-    c.addGate(dd::Zmat, 2);
-    c.addGate(dd::Ymat, 1);
-    c.addGate(dd::Xmat, 3);
-    c.addGate(dd::Xmat, 0_pc, 1);
-    c.addGate(dd::Xmat, 1_pc, 0);
-    c.addGate(dd::Hmat, 3);
-    c.addGate(dd::Xmat, 2);
-    c.addGate(dd::Zmat, 3);
-    c.addGate(dd::Ymat, 0);
-    c.addGate(dd::Xmat, 3_pc, 2);
-    c.addGate(dd::Hmat, 1);
-    c.addGate(dd::Xmat, 1);
-    c.addGate(dd::Hmat, 3);
-    c.addGate(dd::Hmat, 1);
-    c.addGate(dd::Xmat, 1);
-    c.addGate(dd::Xmat, 1_pc, 1);
-    c.addGate(dd::Hmat, 0);
-    c.addGate(dd::Ymat, 1);
-    c.addGate(dd::Hmat, 0);
-    c.addGate(dd::Hmat, 0);
-    c.addGate(dd::Ymat, 1);
-    c.addGate(dd::Xmat, 1);
-    c.addGate(dd::Zmat, 0);
-    c.addGate(dd::Ymat, 3);
-    c.addGate(dd::Hmat, 2);
-    c.addGate(dd::Ymat, 0);
-    c.addGate(dd::Xmat, 3);
-    c.addGate(dd::Xmat, 2);
-    c.addGate(dd::Xmat, 2);
-    c.addGate(dd::Hmat, 3);
-    c.addGate(dd::Xmat, 2_pc, 1);
-    c.addGate(dd::Zmat, 0);
-    c.addGate(dd::Ymat, 3);
-    c.addGate(dd::Hmat, 1);
-    c.addGate(dd::Xmat, 1_pc, 0);
-    c.addGate(dd::Hmat, 1);
-    c.addGate(dd::Xmat, 1);
-    c.addGate(dd::Xmat, 2);
-    c.addGate(dd::Zmat, 1);
-    c.addGate(dd::Xmat, 0);
-    c.addGate(dd::Hmat, 0);
-    c.addGate(dd::Hmat, 0);
-    c.addGate(dd::Zmat, 0);
-    c.addGate(dd::Hmat, 0);
-    c.addGate(dd::Xmat, 2_pc, 0);
-    c.addGate(dd::Ymat, 2);
-    c.addGate(dd::Ymat, 3);
-    c.addGate(dd::Xmat, 0);
-    c.addGate(dd::Hmat, 3);
-    c.addGate(dd::Xmat, 1);
-    c.addGate(dd::Xmat, 3);
-    c.addGate(dd::Xmat, 0_pc, 1);
-    c.addGate(dd::Xmat, 0);
-    c.addGate(dd::Xmat, 0_pc, 0);
-    c.addGate(dd::Xmat, 0_pc, 2);
-    c.addGate(dd::Ymat, 2);
-    c.addGate(dd::Hmat, 2);
-    c.addGate(dd::Hmat, 3);
-    c.addGate(dd::Ymat, 0);
-    c.addGate(dd::Hmat, 3);
-    c.addGate(dd::Xmat, 0);
-    c.addGate(dd::Xmat, 0_pc, 2);
-    c.addGate(dd::Xmat, 3);
-    c.addGate(dd::Ymat, 2);
-    c.addGate(dd::Zmat, 0);
-    c.addGate(dd::Xmat, 1);
-    c.addGate(dd::Xmat, 0_pc, 3);
-    c.addGate(dd::Xmat, 3_pc, 0);
-    c.addGate(dd::Hmat, 1);
-    c.addGate(dd::Ymat, 0);
-    c.addGate(dd::Zmat, 2);
-    c.addGate(dd::Zmat, 3);
-    c.addGate(dd::Xmat, 0);
-    c.addGate(dd::Zmat, 1);
-    c.addGate(dd::Xmat, 0_pc, 0);
-    c.addGate(dd::Hmat, 2);
-    c.addGate(dd::Ymat, 2);
-    c.addGate(dd::Xmat, 2);
-    c.addGate(dd::Zmat, 3);
-    c.addGate(dd::Xmat, 2);
-    c.addGate(dd::Xmat, 0_pc, 0);
-    c.addGate(dd::Hmat, 2);
-    c.addGate(dd::Ymat, 3);
-    c.addGate(dd::Ymat, 3);
-    simulateCircuitQMDDvsLIMDDGateByGate(c);
-}
-
-TEST(LimTest, simpleCircuit118) {
-    dd::QuantumCircuit c(4);
-    c.addGate(dd::Hmat, 0);
-    c.addGate(dd::Hmat, 1);
-    c.addGate(dd::Xmat, 0);
-    c.addGate(dd::Ymat, 2);
-    c.addGate(dd::Ymat, 2);
-    c.addGate(dd::Zmat, 1);
-    c.addGate(dd::Xmat, 2_pc, 3);
-    c.addGate(dd::Xmat, 2);
-    c.addGate(dd::Zmat, 0);
-    c.addGate(dd::Xmat, 3_pc, 0);
-    c.addGate(dd::Hmat, 2);
-    c.addGate(dd::Zmat, 3);
-    c.addGate(dd::Xmat, 2_pc, 1);
-    c.addGate(dd::Xmat, 1);
-    c.addGate(dd::Xmat, 2_pc, 2);
-    c.addGate(dd::Ymat, 0);
-    c.addGate(dd::Zmat, 0);
-    c.addGate(dd::Hmat, 1);
-    c.addGate(dd::Xmat, 0_pc, 2);
-    c.addGate(dd::Xmat, 2);
-    c.addGate(dd::Hmat, 0);
-    c.addGate(dd::Hmat, 2);
-    c.addGate(dd::Xmat, 2);
-    c.addGate(dd::Xmat, 0_pc, 2);
-    c.addGate(dd::Xmat, 2_pc, 3);
-    c.addGate(dd::Xmat, 2_pc, 2);
-    c.addGate(dd::Zmat, 3);
-    c.addGate(dd::Hmat, 3);
-    c.addGate(dd::Hmat, 3);
-    c.addGate(dd::Xmat, 3_pc, 2);
-    c.addGate(dd::Hmat, 0);
-    c.addGate(dd::Zmat, 2);
-    c.addGate(dd::Xmat, 3);
-    c.addGate(dd::Xmat, 1);
-    c.addGate(dd::Zmat, 0);
-    c.addGate(dd::Xmat, 0);
-    c.addGate(dd::Hmat, 0);
-    c.addGate(dd::Xmat, 2_pc, 1);
-    c.addGate(dd::Xmat, 0);
-    c.addGate(dd::Xmat, 0_pc, 1);
-    c.addGate(dd::Xmat, 3_pc, 3);
-    c.addGate(dd::Xmat, 2_pc, 2);
-    c.addGate(dd::Hmat, 0);
-    c.addGate(dd::Xmat, 0);
-    c.addGate(dd::Xmat, 3);
-    c.addGate(dd::Xmat, 2_pc, 3);
-    c.addGate(dd::Xmat, 1);
-    c.addGate(dd::Zmat, 2);
-    c.addGate(dd::Zmat, 2);
-    c.addGate(dd::Xmat, 2);
-    c.addGate(dd::Ymat, 3);
-    c.addGate(dd::Zmat, 3);
-    c.addGate(dd::Hmat, 2);
-    c.addGate(dd::Ymat, 3);
-    c.addGate(dd::Zmat, 2);
-    c.addGate(dd::Zmat, 3);
-    c.addGate(dd::Ymat, 3);
-    c.addGate(dd::Zmat, 2);
-    c.addGate(dd::Xmat, 0_pc, 1);
-    c.addGate(dd::Xmat, 0_pc, 3);
-    c.addGate(dd::Xmat, 3);
-    c.addGate(dd::Xmat, 0);
-    c.addGate(dd::Zmat, 2);
-    c.addGate(dd::Xmat, 3);
-    c.addGate(dd::Ymat, 3);
-    c.addGate(dd::Xmat, 0_pc, 1);
-    c.addGate(dd::Xmat, 0);
-    c.addGate(dd::Hmat, 1);
-    c.addGate(dd::Hmat, 1);
-    c.addGate(dd::Ymat, 3);
-    c.addGate(dd::Zmat, 0);
-    c.addGate(dd::Xmat, 0_pc, 3);
-    c.addGate(dd::Xmat, 3_pc, 1);
-    c.addGate(dd::Ymat, 3);
-    c.addGate(dd::Xmat, 0);
-    c.addGate(dd::Xmat, 2);
-    c.addGate(dd::Xmat, 0_pc, 0);
-    c.addGate(dd::Xmat, 0);
-    c.addGate(dd::Ymat, 1);
-    c.addGate(dd::Xmat, 2_pc, 0);
-    c.addGate(dd::Hmat, 3);
-    c.addGate(dd::Xmat, 2);
-    c.addGate(dd::Xmat, 1_pc, 0);
-    c.addGate(dd::Zmat, 1);
-    c.addGate(dd::Hmat, 0);
-    c.addGate(dd::Ymat, 2);
-    c.addGate(dd::Zmat, 1);
-    c.addGate(dd::Hmat, 1);
-    c.addGate(dd::Hmat, 0);
-    c.addGate(dd::Hmat, 0);
-    c.addGate(dd::Ymat, 0);
-    c.addGate(dd::Xmat, 3);
-    c.addGate(dd::Zmat, 0);
-    c.addGate(dd::Xmat, 0_pc, 2);
-    c.addGate(dd::Hmat, 2);
-    c.addGate(dd::Hmat, 0);
-    c.addGate(dd::Xmat, 3);
-    c.addGate(dd::Xmat, 2_pc, 2);
-    c.addGate(dd::Xmat, 0_pc, 3);
-    c.addGate(dd::Zmat, 1);
-    simulateCircuitQMDDvsLIMDDGateByGate(c);
-}
-
-TEST(LimTest, simpleCircuit119) {
-    dd::QuantumCircuit c(4);
-    c.addGate(dd::Hmat, 3);
-    c.addGate(dd::Hmat, 0);
-    c.addGate(dd::Zmat, 0);
-    c.addGate(dd::Zmat, 3);
-    c.addGate(dd::Xmat, 3);
-    c.addGate(dd::Ymat, 0);
-    c.addGate(dd::Xmat, 2_pc, 3);
-    c.addGate(dd::Xmat, 2);
-    c.addGate(dd::Xmat, 1);
-    c.addGate(dd::Ymat, 1);
-    c.addGate(dd::Hmat, 1);
-    c.addGate(dd::Hmat, 2);
-    c.addGate(dd::Hmat, 1);
-    c.addGate(dd::Xmat, 0_pc, 1);
-    c.addGate(dd::Xmat, 2);
-    c.addGate(dd::Zmat, 0);
-    c.addGate(dd::Xmat, 2);
-    c.addGate(dd::Ymat, 0);
-    c.addGate(dd::Xmat, 1_pc, 1);
-    c.addGate(dd::Zmat, 1);
-    c.addGate(dd::Zmat, 1);
-    c.addGate(dd::Hmat, 3);
-    c.addGate(dd::Xmat, 3_pc, 3);
-    c.addGate(dd::Xmat, 1_pc, 2);
-    c.addGate(dd::Hmat, 2);
-    c.addGate(dd::Xmat, 0);
-    c.addGate(dd::Ymat, 2);
-    c.addGate(dd::Zmat, 3);
-    c.addGate(dd::Hmat, 3);
-    c.addGate(dd::Xmat, 0);
-    c.addGate(dd::Zmat, 3);
-    c.addGate(dd::Ymat, 2);
-    c.addGate(dd::Xmat, 1);
-    c.addGate(dd::Xmat, 0);
-    c.addGate(dd::Xmat, 2_pc, 0);
-    c.addGate(dd::Xmat, 0);
-    c.addGate(dd::Hmat, 1);
-    c.addGate(dd::Zmat, 3);
-    c.addGate(dd::Xmat, 1_pc, 0);
-    c.addGate(dd::Ymat, 0);
-    c.addGate(dd::Xmat, 1);
-    c.addGate(dd::Xmat, 1_pc, 1);
-    c.addGate(dd::Xmat, 3_pc, 3);
-    c.addGate(dd::Xmat, 3);
-    c.addGate(dd::Ymat, 1);
-    c.addGate(dd::Xmat, 1);
-    c.addGate(dd::Hmat, 0);
-    c.addGate(dd::Ymat, 3);
-    c.addGate(dd::Hmat, 2);
-    c.addGate(dd::Xmat, 3_pc, 2);
-    c.addGate(dd::Ymat, 3);
-    c.addGate(dd::Xmat, 3);
-    c.addGate(dd::Xmat, 0_pc, 2);
-    c.addGate(dd::Zmat, 0);
-    c.addGate(dd::Xmat, 3);
-    c.addGate(dd::Ymat, 2);
-    c.addGate(dd::Xmat, 0_pc, 2);
-    c.addGate(dd::Ymat, 1);
-    c.addGate(dd::Xmat, 2_pc, 1);
-    c.addGate(dd::Ymat, 2);
-    c.addGate(dd::Xmat, 3);
-    c.addGate(dd::Hmat, 3);
-    c.addGate(dd::Hmat, 2);
-    c.addGate(dd::Xmat, 0);
-    c.addGate(dd::Xmat, 3);
-    c.addGate(dd::Zmat, 3);
-    c.addGate(dd::Xmat, 1_pc, 3);
-    c.addGate(dd::Xmat, 0_pc, 3);
-    c.addGate(dd::Xmat, 3_pc, 2);
-    c.addGate(dd::Zmat, 3);
-    c.addGate(dd::Ymat, 3);
-    c.addGate(dd::Xmat, 0_pc, 2);
-    c.addGate(dd::Hmat, 0);
-    c.addGate(dd::Ymat, 2);
-    c.addGate(dd::Xmat, 2_pc, 2);
-    c.addGate(dd::Xmat, 2_pc, 0);
-    c.addGate(dd::Hmat, 2);
-    c.addGate(dd::Zmat, 1);
-    c.addGate(dd::Xmat, 1_pc, 3);
-    c.addGate(dd::Zmat, 0);
-    c.addGate(dd::Ymat, 1);
-    c.addGate(dd::Zmat, 2);
-    c.addGate(dd::Zmat, 3);
-    c.addGate(dd::Hmat, 2);
-    c.addGate(dd::Zmat, 3);
-    c.addGate(dd::Ymat, 3);
-    c.addGate(dd::Hmat, 1);
-    c.addGate(dd::Xmat, 3_pc, 3);
-    c.addGate(dd::Ymat, 1);
-    c.addGate(dd::Xmat, 1_pc, 2);
-    c.addGate(dd::Zmat, 1);
-    c.addGate(dd::Zmat, 1);
-    c.addGate(dd::Xmat, 3_pc, 2);
-    c.addGate(dd::Xmat, 2_pc, 1);
-    c.addGate(dd::Xmat, 2_pc, 1);
-    c.addGate(dd::Zmat, 2);
-    c.addGate(dd::Ymat, 2);
-    c.addGate(dd::Hmat, 2);
-    c.addGate(dd::Xmat, 2_pc, 3);
-    c.addGate(dd::Hmat, 3);
-    simulateCircuitQMDDvsLIMDDGateByGate(c);
-}
->>>>>>> 815a2853
+}
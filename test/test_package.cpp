--- conflicted
+++ resolved
@@ -1340,7 +1340,7 @@
 }
 
 TEST(DDPackageTest, expectationValueGlobalOperators) {
-    int max_qubits = 3;
+    const int max_qubits = 3;
     for (dd::Qubit nrQubits = 1; nrQubits < max_qubits + 1; nrQubits++) {
         auto dd        = std::make_unique<dd::Package<>>(nrQubits);
         auto zeroState = dd->makeZeroState(nrQubits);
@@ -1389,19 +1389,11 @@
 }
 
 TEST(DDPackageTest, expectationValueExceptions) {
-<<<<<<< HEAD
-    const dd::Qubit nrQubits = 2;
-    auto dd        = std::make_unique<dd::Package<>>(nrQubits);
-
-    const auto zeroState = dd->makeZeroState(static_cast<dd::QubitCount>(nrQubits-1));
-    const auto xGate    = dd->makeGateDD(dd::Xmat, nrQubits, 0);
-=======
     const dd::Qubit nrQubits  = 1;
     auto            dd        = std::make_unique<dd::Package<>>(nrQubits);
     auto            zeroState = dd->makeZeroState(nrQubits);
 
     dd         = std::make_unique<dd::Package<>>(nrQubits + 1);
     auto xGate = dd->makeGateDD(dd::Xmat, nrQubits + 1, 0);
->>>>>>> f865d3e5
     EXPECT_ANY_THROW(dd->expectationValue(xGate, zeroState));
 }
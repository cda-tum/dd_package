--- conflicted
+++ resolved
@@ -11,27 +11,15 @@
 #include <memory>
 
 TEST(DDPackageTest, OperationLookupTest) {
-<<<<<<< HEAD
     auto  dd      = std::make_unique<dd::Package>();
 
     // dd::ATrue is not the operation that is being stored, but for the test it doesn't matter
     auto tmp_op = dd->OperationLookup(dd::ATrue, 1, 0);
     EXPECT_TRUE(tmp_op.p == nullptr);
 
-    dd::Edge x_gate = dd->makeGateDD(Xmat, 1, 0);
+    dd::Edge x_gate = dd->makeGateDD(dd::Xmat, 1, 0);
     dd->OperationInsert(dd::ATrue, x_gate, 1, 0);
     tmp_op = dd->OperationLookup(dd::ATrue, 1, 0);
-=======
-    auto dd = std::make_unique<dd::Package>();
-
-    // dd::ATrue is not the operation that is being stored, but for the test it doesn't matter
-    auto tmp_op = dd->OperationLookup(dd::ATrue, {2}, 1);
-    EXPECT_TRUE(tmp_op.p == nullptr);
-
-    dd::Edge x_gate = dd->makeGateDD(dd::Xmat, 1, {2});
-    dd->OperationInsert(dd::ATrue, {2}, x_gate, 1);
-    tmp_op = dd->OperationLookup(dd::ATrue, {2}, 1);
->>>>>>> 6bc27c71
     EXPECT_TRUE(tmp_op.p == x_gate.p);
 
     tmp_op = dd->multiply(tmp_op, x_gate);
@@ -40,24 +28,15 @@
     EXPECT_TRUE(tmp_op.p != nullptr);
 
     dd->garbageCollect(true);
-<<<<<<< HEAD
     tmp_op = dd->OperationLookup(dd::ATrue, 1, 0);
-=======
-    tmp_op = dd->OperationLookup(dd::ATrue, {2}, 1);
->>>>>>> 6bc27c71
     EXPECT_TRUE(tmp_op.p == nullptr);
 }
 
 TEST(DDPackageTest, TrivialTest) {
     auto dd = std::make_unique<dd::Package>();
 
-<<<<<<< HEAD
-    dd::Edge x_gate = dd->makeGateDD(Xmat, 1, 0);
-    dd::Edge h_gate = dd->makeGateDD(Hmat, 1, 0);
-=======
-    dd::Edge x_gate = dd->makeGateDD(dd::Xmat, 1, {2});
-    dd::Edge h_gate = dd->makeGateDD(dd::Hmat, 1, {2});
->>>>>>> 6bc27c71
+    dd::Edge x_gate = dd->makeGateDD(dd::Xmat, 1, 0);
+    dd::Edge h_gate = dd->makeGateDD(dd::Hmat, 1, 0);
 
     ASSERT_EQ(dd->getValueByPath(h_gate, "0"), (dd::ComplexValue{dd::SQRT_2, 0}));
 
@@ -73,13 +52,8 @@
 TEST(DDPackageTest, BellState) {
     auto dd = std::make_unique<dd::Package>();
 
-<<<<<<< HEAD
-    dd::Edge h_gate     = dd->makeGateDD(Hmat, 2, 1);
-    dd::Edge cx_gate    = dd->makeGateDD({Xmat[0][0], Xmat[0][1], Xmat[1][0], Xmat[1][1]}, 2, 0, {dd::Control(1)});
-=======
-    dd::Edge h_gate     = dd->makeGateDD(dd::Hmat, 2, {-1, 2});
-    dd::Edge cx_gate    = dd->makeGateDD(dd::Xmat, 2, {2, 1});
->>>>>>> 6bc27c71
+    dd::Edge h_gate     = dd->makeGateDD(dd::Hmat, 2, 1);
+    dd::Edge cx_gate    = dd->makeGateDD(dd::Xmat, 2, 0, {dd::Control(1)});
     dd::Edge zero_state = dd->makeZeroState(2);
 
     dd::Edge bell_state = dd->multiply(dd->multiply(cx_gate, h_gate), zero_state);
@@ -153,13 +127,8 @@
 TEST(DDPackageTest, VectorSerializationTest) {
     auto dd = std::make_unique<dd::Package>();
 
-<<<<<<< HEAD
-    dd::Edge h_gate     = dd->makeGateDD(Hmat, 2, 1);
-    dd::Edge cx_gate    = dd->makeGateDD({Xmat[0][0], Xmat[0][1], Xmat[1][0], Xmat[1][1]}, 2,  0, {dd::Control(1)});
-=======
-    dd::Edge h_gate     = dd->makeGateDD(dd::Hmat, 2, {-1, 2});
-    dd::Edge cx_gate    = dd->makeGateDD(dd::Xmat, 2, {2, 1});
->>>>>>> 6bc27c71
+    dd::Edge h_gate     = dd->makeGateDD(dd::Hmat, 2, 1);
+    dd::Edge cx_gate    = dd->makeGateDD(dd::Xmat, 2,  0, {dd::Control(1)});
     dd::Edge zero_state = dd->makeZeroState(2);
 
     dd::Edge bell_state = dd->multiply(dd->multiply(cx_gate, h_gate), zero_state);
@@ -176,13 +145,8 @@
 TEST(DDPackageTest, BellMatrix) {
     auto dd = std::make_unique<dd::Package>();
 
-<<<<<<< HEAD
-    dd::Edge h_gate  = dd->makeGateDD(Hmat, 2, 1);
-    dd::Edge cx_gate = dd->makeGateDD({Xmat[0][0], Xmat[0][1], Xmat[1][0], Xmat[1][1]}, 2,  0, {dd::Control(1)});
-=======
-    dd::Edge h_gate  = dd->makeGateDD(dd::Hmat, 2, {-1, 2});
-    dd::Edge cx_gate = dd->makeGateDD(dd::Xmat, 2, {2, 1});
->>>>>>> 6bc27c71
+    dd::Edge h_gate  = dd->makeGateDD(dd::Hmat, 2, 1);
+    dd::Edge cx_gate = dd->makeGateDD(dd::Xmat, 2,  0, {dd::Control(1)});
 
     dd::Edge bell_matrix = dd->multiply(cx_gate, h_gate);
 
@@ -232,13 +196,8 @@
 TEST(DDPackageTest, MatrixSerializationTest) {
     auto dd = std::make_unique<dd::Package>();
 
-<<<<<<< HEAD
-    dd::Edge h_gate  = dd->makeGateDD(Hmat, 2, 1);
-    dd::Edge cx_gate = dd->makeGateDD({Xmat[0][0], Xmat[0][1], Xmat[1][0], Xmat[1][1]}, 2,  0, {dd::Control(1)});
-=======
-    dd::Edge h_gate  = dd->makeGateDD(dd::Hmat, 2, {-1, 2});
-    dd::Edge cx_gate = dd->makeGateDD(dd::Xmat, 2, {2, 1});
->>>>>>> 6bc27c71
+    dd::Edge h_gate  = dd->makeGateDD(dd::Hmat, 2, 1);
+    dd::Edge cx_gate = dd->makeGateDD(dd::Xmat, 2,  0, {dd::Control(1)});
 
     dd::Edge bell_matrix = dd->multiply(cx_gate, h_gate);
 
@@ -254,8 +213,8 @@
 TEST(DDPackageTest, SerializationErrors) {
     auto dd = std::make_unique<dd::Package>();
 
-    dd::Edge h_gate     = dd->makeGateDD(dd::Hmat, 2, {-1, 2});
-    dd::Edge cx_gate    = dd->makeGateDD(dd::Xmat, 2, {2, 1});
+    dd::Edge h_gate     = dd->makeGateDD(dd::Hmat, 2, 2);
+    dd::Edge cx_gate    = dd->makeGateDD(dd::Xmat, 2, 1);
     dd::Edge zero_state = dd->makeZeroState(2);
     dd::Edge bell_state = dd->multiply(dd->multiply(cx_gate, h_gate), zero_state);
 
@@ -289,13 +248,8 @@
 TEST(DDPackageTest, TestConsistency) {
     auto dd = std::make_unique<dd::Package>();
 
-<<<<<<< HEAD
-    dd::Edge h_gate     = dd->makeGateDD(Hmat, 2, 1);
-    dd::Edge cx_gate    = dd->makeGateDD(Xmat, 2, 1, {dd::Control(0)});
-=======
-    dd::Edge h_gate     = dd->makeGateDD(dd::Hmat, 2, {2, -1});
-    dd::Edge cx_gate    = dd->makeGateDD(dd::Xmat, 2, {1, 2});
->>>>>>> 6bc27c71
+    dd::Edge h_gate     = dd->makeGateDD(dd::Hmat, 2, 1);
+    dd::Edge cx_gate    = dd->makeGateDD(dd::Xmat, 2, 1, {dd::Control(0)});
     dd::Edge zero_state = dd->makeZeroState(2);
 
     dd::Edge bell_matrix = dd->multiply(cx_gate, h_gate);
@@ -322,13 +276,8 @@
     auto toffoli = dd->TTlookup(3, 2, {dd::Control(0, dd::Control::neg), dd::Control(1)});
     EXPECT_EQ(toffoli.p, nullptr);
     if (toffoli.p == nullptr) {
-<<<<<<< HEAD
-        toffoli = dd->makeGateDD(Xmat, 3, 2, {dd::Control(0, dd::Control::neg), dd::Control(1)});
+        toffoli = dd->makeGateDD(dd::Xmat, 3, 2, {dd::Control(0, dd::Control::neg), dd::Control(1)});
         dd->TTinsert(3, 2, {dd::Control(0, dd::Control::neg), dd::Control(1)}, toffoli);
-=======
-        toffoli = dd->makeGateDD(dd::Xmat, 3, {0, 1, 2});
-        dd->TTinsert(3, static_cast<unsigned short>(2), 2, {0, 1, 2}, toffoli);
->>>>>>> 6bc27c71
     }
 
     // try again with same toffoli
@@ -364,7 +313,6 @@
 
 TEST(DDPackageTest, Identity) {
     auto dd = std::make_unique<dd::Package>();
-
     EXPECT_TRUE(dd->equals(dd->makeIdent(0), dd->DDone));
     EXPECT_TRUE(dd->equals(dd->makeIdent(0, -1), dd->DDone));
 
@@ -377,7 +325,6 @@
 
     auto id2 = dd->makeIdent(0, 1); // should be found in IdTable
     EXPECT_TRUE(dd->equals(dd->makeIdent(2), id2));
-
     auto id4 = dd->makeIdent(0, 3); // should use id3 and extend it
     EXPECT_TRUE(dd->equals(dd->makeIdent(4), id4));
     EXPECT_NE(table[3].p, nullptr);
@@ -389,13 +336,8 @@
 TEST(DDPackageTest, TestLocalInconsistency) {
     auto dd = std::make_unique<dd::Package>();
 
-<<<<<<< HEAD
-    dd::Edge h_gate     = dd->makeGateDD(Hmat, 2, 0);
-    dd::Edge cx_gate    = dd->makeGateDD(Xmat, 2, 1, {dd::Control(0)});
-=======
-    dd::Edge h_gate     = dd->makeGateDD(dd::Hmat, 2, {2, -1});
-    dd::Edge cx_gate    = dd->makeGateDD(dd::Xmat, 2, {1, 2});
->>>>>>> 6bc27c71
+    dd::Edge h_gate     = dd->makeGateDD(dd::Hmat, 2, 0);
+    dd::Edge cx_gate    = dd->makeGateDD(dd::Xmat, 2, 1, {dd::Control(0)});
     dd::Edge zero_state = dd->makeZeroState(2);
 
     dd::Edge bell_state = dd->multiply(dd->multiply(cx_gate, h_gate), zero_state);
@@ -420,13 +362,8 @@
 
 TEST(DDPackageTest, Ancillaries) {
     auto dd          = std::make_unique<dd::Package>();
-<<<<<<< HEAD
-    auto h_gate      = dd->makeGateDD(Hmat, 2, 0);
-    auto cx_gate     = dd->makeGateDD(Xmat, 2, 1, {dd::Control(0)});
-=======
-    auto h_gate      = dd->makeGateDD(dd::Hmat, 2, {2, -1});
-    auto cx_gate     = dd->makeGateDD(dd::Xmat, 2, {1, 2});
->>>>>>> 6bc27c71
+    auto h_gate      = dd->makeGateDD(dd::Hmat, 2, 0);
+    auto cx_gate     = dd->makeGateDD(dd::Xmat, 2, 1, {dd::Control(0)});
     auto bell_matrix = dd->multiply(cx_gate, h_gate);
 
     auto reduced_bell_matrix = dd->reduceAncillae(bell_matrix, {0b00});
@@ -458,13 +395,8 @@
 
 TEST(DDPackageTest, Garbage) {
     auto dd          = std::make_unique<dd::Package>();
-<<<<<<< HEAD
-    auto h_gate      = dd->makeGateDD(Hmat, 2, 0);
-    auto cx_gate     = dd->makeGateDD(Xmat, 2, 1, {dd::Control(0)});
-=======
-    auto h_gate      = dd->makeGateDD(dd::Hmat, 2, {2, -1});
-    auto cx_gate     = dd->makeGateDD(dd::Xmat, 2, {1, 2});
->>>>>>> 6bc27c71
+    auto h_gate      = dd->makeGateDD(dd::Hmat, 2, 0);
+    auto cx_gate     = dd->makeGateDD(dd::Xmat, 2, 1, {dd::Control(0)});
     auto bell_matrix = dd->multiply(cx_gate, h_gate);
 
     auto reduced_bell_matrix = dd->reduceGarbage(bell_matrix, {0b00});
@@ -486,55 +418,4 @@
     reduced_bell_matrix = dd->reduceGarbage(bell_matrix, {0b10}, false);
     EXPECT_EQ(reduced_bell_matrix.p->e[1], dd::Package::DDzero);
     EXPECT_EQ(reduced_bell_matrix.p->e[3], dd::Package::DDzero);
-}
-
-TEST(DDPackageTest, InvalidMakeBasisState) {
-    auto dd         = std::make_unique<dd::Package>();
-    auto basisState = std::vector<dd::BasisStates>{dd::BasisStates::zero};
-    auto nqubits    = 2;
-    EXPECT_THROW(dd->makeBasisState(nqubits, basisState), std::invalid_argument);
-}
-
-TEST(DDPackageTest, InvalidDecRef) {
-    auto dd = std::make_unique<dd::Package>();
-    auto e  = dd->makeIdent(2);
-    EXPECT_THROW(dd->decRef(e), std::runtime_error);
-}
-
-TEST(DDPackageTest, PackageReset) {
-    auto dd = std::make_unique<dd::Package>();
-
-    // one node in unique table of variable 0
-    auto        i_gate = dd->makeIdent(1);
-    const auto& unique = dd->getUniqueTable();
-    const auto& table  = unique[0];
-    auto        ihash  = dd->UThash(i_gate.p);
-    const auto& bucket = table[ihash];
-    std::cout << ihash << ": " << reinterpret_cast<uintptr_t>(i_gate.p) << std::endl;
-    // node should be the first in this unique table bucket
-    EXPECT_EQ(bucket, i_gate.p);
-    dd->reset();
-    // after clearing the tables, they should be empty
-    EXPECT_EQ(bucket, nullptr);
-    i_gate              = dd->makeIdent(1);
-    const auto& bucket2 = table[ihash];
-    // after recreating the DD, it should receive the same node
-    EXPECT_EQ(bucket2, bucket);
-
-    // two nodes in same unique table bucket of variable 0
-    auto zMat   = std::array<dd::ComplexValue, 4>{{{1, 0}, {0, 0}, {0, 0}, {-1, 0}}};
-    auto z_gate = dd->makeGateDD(zMat, 1, {2});
-    auto zhash  = dd->UThash(z_gate.p);
-    std::cout << zhash << ": " << reinterpret_cast<uintptr_t>(z_gate.p) << std::endl;
-    // both nodes should reside in the same bucket
-    EXPECT_EQ(table[ihash], z_gate.p);
-    EXPECT_EQ(table[ihash]->next, i_gate.p);
-    dd->reset();
-    // after clearing the tables, they should be empty
-    EXPECT_EQ(table[ihash], nullptr);
-    auto z_gate2 = dd->makeGateDD(zMat, 1, {2});
-    auto i_gate2 = dd->makeIdent(1);
-    // recreating the decision diagrams in reverse order should use the same pointers as before
-    EXPECT_EQ(z_gate2.p, i_gate.p);
-    EXPECT_EQ(i_gate2.p, z_gate.p);
 }
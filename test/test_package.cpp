/*
 * This file is part of the JKQ DD Package which is released under the MIT license.
 * See file README.md or go to http://iic.jku.at/eda/research/quantum_dd/ for more information.
 */

#include "DDexport.hpp"
#include "DDpackage.hpp"
#include "GateMatrixDefinitions.hpp"

#include "gtest/gtest.h"
#include <memory>

<<<<<<< HEAD
using namespace dd;

TEST(DDPackageTest, OperationLookupTest) {
    auto dd = std::make_unique<Package>();

    // ATrue is not the operation that is being stored, but for the test it doesn't matter
    auto tmp_op = dd->operations.lookup(0, ATrue, {2});
    EXPECT_TRUE(tmp_op.p == nullptr);

    auto x_gate = dd->makeGateDD(Xmat, 0, {2});
    dd->operations.insert(0, ATrue, {2}, x_gate);
    tmp_op = dd->operations.lookup(0, ATrue, {2});
=======
using namespace dd::literals;

TEST(DDPackageTest, OperationLookupTest) {
    auto dd = std::make_unique<dd::Package>(1);

    // dd::ATrue is not the operation that is being stored, but for the test it doesn't matter
    auto tmp_op = dd->OperationLookup(dd::ATrue, 1, 0);
    EXPECT_TRUE(tmp_op.p == nullptr);

    dd::Edge x_gate = dd->makeGateDD(dd::Xmat, 1, 0);
    dd->OperationInsert(dd::ATrue, x_gate, 1, 0);
    tmp_op = dd->OperationLookup(dd::ATrue, 1, 0);
>>>>>>> 89322626
    EXPECT_TRUE(tmp_op.p == x_gate.p);

    tmp_op = dd->multiply(tmp_op, x_gate);

    // I only check this, so that the above test is evaluated when compiled using release mode
    EXPECT_TRUE(tmp_op.p != nullptr);

    dd->garbageCollect(true);
<<<<<<< HEAD
    tmp_op = dd->operations.lookup(0, ATrue, {2});
=======
    tmp_op = dd->OperationLookup(dd::ATrue, 1, 0);
>>>>>>> 89322626
    EXPECT_TRUE(tmp_op.p == nullptr);
}

TEST(DDPackageTest, TrivialTest) {
<<<<<<< HEAD
    auto dd = std::make_unique<Package>();

    auto x_gate = dd->makeGateDD(Xmat, 0, {2});
    auto h_gate = dd->makeGateDD(Hmat, 0, {2});
=======
    auto dd = std::make_unique<dd::Package>(2);
    EXPECT_EQ(dd->qubits(), 2);

    dd::Edge x_gate = dd->makeGateDD(dd::Xmat, 1, 0);
    dd::Edge h_gate = dd->makeGateDD(dd::Hmat, 1, 0);
>>>>>>> 89322626

    ASSERT_EQ(dd->getValueByPath(h_gate, "0"), (ComplexValue{SQRT_2, 0}));

    auto zero_state = dd->makeZeroState(0);
    auto h_state    = dd->multiply(h_gate, zero_state);
    auto one_state  = dd->multiply(x_gate, zero_state);

    ASSERT_EQ(dd->fidelity(zero_state, one_state), 0.0);
    ASSERT_NEAR(dd->fidelity(zero_state, h_state), 0.5, ComplexNumbers::TOLERANCE);
    ASSERT_NEAR(dd->fidelity(one_state, h_state), 0.5, ComplexNumbers::TOLERANCE);
}

TEST(DDPackageTest, BellState) {
<<<<<<< HEAD
    auto dd = std::make_unique<Package>();

    auto h_gate     = dd->makeGateDD(Hmat, 1, {-1, 2});
    auto cx_gate    = dd->makeGateDD(Xmat, 1, {2, 1});
    auto zero_state = dd->makeZeroState(1);
=======
    auto dd = std::make_unique<dd::Package>(2);

    dd::Edge h_gate     = dd->makeGateDD(dd::Hmat, 2, 1);
    dd::Edge cx_gate    = dd->makeGateDD(dd::Xmat, 2, 1, 0);
    dd::Edge zero_state = dd->makeZeroState(2);
>>>>>>> 89322626

    auto bell_state = dd->multiply(dd->multiply(cx_gate, h_gate), zero_state);

    ASSERT_EQ(dd->getValueByPath(bell_state, "00"), (ComplexValue{SQRT_2, 0}));
    ASSERT_EQ(dd->getValueByPath(bell_state, "01"), (ComplexValue{0, 0}));
    ASSERT_EQ(dd->getValueByPath(bell_state, "10"), (ComplexValue{0, 0}));
    ASSERT_EQ(dd->getValueByPath(bell_state, "11"), (ComplexValue{SQRT_2, 0}));

    ASSERT_EQ(dd->getValueByPath(bell_state, 0), (ComplexValue{SQRT_2, 0}));
    ASSERT_EQ(dd->getValueByPath(bell_state, 1), (ComplexValue{0, 0}));
    ASSERT_EQ(dd->getValueByPath(bell_state, 2), (ComplexValue{0, 0}));
    ASSERT_EQ(dd->getValueByPath(bell_state, 3), (ComplexValue{SQRT_2, 0}));

    auto goal_state = std::vector<std::pair<float, float>>{{SQRT_2, 0.}, {0., 0.}, {0., 0.}, {SQRT_2, 0.}};
    ASSERT_EQ(dd->getVector(bell_state), goal_state);

    ASSERT_DOUBLE_EQ(dd->fidelity(zero_state, bell_state), 0.5);

    export2Dot(bell_state, "bell_state_colored_labels.dot", true, true, false, false);
    export2Dot(bell_state, "bell_state_colored_labels_classic.dot", true, true, true, false);
    export2Dot(bell_state, "bell_state_mono_labels.dot", false, true, false, false);
    export2Dot(bell_state, "bell_state_mono_labels_classic.dot", false, true, true, false);
    export2Dot(bell_state, "bell_state_colored.dot", true, false, false, false);
    export2Dot(bell_state, "bell_state_colored_classic.dot", true, false, true, false);
    export2Dot(bell_state, "bell_state_mono.dot", false, false, false, false);
    export2Dot(bell_state, "bell_state_mono_classic.dot", false, false, true, false);
}

TEST(DDPackageTest, NegativeControl) {
    auto dd = std::make_unique<dd::Package>(2);

    dd::Edge x_gate     = dd->makeGateDD(dd::Xmat, 2, 1_nc, 0);
    dd::Edge zero_state = dd->makeZeroState(2);
    dd::Edge state01    = dd->multiply(x_gate, zero_state);
    EXPECT_EQ(dd->getValueByPath(state01, 0b01).r, 1.);
}

TEST(DDPackageTest, IdentityTrace) {
<<<<<<< HEAD
    auto dd        = std::make_unique<Package>();
    auto fullTrace = dd->trace(dd->makeIdent(3));
=======
    auto dd        = std::make_unique<dd::Package>(4);
    auto fullTrace = dd->trace(dd->makeIdent(4));
>>>>>>> 89322626

    ASSERT_EQ(fullTrace, (ComplexValue{16, 0}));
}

TEST(DDPackageTest, PartialIdentityTrace) {
<<<<<<< HEAD
    auto dd  = std::make_unique<Package>();
    auto tr  = dd->partialTrace(dd->makeIdent(1), std::bitset<MAXN>(1));
=======
    auto dd  = std::make_unique<dd::Package>(2);
    auto tr  = dd->partialTrace(dd->makeIdent(2), {false, true});
>>>>>>> 89322626
    auto mul = dd->multiply(tr, tr);
    EXPECT_EQ(CN::val(mul.w.r), 4.0);
}

<<<<<<< HEAD
TEST(DDPackageTest, StateGeneration) {
    auto dd = std::make_unique<Package>();

    auto b = std::bitset<MAXN>{2};
    auto e = dd->makeBasisState(5, b);
    auto f = dd->makeBasisState(5, {BasisStates::zero,
                                    BasisStates::one,
                                    BasisStates::plus,
                                    BasisStates::minus,
                                    BasisStates::left,
                                    BasisStates::right});
    dd->incRef(e);
    dd->incRef(f);
    dd->vUniqueTable.printActive();
    dd->vUniqueTable.print();
=======
TEST(DDPackageTest, StateGenerationManipulation) {
    unsigned short nqubits = 6;
    auto           dd      = std::make_unique<dd::Package>(nqubits);
    auto           b       = std::vector<bool>(nqubits, false);
    b[0] = b[1] = true;
    auto e      = dd->makeBasisState(nqubits, b);
    auto f      = dd->makeBasisState(nqubits, {dd::BasisStates::zero,
                                          dd::BasisStates::one,
                                          dd::BasisStates::plus,
                                          dd::BasisStates::minus,
                                          dd::BasisStates::left,
                                          dd::BasisStates::right});
    dd->incRef(e);
    dd->incRef(f);
    dd->incRef(e);
    auto g = dd->add(e, f);
    auto h = dd->transpose(g);
    auto i = dd->conjugateTranspose(f);
    dd->decRef(e);
    dd->decRef(f);
    nqubits = 12;
    dd->resize(nqubits);
    auto j = dd->kronecker(h, i);
    dd->incRef(j);
    dd->printActive(nqubits);
    dd->printUniqueTable(nqubits);
>>>>>>> 89322626
    dd->printInformation();
}

TEST(DDPackageTest, VectorSerializationTest) {
<<<<<<< HEAD
    auto dd = std::make_unique<Package>();

    auto h_gate     = dd->makeGateDD(Hmat, 1, {-1, 2});
    auto cx_gate    = dd->makeGateDD(Xmat, 1, {2, 1});
    auto zero_state = dd->makeZeroState(1);
=======
    auto dd = std::make_unique<dd::Package>(2);

    dd::Edge h_gate     = dd->makeGateDD(dd::Hmat, 2, 1);
    dd::Edge cx_gate    = dd->makeGateDD(dd::Xmat, 2, 1, 0);
    dd::Edge zero_state = dd->makeZeroState(2);
>>>>>>> 89322626

    auto bell_state = dd->multiply(dd->multiply(cx_gate, h_gate), zero_state);

    serialize(bell_state, "bell_state.dd", false);
    auto deserialized_bell_state = deserializeVector(dd, "bell_state.dd", false);
    EXPECT_EQ(bell_state, deserialized_bell_state);

    serialize(bell_state, "bell_state_binary.dd", true);
    deserialized_bell_state = deserializeVector(dd, "bell_state_binary.dd", true);
    EXPECT_EQ(bell_state, deserialized_bell_state);
}

TEST(DDPackageTest, BellMatrix) {
<<<<<<< HEAD
    auto dd = std::make_unique<Package>();

    auto h_gate  = dd->makeGateDD(Hmat, 1, {-1, 2});
    auto cx_gate = dd->makeGateDD(Xmat, 1, {2, 1});

    auto bell_matrix = dd->multiply(cx_gate, h_gate);

    ASSERT_EQ(dd->getValueByPath(bell_matrix, "00"), (ComplexValue{SQRT_2, 0}));
    ASSERT_EQ(dd->getValueByPath(bell_matrix, "02"), (ComplexValue{0, 0}));
    ASSERT_EQ(dd->getValueByPath(bell_matrix, "20"), (ComplexValue{0, 0}));
    ASSERT_EQ(dd->getValueByPath(bell_matrix, "22"), (ComplexValue{SQRT_2, 0}));

    ASSERT_EQ(dd->getValueByPath(bell_matrix, 0, 0), (ComplexValue{SQRT_2, 0}));
    ASSERT_EQ(dd->getValueByPath(bell_matrix, 1, 0), (ComplexValue{0, 0}));
    ASSERT_EQ(dd->getValueByPath(bell_matrix, 2, 0), (ComplexValue{0, 0}));
    ASSERT_EQ(dd->getValueByPath(bell_matrix, 3, 0), (ComplexValue{SQRT_2, 0}));

    ASSERT_EQ(dd->getValueByPath(bell_matrix, 0, 1), (ComplexValue{0, 0}));
    ASSERT_EQ(dd->getValueByPath(bell_matrix, 1, 1), (ComplexValue{SQRT_2, 0}));
    ASSERT_EQ(dd->getValueByPath(bell_matrix, 2, 1), (ComplexValue{SQRT_2, 0}));
    ASSERT_EQ(dd->getValueByPath(bell_matrix, 3, 1), (ComplexValue{0, 0}));

    ASSERT_EQ(dd->getValueByPath(bell_matrix, 0, 2), (ComplexValue{SQRT_2, 0}));
    ASSERT_EQ(dd->getValueByPath(bell_matrix, 1, 2), (ComplexValue{0, 0}));
    ASSERT_EQ(dd->getValueByPath(bell_matrix, 2, 2), (ComplexValue{0, 0}));
    ASSERT_EQ(dd->getValueByPath(bell_matrix, 3, 2), (ComplexValue{-SQRT_2, 0}));

    ASSERT_EQ(dd->getValueByPath(bell_matrix, 0, 3), (ComplexValue{0, 0}));
    ASSERT_EQ(dd->getValueByPath(bell_matrix, 1, 3), (ComplexValue{SQRT_2, 0}));
    ASSERT_EQ(dd->getValueByPath(bell_matrix, 2, 3), (ComplexValue{-SQRT_2, 0}));
    ASSERT_EQ(dd->getValueByPath(bell_matrix, 3, 3), (ComplexValue{0, 0}));

    auto goal_row_0  = CVec{{SQRT_2, 0.}, {0., 0.}, {SQRT_2, 0.}, {0., 0.}};
    auto goal_row_1  = CVec{{0., 0.}, {SQRT_2, 0.}, {0., 0.}, {SQRT_2, 0.}};
    auto goal_row_2  = CVec{{0., 0.}, {SQRT_2, 0.}, {0., 0.}, {-SQRT_2, 0.}};
    auto goal_row_3  = CVec{{SQRT_2, 0.}, {0., 0.}, {-SQRT_2, 0.}, {0., 0.}};
    auto goal_matrix = CMat{goal_row_0, goal_row_1, goal_row_2, goal_row_3};
=======
    auto dd = std::make_unique<dd::Package>(2);

    dd::Edge h_gate  = dd->makeGateDD(dd::Hmat, 2, 1);
    dd::Edge cx_gate = dd->makeGateDD(dd::Xmat, 2, 1, 0);

    dd::Edge bell_matrix = dd->multiply(cx_gate, h_gate);

    ASSERT_EQ(dd->getValueByPath(bell_matrix, "00"), (dd::ComplexValue{dd::SQRT_2, 0}));
    ASSERT_EQ(dd->getValueByPath(bell_matrix, "02"), (dd::ComplexValue{0, 0}));
    ASSERT_EQ(dd->getValueByPath(bell_matrix, "20"), (dd::ComplexValue{0, 0}));
    ASSERT_EQ(dd->getValueByPath(bell_matrix, "22"), (dd::ComplexValue{dd::SQRT_2, 0}));

    ASSERT_EQ(dd->getValueByPath(bell_matrix, 0, 0), (dd::ComplexValue{dd::SQRT_2, 0}));
    ASSERT_EQ(dd->getValueByPath(bell_matrix, 1, 0), (dd::ComplexValue{0, 0}));
    ASSERT_EQ(dd->getValueByPath(bell_matrix, 2, 0), (dd::ComplexValue{0, 0}));
    ASSERT_EQ(dd->getValueByPath(bell_matrix, 3, 0), (dd::ComplexValue{dd::SQRT_2, 0}));

    ASSERT_EQ(dd->getValueByPath(bell_matrix, 0, 1), (dd::ComplexValue{0, 0}));
    ASSERT_EQ(dd->getValueByPath(bell_matrix, 1, 1), (dd::ComplexValue{dd::SQRT_2, 0}));
    ASSERT_EQ(dd->getValueByPath(bell_matrix, 2, 1), (dd::ComplexValue{dd::SQRT_2, 0}));
    ASSERT_EQ(dd->getValueByPath(bell_matrix, 3, 1), (dd::ComplexValue{0, 0}));

    ASSERT_EQ(dd->getValueByPath(bell_matrix, 0, 2), (dd::ComplexValue{dd::SQRT_2, 0}));
    ASSERT_EQ(dd->getValueByPath(bell_matrix, 1, 2), (dd::ComplexValue{0, 0}));
    ASSERT_EQ(dd->getValueByPath(bell_matrix, 2, 2), (dd::ComplexValue{0, 0}));
    ASSERT_EQ(dd->getValueByPath(bell_matrix, 3, 2), (dd::ComplexValue{-dd::SQRT_2, 0}));

    ASSERT_EQ(dd->getValueByPath(bell_matrix, 0, 3), (dd::ComplexValue{0, 0}));
    ASSERT_EQ(dd->getValueByPath(bell_matrix, 1, 3), (dd::ComplexValue{dd::SQRT_2, 0}));
    ASSERT_EQ(dd->getValueByPath(bell_matrix, 2, 3), (dd::ComplexValue{-dd::SQRT_2, 0}));
    ASSERT_EQ(dd->getValueByPath(bell_matrix, 3, 3), (dd::ComplexValue{0, 0}));

    auto goal_row_0  = dd::Package::CVec{{dd::SQRT_2, 0.}, {0., 0.}, {dd::SQRT_2, 0.}, {0., 0.}};
    auto goal_row_1  = dd::Package::CVec{{0., 0.}, {dd::SQRT_2, 0.}, {0., 0.}, {dd::SQRT_2, 0.}};
    auto goal_row_2  = dd::Package::CVec{{0., 0.}, {dd::SQRT_2, 0.}, {0., 0.}, {-dd::SQRT_2, 0.}};
    auto goal_row_3  = dd::Package::CVec{{dd::SQRT_2, 0.}, {0., 0.}, {-dd::SQRT_2, 0.}, {0., 0.}};
    auto goal_matrix = dd::Package::CMat{goal_row_0, goal_row_1, goal_row_2, goal_row_3};
>>>>>>> 89322626
    ASSERT_EQ(dd->getMatrix(bell_matrix), goal_matrix);

    export2Dot(bell_matrix, "bell_matrix_colored_labels.dot", true, true, false, false);
    export2Dot(bell_matrix, "bell_matrix_colored_labels_classic.dot", true, true, true, false);
    export2Dot(bell_matrix, "bell_matrix_mono_labels.dot", false, true, false, false);
    export2Dot(bell_matrix, "bell_matrix_mono_labels_classic.dot", false, true, true, false);
    export2Dot(bell_matrix, "bell_matrix_colored.dot", true, false, false, false);
    export2Dot(bell_matrix, "bell_matrix_colored_classic.dot", true, false, true, false);
    export2Dot(bell_matrix, "bell_matrix_mono.dot", false, false, false, false);
    export2Dot(bell_matrix, "bell_matrix_mono_classic.dot", false, false, true, false);
}

TEST(DDPackageTest, MatrixSerializationTest) {
<<<<<<< HEAD
    auto dd = std::make_unique<Package>();

    auto h_gate  = dd->makeGateDD(Hmat, 1, {-1, 2});
    auto cx_gate = dd->makeGateDD(Xmat, 1, {2, 1});
=======
    auto dd = std::make_unique<dd::Package>(2);

    dd::Edge h_gate  = dd->makeGateDD(dd::Hmat, 2, 1);
    dd::Edge cx_gate = dd->makeGateDD(dd::Xmat, 2, 1, 0);
>>>>>>> 89322626

    auto bell_matrix = dd->multiply(cx_gate, h_gate);

    serialize(bell_matrix, "bell_matrix.dd", false);
    auto deserialized_bell_matrix = deserializeMatrix(dd, "bell_matrix.dd", false);
    EXPECT_EQ(bell_matrix, deserialized_bell_matrix);

    serialize(bell_matrix, "bell_matrix_binary.dd", true);
    deserialized_bell_matrix = deserializeMatrix(dd, "bell_matrix_binary.dd", true);
    EXPECT_EQ(bell_matrix, deserialized_bell_matrix);
}

TEST(DDPackageTest, SerializationErrors) {
<<<<<<< HEAD
    auto dd = std::make_unique<Package>();

    auto h_gate     = dd->makeGateDD(Hmat, 1, {-1, 2});
    auto cx_gate    = dd->makeGateDD(Xmat, 1, {2, 1});
    auto zero_state = dd->makeZeroState(1);
    auto bell_state = dd->multiply(dd->multiply(cx_gate, h_gate), zero_state);
=======
    auto dd = std::make_unique<dd::Package>(2);

    dd::Edge h_gate     = dd->makeGateDD(dd::Hmat, 2, 1);
    dd::Edge cx_gate    = dd->makeGateDD(dd::Xmat, 2, 1, 0);
    dd::Edge zero_state = dd->makeZeroState(2);
    dd::Edge bell_state = dd->multiply(dd->multiply(cx_gate, h_gate), zero_state);
>>>>>>> 89322626

    // test non-existing file
    serialize(bell_state, "./path/that/does/not/exist/filename.dd");
    auto e = deserializeVector(dd, "./path/that/does/not/exist/filename.dd", true);
    EXPECT_TRUE(Package::isZeroDD(e));

    // test wrong version number
    std::stringstream ss{};
    ss << 2.0 << std::endl;
    EXPECT_THROW(deserializeVector(dd, ss, false), std::runtime_error);
    ss << 2.0 << std::endl;
    EXPECT_THROW(deserializeMatrix(dd, ss, false), std::runtime_error);

    ss.str("");
    fp version = 2.0;
    ss.write(reinterpret_cast<const char*>(&version), sizeof(fp));
    EXPECT_THROW(deserializeVector(dd, ss, true), std::runtime_error);
    ss.write(reinterpret_cast<const char*>(&version), sizeof(fp));
    EXPECT_THROW(deserializeMatrix(dd, ss, true), std::runtime_error);

    // test wrong format
    ss.str("");
    ss << "0.1" << std::endl;
    ss << "not_complex" << std::endl;
    EXPECT_THROW(deserializeVector(dd, ss), std::runtime_error);
    ss << "0.1" << std::endl;
    ss << "not_complex" << std::endl;
    EXPECT_THROW(deserializeMatrix(dd, ss), std::runtime_error);

    ss.str("");
    ss << "0.1" << std::endl;
    ss << "1.0" << std::endl;
    ss << "no_node_here" << std::endl;
    EXPECT_THROW(deserializeVector(dd, ss), std::runtime_error);
    ss << "0.1" << std::endl;
    ss << "1.0" << std::endl;
    ss << "no_node_here" << std::endl;
    EXPECT_THROW(deserializeMatrix(dd, ss), std::runtime_error);
}

TEST(DDPackageTest, TestConsistency) {
<<<<<<< HEAD
    auto dd = std::make_unique<Package>();

    auto h_gate     = dd->makeGateDD(Hmat, 1, {2, -1});
    auto cx_gate    = dd->makeGateDD(Xmat, 1, {1, 2});
    auto zero_state = dd->makeZeroState(1);

    auto bell_matrix = dd->multiply(cx_gate, h_gate);
=======
    auto dd = std::make_unique<dd::Package>(2);

    dd::Edge h_gate     = dd->makeGateDD(dd::Hmat, 2, 1);
    dd::Edge cx_gate    = dd->makeGateDD(dd::Xmat, 2, 1, 0);
    dd::Edge zero_state = dd->makeZeroState(2);

    dd->debugnode(dd::Package::DDzero.p);

    dd::Edge bell_matrix = dd->multiply(cx_gate, h_gate);
>>>>>>> 89322626
    dd->incRef(bell_matrix);
    auto local = dd->isLocallyConsistent(bell_matrix);
    EXPECT_TRUE(local);
    auto global = dd->isGloballyConsistent(bell_matrix);
    EXPECT_TRUE(global);
    dd->debugnode(bell_matrix.p);

    auto bell_state = dd->multiply(bell_matrix, zero_state);
    dd->incRef(bell_state);
    local = dd->isLocallyConsistent(bell_state);
    EXPECT_TRUE(local);
    global = dd->isGloballyConsistent(bell_state);
    EXPECT_TRUE(global);
    dd->debugnode(bell_state.p);
}

TEST(DDPackageTest, ToffoliTable) {
<<<<<<< HEAD
    auto dd = std::make_unique<Package>();

    // try to search for a toffoli in an empty table
    auto toffoli = dd->toffoliTable.lookup(2, 2, {2});
    EXPECT_EQ(toffoli.p, nullptr);
    if (toffoli.p == nullptr) {
        toffoli = dd->makeGateDD(Xmat, 2, {0, 1, 2});
        dd->toffoliTable.insert(2, 2, {2}, toffoli);
    }

    // try again with same toffoli
    auto toffoliTableEntry = dd->toffoliTable.lookup(2, 2, {2});
=======
    auto dd = std::make_unique<dd::Package>(4);

    // try to search for a toffoli in an empty table
    auto toffoli = dd->TTlookup(3, {0_nc, 1_pc}, 2);
    EXPECT_EQ(toffoli.p, nullptr);
    if (toffoli.p == nullptr) {
        toffoli = dd->makeGateDD(dd::Xmat, 3, {0_nc, 1_pc}, 2);
        dd->TTinsert(3, {0_nc, 1_pc}, 2, toffoli);
    }

    // try again with same toffoli
    auto toffoliTableEntry = dd->TTlookup(3, {0_nc, 1_pc}, 2);
>>>>>>> 89322626
    EXPECT_NE(toffoliTableEntry.p, nullptr);
    EXPECT_EQ(toffoli, toffoliTableEntry);

    // try again with different controlled toffoli
<<<<<<< HEAD
    toffoliTableEntry = dd->toffoliTable.lookup(2, 2, {0, 2});
    EXPECT_EQ(toffoliTableEntry.p, nullptr);

    // try again with different qubit toffoli
    toffoliTableEntry = dd->toffoliTable.lookup(3, 3, {0, 2, 4});
=======
    toffoliTableEntry = dd->TTlookup(3, {0_pc, 1_pc}, 2);
    EXPECT_EQ(toffoliTableEntry.p, nullptr);

    // try again with different qubit toffoli
    toffoliTableEntry = dd->TTlookup(4, {0_pc, 1_pc, 2_pc}, 3);
>>>>>>> 89322626
    EXPECT_EQ(toffoliTableEntry.p, nullptr);
}

TEST(DDPackageTest, Extend) {
<<<<<<< HEAD
    auto dd = std::make_unique<Package>();
=======
    auto dd = std::make_unique<dd::Package>(4);
>>>>>>> 89322626

    auto id = dd->makeIdent(2);
    EXPECT_EQ(id.p->v, 2);
    EXPECT_EQ(id.p->e[0], id.p->e[3]);
    EXPECT_EQ(id.p->e[1], id.p->e[2]);
    EXPECT_TRUE(id.p->ident);

    auto ext = dd->extend(id, 0, 1);
    EXPECT_EQ(ext.p->v, 3);
    EXPECT_EQ(ext.p->e[0], ext.p->e[3]);
    EXPECT_EQ(ext.p->e[1], ext.p->e[2]);
    EXPECT_TRUE(ext.p->ident);
}

TEST(DDPackageTest, Identity) {
<<<<<<< HEAD
    auto dd = std::make_unique<Package>();
=======
    auto dd = std::make_unique<dd::Package>(4);
>>>>>>> 89322626

    EXPECT_TRUE(dd->isOneDD(dd->makeIdent(-1)));
    EXPECT_TRUE(dd->isOneDD(dd->makeIdent(0, -1)));

    auto id3 = dd->makeIdent(2);
    EXPECT_EQ(dd->makeIdent(0, 2), id3);
    auto& table = dd->getIdentityTable();
    EXPECT_NE(table[2].p, nullptr);

    auto id2 = dd->makeIdent(0, 1); // should be found in IdTable
<<<<<<< HEAD
    EXPECT_EQ(dd->makeIdent(1), id2);

    auto id4 = dd->makeIdent(0, 3); // should use id3 and extend it
    EXPECT_EQ(dd->makeIdent(3), id4);
    EXPECT_NE(table[3].p, nullptr);

    auto idCached = dd->makeIdent(0, 3);
    EXPECT_EQ(id4, idCached);
}

TEST(DDPackageTest, TestLocalInconsistency) {
    auto dd = std::make_unique<Package>();

    auto h_gate     = dd->makeGateDD(Hmat, 1, {2, -1});
    auto cx_gate    = dd->makeGateDD(Xmat, 1, {1, 2});
    auto zero_state = dd->makeZeroState(1);
=======
    EXPECT_TRUE(dd->equals(dd->makeIdent(2), id2));
    auto id4 = dd->makeIdent(0, 3); // should use id3 and extend it
    EXPECT_TRUE(dd->equals(dd->makeIdent(0, 3), id4));
    EXPECT_NE(table[3].p, nullptr);

    auto idCached = dd->makeIdent(4);
    EXPECT_TRUE(dd::Package::equals(id4, idCached));

    dd->printDD(idCached, 3);
}

TEST(DDPackageTest, TestLocalInconsistency) {
    auto dd = std::make_unique<dd::Package>(3);

    dd::Edge h_gate     = dd->makeGateDD(dd::Hmat, 2, 0);
    dd::Edge cx_gate    = dd->makeGateDD(dd::Xmat, 2, 0, 1);
    dd::Edge zero_state = dd->makeZeroState(2);
>>>>>>> 89322626

    auto bell_state = dd->multiply(dd->multiply(cx_gate, h_gate), zero_state);
    auto local      = dd->isLocallyConsistent(bell_state);
    EXPECT_FALSE(local);
    bell_state.p->ref = 1;
    local             = dd->isLocallyConsistent(bell_state);
    EXPECT_FALSE(local);
    bell_state.p->ref = 0;
    dd->incRef(bell_state);

    bell_state.p->v = 2;
    local           = dd->isLocallyConsistent(bell_state);
    EXPECT_FALSE(local);
    bell_state.p->v = 1;

    bell_state.p->e[0].w.r->ref = 0;
    local                       = dd->isLocallyConsistent(bell_state);
    EXPECT_FALSE(local);
    bell_state.p->e[0].w.r->ref = 1;
}

TEST(DDPackageTest, Ancillaries) {
<<<<<<< HEAD
    auto dd          = std::make_unique<Package>();
    auto h_gate      = dd->makeGateDD(Hmat, 1, {2, -1});
    auto cx_gate     = dd->makeGateDD(Xmat, 1, {1, 2});
=======
    auto dd          = std::make_unique<dd::Package>(4);
    auto h_gate      = dd->makeGateDD(dd::Hmat, 2, 0);
    auto cx_gate     = dd->makeGateDD(dd::Xmat, 2, 0, 1);
>>>>>>> 89322626
    auto bell_matrix = dd->multiply(cx_gate, h_gate);

    auto reduced_bell_matrix = dd->reduceAncillae(bell_matrix, {false, false, false, false});
    EXPECT_EQ(bell_matrix, reduced_bell_matrix);
    reduced_bell_matrix = dd->reduceAncillae(bell_matrix, {false, false, true, true});
    EXPECT_EQ(bell_matrix, reduced_bell_matrix);

    auto extended_bell_matrix = dd->extend(bell_matrix, 2);
<<<<<<< HEAD
    reduced_bell_matrix       = dd->reduceAncillae(extended_bell_matrix, {0b1100});
    EXPECT_TRUE(dd->isZeroDD(reduced_bell_matrix.p->e[1]));
    EXPECT_TRUE(dd->isZeroDD(reduced_bell_matrix.p->e[2]));
    EXPECT_TRUE(dd->isZeroDD(reduced_bell_matrix.p->e[3]));
=======
    reduced_bell_matrix       = dd->reduceAncillae(extended_bell_matrix, {false, false, true, true});
    EXPECT_EQ(reduced_bell_matrix.p->e[1], dd::Package::DDzero);
    EXPECT_EQ(reduced_bell_matrix.p->e[2], dd::Package::DDzero);
    EXPECT_EQ(reduced_bell_matrix.p->e[3], dd::Package::DDzero);
>>>>>>> 89322626

    EXPECT_EQ(reduced_bell_matrix.p->e[0].p->e[0].p, bell_matrix.p);
    EXPECT_TRUE(dd->isZeroDD(reduced_bell_matrix.p->e[0].p->e[1]));
    EXPECT_TRUE(dd->isZeroDD(reduced_bell_matrix.p->e[0].p->e[2]));
    EXPECT_TRUE(dd->isZeroDD(reduced_bell_matrix.p->e[0].p->e[3]));

<<<<<<< HEAD
    reduced_bell_matrix = dd->reduceAncillae(extended_bell_matrix, {0b1100}, false);
    EXPECT_TRUE(dd->isZeroDD(reduced_bell_matrix.p->e[1]));
    EXPECT_TRUE(dd->isZeroDD(reduced_bell_matrix.p->e[2]));
    EXPECT_TRUE(dd->isZeroDD(reduced_bell_matrix.p->e[3]));
=======
    reduced_bell_matrix = dd->reduceAncillae(extended_bell_matrix, {false, false, true, true}, false);
    EXPECT_EQ(reduced_bell_matrix.p->e[1], dd::Package::DDzero);
    EXPECT_EQ(reduced_bell_matrix.p->e[2], dd::Package::DDzero);
    EXPECT_EQ(reduced_bell_matrix.p->e[3], dd::Package::DDzero);
>>>>>>> 89322626

    EXPECT_EQ(reduced_bell_matrix.p->e[0].p->e[0].p, bell_matrix.p);
    EXPECT_TRUE(dd->isZeroDD(reduced_bell_matrix.p->e[0].p->e[1]));
    EXPECT_TRUE(dd->isZeroDD(reduced_bell_matrix.p->e[0].p->e[2]));
    EXPECT_TRUE(dd->isZeroDD(reduced_bell_matrix.p->e[0].p->e[3]));
}

TEST(DDPackageTest, Garbage) {
<<<<<<< HEAD
    auto dd          = std::make_unique<Package>();
    auto h_gate      = dd->makeGateDD(Hmat, 1, {2, -1});
    auto cx_gate     = dd->makeGateDD(Xmat, 1, {1, 2});
=======
    auto dd          = std::make_unique<dd::Package>(4);
    auto h_gate      = dd->makeGateDD(dd::Hmat, 2, 0);
    auto cx_gate     = dd->makeGateDD(dd::Xmat, 2, 0, 1);
>>>>>>> 89322626
    auto bell_matrix = dd->multiply(cx_gate, h_gate);

    auto reduced_bell_matrix = dd->reduceGarbage(bell_matrix, {false, false, false, false});
    EXPECT_EQ(bell_matrix, reduced_bell_matrix);
    reduced_bell_matrix = dd->reduceGarbage(bell_matrix, {false, false, true, false});
    EXPECT_EQ(bell_matrix, reduced_bell_matrix);

    reduced_bell_matrix = dd->reduceGarbage(bell_matrix, {false, true, false, false});
    auto mat            = dd->getMatrix(reduced_bell_matrix);
    auto zero           = dd::CVec{{0., 0.}, {0., 0.}, {0., 0.}, {0., 0.}};
    EXPECT_EQ(mat[2], zero);
    EXPECT_EQ(mat[3], zero);

    reduced_bell_matrix = dd->reduceGarbage(bell_matrix, {true, false, false, false});
    mat                 = dd->getMatrix(reduced_bell_matrix);
    EXPECT_EQ(mat[1], zero);
    EXPECT_EQ(mat[3], zero);

<<<<<<< HEAD
    reduced_bell_matrix = dd->reduceGarbage(bell_matrix, {0b10}, false);
    EXPECT_TRUE(Package::isZeroDD(reduced_bell_matrix.p->e[1]));
    EXPECT_TRUE(Package::isZeroDD(reduced_bell_matrix.p->e[3]));
}

TEST(DDPackageTest, InvalidMakeBasisState) {
    auto dd         = std::make_unique<Package>();
    auto basisState = std::vector<BasisStates>{BasisStates::zero};
    auto nqubits    = 2;
    EXPECT_THROW(dd->makeBasisState(nqubits - 1, basisState), std::invalid_argument);
}

TEST(DDPackageTest, InvalidDecRef) {
    auto dd = std::make_unique<Package>();
=======
    reduced_bell_matrix = dd->reduceGarbage(bell_matrix, {false, true, false, false}, false);
    EXPECT_EQ(reduced_bell_matrix.p->e[1], dd::Package::DDzero);
    EXPECT_EQ(reduced_bell_matrix.p->e[3], dd::Package::DDzero);
}

TEST(DDPackageTest, InvalidMakeBasisState) {
    auto nqubits    = 2;
    auto dd         = std::make_unique<dd::Package>(nqubits);
    auto basisState = std::vector<dd::BasisStates>{dd::BasisStates::zero};
    EXPECT_THROW(dd->makeBasisState(nqubits, basisState), std::invalid_argument);
}

TEST(DDPackageTest, InvalidDecRef) {
    auto dd = std::make_unique<dd::Package>(2);
>>>>>>> 89322626
    auto e  = dd->makeIdent(2);
    EXPECT_THROW(dd->decRef(e), std::runtime_error);
}

TEST(DDPackageTest, PackageReset) {
<<<<<<< HEAD
    auto dd = std::make_unique<Package>();
=======
    auto dd = std::make_unique<dd::Package>(1);
>>>>>>> 89322626

    // one node in unique table of variable 0
    auto        i_gate = dd->makeIdent(0);
    const auto& unique = dd->mUniqueTable.getTables();
    const auto& table  = unique[0];
    auto        ihash  = dd->hash(i_gate.p);
    const auto& bucket = table[ihash];
    std::cout << ihash << ": " << reinterpret_cast<uintptr_t>(i_gate.p) << std::endl;
    // node should be the first in this unique table bucket
    EXPECT_EQ(bucket, i_gate.p);
    dd->reset();
    // after clearing the tables, they should be empty
    EXPECT_EQ(bucket, nullptr);
    i_gate              = dd->makeIdent(0);
    const auto& bucket2 = table[ihash];
    // after recreating the DD, it should receive the same node
    EXPECT_EQ(bucket2, bucket);

    // two nodes in same unique table bucket of variable 0
<<<<<<< HEAD
    auto z_gate = dd->makeGateDD(dd::Zmat, 0, {2});
    auto zhash  = dd->hash(z_gate.p);
=======
    auto zMat   = std::array<dd::ComplexValue, 4>{{{1, 0}, {0, 0}, {0, 0}, {-1, 0}}};
    auto z_gate = dd->makeGateDD(zMat, 1, 0);
    auto zhash  = dd->UThash(z_gate.p);
>>>>>>> 89322626
    std::cout << zhash << ": " << reinterpret_cast<uintptr_t>(z_gate.p) << std::endl;
    // both nodes should reside in the same bucket
    EXPECT_EQ(table[ihash], z_gate.p);
    EXPECT_EQ(table[ihash]->next, i_gate.p);
    dd->reset();
    // after clearing the tables, they should be empty
    EXPECT_EQ(table[ihash], nullptr);
<<<<<<< HEAD
    auto z_gate2 = dd->makeGateDD(Zmat, 0, {2});
    auto i_gate2 = dd->makeIdent(0);
=======
    auto z_gate2 = dd->makeGateDD(zMat, 1, 0);
    auto i_gate2 = dd->makeIdent(1);
>>>>>>> 89322626
    // recreating the decision diagrams in reverse order should use the same pointers as before
    EXPECT_EQ(z_gate2.p, i_gate.p);
    EXPECT_EQ(i_gate2.p, z_gate.p);
}

TEST(DDPackageTest, MaxRefCount) {
    auto dd = std::make_unique<dd::Package>(1);
    auto e  = dd->makeIdent(1);
    // ref count saturates at this value
    e.p->ref = std::numeric_limits<decltype(e.p->ref)>::max();
    dd->incRef(e);
    EXPECT_EQ(e.p->ref, std::numeric_limits<decltype(e.p->ref)>::max());
}

TEST(DDPackageTest, Inverse) {
    auto dd   = std::make_unique<dd::Package>(1);
    auto x    = dd->makeGateDD(dd::Xmat, 1, 0);
    auto xdag = dd->conjugateTranspose(x);
    EXPECT_TRUE(dd->equals(x, xdag));
    dd->garbageCollect(true);
}<|MERGE_RESOLUTION|>--- conflicted
+++ resolved
@@ -10,33 +10,18 @@
 #include "gtest/gtest.h"
 #include <memory>
 
-<<<<<<< HEAD
-using namespace dd;
-
-TEST(DDPackageTest, OperationLookupTest) {
-    auto dd = std::make_unique<Package>();
-
-    // ATrue is not the operation that is being stored, but for the test it doesn't matter
-    auto tmp_op = dd->operations.lookup(0, ATrue, {2});
-    EXPECT_TRUE(tmp_op.p == nullptr);
-
-    auto x_gate = dd->makeGateDD(Xmat, 0, {2});
-    dd->operations.insert(0, ATrue, {2}, x_gate);
-    tmp_op = dd->operations.lookup(0, ATrue, {2});
-=======
 using namespace dd::literals;
 
 TEST(DDPackageTest, OperationLookupTest) {
     auto dd = std::make_unique<dd::Package>(1);
 
-    // dd::ATrue is not the operation that is being stored, but for the test it doesn't matter
-    auto tmp_op = dd->OperationLookup(dd::ATrue, 1, 0);
+    // ATrue is not the operation that is being stored, but for the test it doesn't matter
+    auto tmp_op = dd->operations.lookup(1, dd::ATrue, 0);
     EXPECT_TRUE(tmp_op.p == nullptr);
 
-    dd::Edge x_gate = dd->makeGateDD(dd::Xmat, 1, 0);
-    dd->OperationInsert(dd::ATrue, x_gate, 1, 0);
-    tmp_op = dd->OperationLookup(dd::ATrue, 1, 0);
->>>>>>> 89322626
+    auto x_gate = dd->makeGateDD(dd::Xmat, 1, 0);
+    dd->operations.insert(1, dd::ATrue, 0, x_gate);
+    tmp_op = dd->operations.lookup(1, dd::ATrue, 0);
     EXPECT_TRUE(tmp_op.p == x_gate.p);
 
     tmp_op = dd->multiply(tmp_op, x_gate);
@@ -45,67 +30,48 @@
     EXPECT_TRUE(tmp_op.p != nullptr);
 
     dd->garbageCollect(true);
-<<<<<<< HEAD
-    tmp_op = dd->operations.lookup(0, ATrue, {2});
-=======
-    tmp_op = dd->OperationLookup(dd::ATrue, 1, 0);
->>>>>>> 89322626
+    tmp_op = dd->operations.lookup(1, dd::ATrue, 0);
     EXPECT_TRUE(tmp_op.p == nullptr);
 }
 
 TEST(DDPackageTest, TrivialTest) {
-<<<<<<< HEAD
-    auto dd = std::make_unique<Package>();
-
-    auto x_gate = dd->makeGateDD(Xmat, 0, {2});
-    auto h_gate = dd->makeGateDD(Hmat, 0, {2});
-=======
     auto dd = std::make_unique<dd::Package>(2);
     EXPECT_EQ(dd->qubits(), 2);
 
-    dd::Edge x_gate = dd->makeGateDD(dd::Xmat, 1, 0);
-    dd::Edge h_gate = dd->makeGateDD(dd::Hmat, 1, 0);
->>>>>>> 89322626
-
-    ASSERT_EQ(dd->getValueByPath(h_gate, "0"), (ComplexValue{SQRT_2, 0}));
-
-    auto zero_state = dd->makeZeroState(0);
+    auto x_gate = dd->makeGateDD(dd::Xmat, 1, 0);
+    auto h_gate = dd->makeGateDD(dd::Hmat, 1, 0);
+
+    ASSERT_EQ(dd->getValueByPath(h_gate, "0"), (dd::ComplexValue{dd::SQRT_2, 0}));
+
+    auto zero_state = dd->makeZeroState(1);
     auto h_state    = dd->multiply(h_gate, zero_state);
     auto one_state  = dd->multiply(x_gate, zero_state);
 
     ASSERT_EQ(dd->fidelity(zero_state, one_state), 0.0);
-    ASSERT_NEAR(dd->fidelity(zero_state, h_state), 0.5, ComplexNumbers::TOLERANCE);
-    ASSERT_NEAR(dd->fidelity(one_state, h_state), 0.5, ComplexNumbers::TOLERANCE);
+    ASSERT_NEAR(dd->fidelity(zero_state, h_state), 0.5, dd::ComplexNumbers::TOLERANCE);
+    ASSERT_NEAR(dd->fidelity(one_state, h_state), 0.5, dd::ComplexNumbers::TOLERANCE);
 }
 
 TEST(DDPackageTest, BellState) {
-<<<<<<< HEAD
-    auto dd = std::make_unique<Package>();
-
-    auto h_gate     = dd->makeGateDD(Hmat, 1, {-1, 2});
-    auto cx_gate    = dd->makeGateDD(Xmat, 1, {2, 1});
-    auto zero_state = dd->makeZeroState(1);
-=======
-    auto dd = std::make_unique<dd::Package>(2);
-
-    dd::Edge h_gate     = dd->makeGateDD(dd::Hmat, 2, 1);
-    dd::Edge cx_gate    = dd->makeGateDD(dd::Xmat, 2, 1, 0);
-    dd::Edge zero_state = dd->makeZeroState(2);
->>>>>>> 89322626
+    auto dd = std::make_unique<dd::Package>(2);
+
+    auto h_gate     = dd->makeGateDD(dd::Hmat, 2, 1);
+    auto cx_gate    = dd->makeGateDD(dd::Xmat, 2, 1, 0);
+    auto zero_state = dd->makeZeroState(2);
 
     auto bell_state = dd->multiply(dd->multiply(cx_gate, h_gate), zero_state);
 
-    ASSERT_EQ(dd->getValueByPath(bell_state, "00"), (ComplexValue{SQRT_2, 0}));
-    ASSERT_EQ(dd->getValueByPath(bell_state, "01"), (ComplexValue{0, 0}));
-    ASSERT_EQ(dd->getValueByPath(bell_state, "10"), (ComplexValue{0, 0}));
-    ASSERT_EQ(dd->getValueByPath(bell_state, "11"), (ComplexValue{SQRT_2, 0}));
-
-    ASSERT_EQ(dd->getValueByPath(bell_state, 0), (ComplexValue{SQRT_2, 0}));
-    ASSERT_EQ(dd->getValueByPath(bell_state, 1), (ComplexValue{0, 0}));
-    ASSERT_EQ(dd->getValueByPath(bell_state, 2), (ComplexValue{0, 0}));
-    ASSERT_EQ(dd->getValueByPath(bell_state, 3), (ComplexValue{SQRT_2, 0}));
-
-    auto goal_state = std::vector<std::pair<float, float>>{{SQRT_2, 0.}, {0., 0.}, {0., 0.}, {SQRT_2, 0.}};
+    ASSERT_EQ(dd->getValueByPath(bell_state, "00"), (dd::ComplexValue{dd::SQRT_2, 0}));
+    ASSERT_EQ(dd->getValueByPath(bell_state, "01"), (dd::ComplexValue{0, 0}));
+    ASSERT_EQ(dd->getValueByPath(bell_state, "10"), (dd::ComplexValue{0, 0}));
+    ASSERT_EQ(dd->getValueByPath(bell_state, "11"), (dd::ComplexValue{dd::SQRT_2, 0}));
+
+    ASSERT_EQ(dd->getValueByPath(bell_state, 0), (dd::ComplexValue{dd::SQRT_2, 0}));
+    ASSERT_EQ(dd->getValueByPath(bell_state, 1), (dd::ComplexValue{0, 0}));
+    ASSERT_EQ(dd->getValueByPath(bell_state, 2), (dd::ComplexValue{0, 0}));
+    ASSERT_EQ(dd->getValueByPath(bell_state, 3), (dd::ComplexValue{dd::SQRT_2, 0}));
+
+    auto goal_state = std::vector<std::pair<float, float>>{{dd::SQRT_2, 0.}, {0., 0.}, {0., 0.}, {dd::SQRT_2, 0.}};
     ASSERT_EQ(dd->getVector(bell_state), goal_state);
 
     ASSERT_DOUBLE_EQ(dd->fidelity(zero_state, bell_state), 0.5);
@@ -123,53 +89,26 @@
 TEST(DDPackageTest, NegativeControl) {
     auto dd = std::make_unique<dd::Package>(2);
 
-    dd::Edge x_gate     = dd->makeGateDD(dd::Xmat, 2, 1_nc, 0);
-    dd::Edge zero_state = dd->makeZeroState(2);
-    dd::Edge state01    = dd->multiply(x_gate, zero_state);
+    auto x_gate     = dd->makeGateDD(dd::Xmat, 2, 1_nc, 0);
+    auto zero_state = dd->makeZeroState(2);
+    auto state01    = dd->multiply(x_gate, zero_state);
     EXPECT_EQ(dd->getValueByPath(state01, 0b01).r, 1.);
 }
 
 TEST(DDPackageTest, IdentityTrace) {
-<<<<<<< HEAD
-    auto dd        = std::make_unique<Package>();
-    auto fullTrace = dd->trace(dd->makeIdent(3));
-=======
     auto dd        = std::make_unique<dd::Package>(4);
     auto fullTrace = dd->trace(dd->makeIdent(4));
->>>>>>> 89322626
-
-    ASSERT_EQ(fullTrace, (ComplexValue{16, 0}));
+
+    ASSERT_EQ(fullTrace, (dd::ComplexValue{16, 0}));
 }
 
 TEST(DDPackageTest, PartialIdentityTrace) {
-<<<<<<< HEAD
-    auto dd  = std::make_unique<Package>();
-    auto tr  = dd->partialTrace(dd->makeIdent(1), std::bitset<MAXN>(1));
-=======
     auto dd  = std::make_unique<dd::Package>(2);
     auto tr  = dd->partialTrace(dd->makeIdent(2), {false, true});
->>>>>>> 89322626
     auto mul = dd->multiply(tr, tr);
     EXPECT_EQ(CN::val(mul.w.r), 4.0);
 }
 
-<<<<<<< HEAD
-TEST(DDPackageTest, StateGeneration) {
-    auto dd = std::make_unique<Package>();
-
-    auto b = std::bitset<MAXN>{2};
-    auto e = dd->makeBasisState(5, b);
-    auto f = dd->makeBasisState(5, {BasisStates::zero,
-                                    BasisStates::one,
-                                    BasisStates::plus,
-                                    BasisStates::minus,
-                                    BasisStates::left,
-                                    BasisStates::right});
-    dd->incRef(e);
-    dd->incRef(f);
-    dd->vUniqueTable.printActive();
-    dd->vUniqueTable.print();
-=======
 TEST(DDPackageTest, StateGenerationManipulation) {
     unsigned short nqubits = 6;
     auto           dd      = std::make_unique<dd::Package>(nqubits);
@@ -184,36 +123,17 @@
                                           dd::BasisStates::right});
     dd->incRef(e);
     dd->incRef(f);
-    dd->incRef(e);
-    auto g = dd->add(e, f);
-    auto h = dd->transpose(g);
-    auto i = dd->conjugateTranspose(f);
-    dd->decRef(e);
-    dd->decRef(f);
-    nqubits = 12;
-    dd->resize(nqubits);
-    auto j = dd->kronecker(h, i);
-    dd->incRef(j);
-    dd->printActive(nqubits);
-    dd->printUniqueTable(nqubits);
->>>>>>> 89322626
+    dd->vUniqueTable.printActive();
+    dd->vUniqueTable.print();
     dd->printInformation();
 }
 
 TEST(DDPackageTest, VectorSerializationTest) {
-<<<<<<< HEAD
-    auto dd = std::make_unique<Package>();
-
-    auto h_gate     = dd->makeGateDD(Hmat, 1, {-1, 2});
-    auto cx_gate    = dd->makeGateDD(Xmat, 1, {2, 1});
-    auto zero_state = dd->makeZeroState(1);
-=======
-    auto dd = std::make_unique<dd::Package>(2);
-
-    dd::Edge h_gate     = dd->makeGateDD(dd::Hmat, 2, 1);
-    dd::Edge cx_gate    = dd->makeGateDD(dd::Xmat, 2, 1, 0);
-    dd::Edge zero_state = dd->makeZeroState(2);
->>>>>>> 89322626
+    auto dd = std::make_unique<dd::Package>(2);
+
+    auto h_gate     = dd->makeGateDD(dd::Hmat, 2, 1);
+    auto cx_gate    = dd->makeGateDD(dd::Xmat, 2, 1, 0);
+    auto zero_state = dd->makeZeroState(2);
 
     auto bell_state = dd->multiply(dd->multiply(cx_gate, h_gate), zero_state);
 
@@ -227,51 +147,12 @@
 }
 
 TEST(DDPackageTest, BellMatrix) {
-<<<<<<< HEAD
-    auto dd = std::make_unique<Package>();
-
-    auto h_gate  = dd->makeGateDD(Hmat, 1, {-1, 2});
-    auto cx_gate = dd->makeGateDD(Xmat, 1, {2, 1});
+    auto dd = std::make_unique<dd::Package>(2);
+
+    auto h_gate  = dd->makeGateDD(dd::Hmat, 2, 1);
+    auto cx_gate = dd->makeGateDD(dd::Xmat, 2, 1, 0);
 
     auto bell_matrix = dd->multiply(cx_gate, h_gate);
-
-    ASSERT_EQ(dd->getValueByPath(bell_matrix, "00"), (ComplexValue{SQRT_2, 0}));
-    ASSERT_EQ(dd->getValueByPath(bell_matrix, "02"), (ComplexValue{0, 0}));
-    ASSERT_EQ(dd->getValueByPath(bell_matrix, "20"), (ComplexValue{0, 0}));
-    ASSERT_EQ(dd->getValueByPath(bell_matrix, "22"), (ComplexValue{SQRT_2, 0}));
-
-    ASSERT_EQ(dd->getValueByPath(bell_matrix, 0, 0), (ComplexValue{SQRT_2, 0}));
-    ASSERT_EQ(dd->getValueByPath(bell_matrix, 1, 0), (ComplexValue{0, 0}));
-    ASSERT_EQ(dd->getValueByPath(bell_matrix, 2, 0), (ComplexValue{0, 0}));
-    ASSERT_EQ(dd->getValueByPath(bell_matrix, 3, 0), (ComplexValue{SQRT_2, 0}));
-
-    ASSERT_EQ(dd->getValueByPath(bell_matrix, 0, 1), (ComplexValue{0, 0}));
-    ASSERT_EQ(dd->getValueByPath(bell_matrix, 1, 1), (ComplexValue{SQRT_2, 0}));
-    ASSERT_EQ(dd->getValueByPath(bell_matrix, 2, 1), (ComplexValue{SQRT_2, 0}));
-    ASSERT_EQ(dd->getValueByPath(bell_matrix, 3, 1), (ComplexValue{0, 0}));
-
-    ASSERT_EQ(dd->getValueByPath(bell_matrix, 0, 2), (ComplexValue{SQRT_2, 0}));
-    ASSERT_EQ(dd->getValueByPath(bell_matrix, 1, 2), (ComplexValue{0, 0}));
-    ASSERT_EQ(dd->getValueByPath(bell_matrix, 2, 2), (ComplexValue{0, 0}));
-    ASSERT_EQ(dd->getValueByPath(bell_matrix, 3, 2), (ComplexValue{-SQRT_2, 0}));
-
-    ASSERT_EQ(dd->getValueByPath(bell_matrix, 0, 3), (ComplexValue{0, 0}));
-    ASSERT_EQ(dd->getValueByPath(bell_matrix, 1, 3), (ComplexValue{SQRT_2, 0}));
-    ASSERT_EQ(dd->getValueByPath(bell_matrix, 2, 3), (ComplexValue{-SQRT_2, 0}));
-    ASSERT_EQ(dd->getValueByPath(bell_matrix, 3, 3), (ComplexValue{0, 0}));
-
-    auto goal_row_0  = CVec{{SQRT_2, 0.}, {0., 0.}, {SQRT_2, 0.}, {0., 0.}};
-    auto goal_row_1  = CVec{{0., 0.}, {SQRT_2, 0.}, {0., 0.}, {SQRT_2, 0.}};
-    auto goal_row_2  = CVec{{0., 0.}, {SQRT_2, 0.}, {0., 0.}, {-SQRT_2, 0.}};
-    auto goal_row_3  = CVec{{SQRT_2, 0.}, {0., 0.}, {-SQRT_2, 0.}, {0., 0.}};
-    auto goal_matrix = CMat{goal_row_0, goal_row_1, goal_row_2, goal_row_3};
-=======
-    auto dd = std::make_unique<dd::Package>(2);
-
-    dd::Edge h_gate  = dd->makeGateDD(dd::Hmat, 2, 1);
-    dd::Edge cx_gate = dd->makeGateDD(dd::Xmat, 2, 1, 0);
-
-    dd::Edge bell_matrix = dd->multiply(cx_gate, h_gate);
 
     ASSERT_EQ(dd->getValueByPath(bell_matrix, "00"), (dd::ComplexValue{dd::SQRT_2, 0}));
     ASSERT_EQ(dd->getValueByPath(bell_matrix, "02"), (dd::ComplexValue{0, 0}));
@@ -298,12 +179,11 @@
     ASSERT_EQ(dd->getValueByPath(bell_matrix, 2, 3), (dd::ComplexValue{-dd::SQRT_2, 0}));
     ASSERT_EQ(dd->getValueByPath(bell_matrix, 3, 3), (dd::ComplexValue{0, 0}));
 
-    auto goal_row_0  = dd::Package::CVec{{dd::SQRT_2, 0.}, {0., 0.}, {dd::SQRT_2, 0.}, {0., 0.}};
-    auto goal_row_1  = dd::Package::CVec{{0., 0.}, {dd::SQRT_2, 0.}, {0., 0.}, {dd::SQRT_2, 0.}};
-    auto goal_row_2  = dd::Package::CVec{{0., 0.}, {dd::SQRT_2, 0.}, {0., 0.}, {-dd::SQRT_2, 0.}};
-    auto goal_row_3  = dd::Package::CVec{{dd::SQRT_2, 0.}, {0., 0.}, {-dd::SQRT_2, 0.}, {0., 0.}};
-    auto goal_matrix = dd::Package::CMat{goal_row_0, goal_row_1, goal_row_2, goal_row_3};
->>>>>>> 89322626
+    auto goal_row_0  = dd::CVec{{dd::SQRT_2, 0.}, {0., 0.}, {dd::SQRT_2, 0.}, {0., 0.}};
+    auto goal_row_1  = dd::CVec{{0., 0.}, {dd::SQRT_2, 0.}, {0., 0.}, {dd::SQRT_2, 0.}};
+    auto goal_row_2  = dd::CVec{{0., 0.}, {dd::SQRT_2, 0.}, {0., 0.}, {-dd::SQRT_2, 0.}};
+    auto goal_row_3  = dd::CVec{{dd::SQRT_2, 0.}, {0., 0.}, {-dd::SQRT_2, 0.}, {0., 0.}};
+    auto goal_matrix = dd::CMat{goal_row_0, goal_row_1, goal_row_2, goal_row_3};
     ASSERT_EQ(dd->getMatrix(bell_matrix), goal_matrix);
 
     export2Dot(bell_matrix, "bell_matrix_colored_labels.dot", true, true, false, false);
@@ -317,17 +197,10 @@
 }
 
 TEST(DDPackageTest, MatrixSerializationTest) {
-<<<<<<< HEAD
-    auto dd = std::make_unique<Package>();
-
-    auto h_gate  = dd->makeGateDD(Hmat, 1, {-1, 2});
-    auto cx_gate = dd->makeGateDD(Xmat, 1, {2, 1});
-=======
-    auto dd = std::make_unique<dd::Package>(2);
-
-    dd::Edge h_gate  = dd->makeGateDD(dd::Hmat, 2, 1);
-    dd::Edge cx_gate = dd->makeGateDD(dd::Xmat, 2, 1, 0);
->>>>>>> 89322626
+    auto dd = std::make_unique<dd::Package>(2);
+
+    auto h_gate  = dd->makeGateDD(dd::Hmat, 2, 1);
+    auto cx_gate = dd->makeGateDD(dd::Xmat, 2, 1, 0);
 
     auto bell_matrix = dd->multiply(cx_gate, h_gate);
 
@@ -341,26 +214,17 @@
 }
 
 TEST(DDPackageTest, SerializationErrors) {
-<<<<<<< HEAD
-    auto dd = std::make_unique<Package>();
-
-    auto h_gate     = dd->makeGateDD(Hmat, 1, {-1, 2});
-    auto cx_gate    = dd->makeGateDD(Xmat, 1, {2, 1});
-    auto zero_state = dd->makeZeroState(1);
+    auto dd = std::make_unique<dd::Package>(2);
+
+    auto h_gate     = dd->makeGateDD(dd::Hmat, 2, 1);
+    auto cx_gate    = dd->makeGateDD(dd::Xmat, 2, 1, 0);
+    auto zero_state = dd->makeZeroState(2);
     auto bell_state = dd->multiply(dd->multiply(cx_gate, h_gate), zero_state);
-=======
-    auto dd = std::make_unique<dd::Package>(2);
-
-    dd::Edge h_gate     = dd->makeGateDD(dd::Hmat, 2, 1);
-    dd::Edge cx_gate    = dd->makeGateDD(dd::Xmat, 2, 1, 0);
-    dd::Edge zero_state = dd->makeZeroState(2);
-    dd::Edge bell_state = dd->multiply(dd->multiply(cx_gate, h_gate), zero_state);
->>>>>>> 89322626
 
     // test non-existing file
     serialize(bell_state, "./path/that/does/not/exist/filename.dd");
     auto e = deserializeVector(dd, "./path/that/does/not/exist/filename.dd", true);
-    EXPECT_TRUE(Package::isZeroDD(e));
+    EXPECT_TRUE(dd::Package::isZeroDD(e));
 
     // test wrong version number
     std::stringstream ss{};
@@ -370,10 +234,10 @@
     EXPECT_THROW(deserializeMatrix(dd, ss, false), std::runtime_error);
 
     ss.str("");
-    fp version = 2.0;
-    ss.write(reinterpret_cast<const char*>(&version), sizeof(fp));
+    dd::fp version = 2.0;
+    ss.write(reinterpret_cast<const char*>(&version), sizeof(dd::fp));
     EXPECT_THROW(deserializeVector(dd, ss, true), std::runtime_error);
-    ss.write(reinterpret_cast<const char*>(&version), sizeof(fp));
+    ss.write(reinterpret_cast<const char*>(&version), sizeof(dd::fp));
     EXPECT_THROW(deserializeMatrix(dd, ss, true), std::runtime_error);
 
     // test wrong format
@@ -397,25 +261,13 @@
 }
 
 TEST(DDPackageTest, TestConsistency) {
-<<<<<<< HEAD
-    auto dd = std::make_unique<Package>();
-
-    auto h_gate     = dd->makeGateDD(Hmat, 1, {2, -1});
-    auto cx_gate    = dd->makeGateDD(Xmat, 1, {1, 2});
-    auto zero_state = dd->makeZeroState(1);
+    auto dd = std::make_unique<dd::Package>(2);
+
+    auto h_gate     = dd->makeGateDD(dd::Hmat, 2, 1);
+    auto cx_gate    = dd->makeGateDD(dd::Xmat, 2, 1, 0);
+    auto zero_state = dd->makeZeroState(2);
 
     auto bell_matrix = dd->multiply(cx_gate, h_gate);
-=======
-    auto dd = std::make_unique<dd::Package>(2);
-
-    dd::Edge h_gate     = dd->makeGateDD(dd::Hmat, 2, 1);
-    dd::Edge cx_gate    = dd->makeGateDD(dd::Xmat, 2, 1, 0);
-    dd::Edge zero_state = dd->makeZeroState(2);
-
-    dd->debugnode(dd::Package::DDzero.p);
-
-    dd::Edge bell_matrix = dd->multiply(cx_gate, h_gate);
->>>>>>> 89322626
     dd->incRef(bell_matrix);
     auto local = dd->isLocallyConsistent(bell_matrix);
     EXPECT_TRUE(local);
@@ -433,61 +285,34 @@
 }
 
 TEST(DDPackageTest, ToffoliTable) {
-<<<<<<< HEAD
-    auto dd = std::make_unique<Package>();
+    auto dd = std::make_unique<dd::Package>(4);
 
     // try to search for a toffoli in an empty table
-    auto toffoli = dd->toffoliTable.lookup(2, 2, {2});
-    EXPECT_EQ(toffoli.p, nullptr);
-    if (toffoli.p == nullptr) {
-        toffoli = dd->makeGateDD(Xmat, 2, {0, 1, 2});
-        dd->toffoliTable.insert(2, 2, {2}, toffoli);
-    }
-
-    // try again with same toffoli
-    auto toffoliTableEntry = dd->toffoliTable.lookup(2, 2, {2});
-=======
-    auto dd = std::make_unique<dd::Package>(4);
-
-    // try to search for a toffoli in an empty table
-    auto toffoli = dd->TTlookup(3, {0_nc, 1_pc}, 2);
+    auto toffoli = dd->toffoliTable.lookup(3, {0_nc, 1_pc}, 2);
     EXPECT_EQ(toffoli.p, nullptr);
     if (toffoli.p == nullptr) {
         toffoli = dd->makeGateDD(dd::Xmat, 3, {0_nc, 1_pc}, 2);
-        dd->TTinsert(3, {0_nc, 1_pc}, 2, toffoli);
+        dd->toffoliTable.insert(3, {0_nc, 1_pc}, 2, toffoli);
     }
 
     // try again with same toffoli
-    auto toffoliTableEntry = dd->TTlookup(3, {0_nc, 1_pc}, 2);
->>>>>>> 89322626
+    auto toffoliTableEntry = dd->toffoliTable.lookup(3, {0_nc, 1_pc}, 2);
     EXPECT_NE(toffoliTableEntry.p, nullptr);
     EXPECT_EQ(toffoli, toffoliTableEntry);
 
     // try again with different controlled toffoli
-<<<<<<< HEAD
-    toffoliTableEntry = dd->toffoliTable.lookup(2, 2, {0, 2});
+    toffoliTableEntry = dd->toffoliTable.lookup(3, {0_pc, 1_pc}, 2);
     EXPECT_EQ(toffoliTableEntry.p, nullptr);
 
     // try again with different qubit toffoli
-    toffoliTableEntry = dd->toffoliTable.lookup(3, 3, {0, 2, 4});
-=======
-    toffoliTableEntry = dd->TTlookup(3, {0_pc, 1_pc}, 2);
+    toffoliTableEntry = dd->toffoliTable.lookup(4, {0_pc, 1_pc, 2_pc}, 3);
     EXPECT_EQ(toffoliTableEntry.p, nullptr);
-
-    // try again with different qubit toffoli
-    toffoliTableEntry = dd->TTlookup(4, {0_pc, 1_pc, 2_pc}, 3);
->>>>>>> 89322626
-    EXPECT_EQ(toffoliTableEntry.p, nullptr);
 }
 
 TEST(DDPackageTest, Extend) {
-<<<<<<< HEAD
-    auto dd = std::make_unique<Package>();
-=======
     auto dd = std::make_unique<dd::Package>(4);
->>>>>>> 89322626
-
-    auto id = dd->makeIdent(2);
+
+    auto id = dd->makeIdent(3);
     EXPECT_EQ(id.p->v, 2);
     EXPECT_EQ(id.p->e[0], id.p->e[3]);
     EXPECT_EQ(id.p->e[1], id.p->e[2]);
@@ -501,57 +326,33 @@
 }
 
 TEST(DDPackageTest, Identity) {
-<<<<<<< HEAD
-    auto dd = std::make_unique<Package>();
-=======
     auto dd = std::make_unique<dd::Package>(4);
->>>>>>> 89322626
-
-    EXPECT_TRUE(dd->isOneDD(dd->makeIdent(-1)));
+
+    EXPECT_TRUE(dd->isOneDD(dd->makeIdent(0)));
     EXPECT_TRUE(dd->isOneDD(dd->makeIdent(0, -1)));
 
-    auto id3 = dd->makeIdent(2);
+    auto id3 = dd->makeIdent(3);
     EXPECT_EQ(dd->makeIdent(0, 2), id3);
     auto& table = dd->getIdentityTable();
     EXPECT_NE(table[2].p, nullptr);
 
     auto id2 = dd->makeIdent(0, 1); // should be found in IdTable
-<<<<<<< HEAD
-    EXPECT_EQ(dd->makeIdent(1), id2);
+    EXPECT_EQ(dd->makeIdent(2), id2);
 
     auto id4 = dd->makeIdent(0, 3); // should use id3 and extend it
-    EXPECT_EQ(dd->makeIdent(3), id4);
+    EXPECT_EQ(dd->makeIdent(0, 3), id4);
     EXPECT_NE(table[3].p, nullptr);
 
-    auto idCached = dd->makeIdent(0, 3);
+    auto idCached = dd->makeIdent(4);
     EXPECT_EQ(id4, idCached);
-}
-
-TEST(DDPackageTest, TestLocalInconsistency) {
-    auto dd = std::make_unique<Package>();
-
-    auto h_gate     = dd->makeGateDD(Hmat, 1, {2, -1});
-    auto cx_gate    = dd->makeGateDD(Xmat, 1, {1, 2});
-    auto zero_state = dd->makeZeroState(1);
-=======
-    EXPECT_TRUE(dd->equals(dd->makeIdent(2), id2));
-    auto id4 = dd->makeIdent(0, 3); // should use id3 and extend it
-    EXPECT_TRUE(dd->equals(dd->makeIdent(0, 3), id4));
-    EXPECT_NE(table[3].p, nullptr);
-
-    auto idCached = dd->makeIdent(4);
-    EXPECT_TRUE(dd::Package::equals(id4, idCached));
-
-    dd->printDD(idCached, 3);
 }
 
 TEST(DDPackageTest, TestLocalInconsistency) {
     auto dd = std::make_unique<dd::Package>(3);
 
-    dd::Edge h_gate     = dd->makeGateDD(dd::Hmat, 2, 0);
-    dd::Edge cx_gate    = dd->makeGateDD(dd::Xmat, 2, 0, 1);
-    dd::Edge zero_state = dd->makeZeroState(2);
->>>>>>> 89322626
+    auto h_gate     = dd->makeGateDD(dd::Hmat, 2, 0);
+    auto cx_gate    = dd->makeGateDD(dd::Xmat, 2, 0, 1);
+    auto zero_state = dd->makeZeroState(2);
 
     auto bell_state = dd->multiply(dd->multiply(cx_gate, h_gate), zero_state);
     auto local      = dd->isLocallyConsistent(bell_state);
@@ -574,15 +375,9 @@
 }
 
 TEST(DDPackageTest, Ancillaries) {
-<<<<<<< HEAD
-    auto dd          = std::make_unique<Package>();
-    auto h_gate      = dd->makeGateDD(Hmat, 1, {2, -1});
-    auto cx_gate     = dd->makeGateDD(Xmat, 1, {1, 2});
-=======
     auto dd          = std::make_unique<dd::Package>(4);
     auto h_gate      = dd->makeGateDD(dd::Hmat, 2, 0);
     auto cx_gate     = dd->makeGateDD(dd::Xmat, 2, 0, 1);
->>>>>>> 89322626
     auto bell_matrix = dd->multiply(cx_gate, h_gate);
 
     auto reduced_bell_matrix = dd->reduceAncillae(bell_matrix, {false, false, false, false});
@@ -591,34 +386,20 @@
     EXPECT_EQ(bell_matrix, reduced_bell_matrix);
 
     auto extended_bell_matrix = dd->extend(bell_matrix, 2);
-<<<<<<< HEAD
-    reduced_bell_matrix       = dd->reduceAncillae(extended_bell_matrix, {0b1100});
+    reduced_bell_matrix       = dd->reduceAncillae(extended_bell_matrix, {false, false, true, true});
     EXPECT_TRUE(dd->isZeroDD(reduced_bell_matrix.p->e[1]));
     EXPECT_TRUE(dd->isZeroDD(reduced_bell_matrix.p->e[2]));
     EXPECT_TRUE(dd->isZeroDD(reduced_bell_matrix.p->e[3]));
-=======
-    reduced_bell_matrix       = dd->reduceAncillae(extended_bell_matrix, {false, false, true, true});
-    EXPECT_EQ(reduced_bell_matrix.p->e[1], dd::Package::DDzero);
-    EXPECT_EQ(reduced_bell_matrix.p->e[2], dd::Package::DDzero);
-    EXPECT_EQ(reduced_bell_matrix.p->e[3], dd::Package::DDzero);
->>>>>>> 89322626
 
     EXPECT_EQ(reduced_bell_matrix.p->e[0].p->e[0].p, bell_matrix.p);
     EXPECT_TRUE(dd->isZeroDD(reduced_bell_matrix.p->e[0].p->e[1]));
     EXPECT_TRUE(dd->isZeroDD(reduced_bell_matrix.p->e[0].p->e[2]));
     EXPECT_TRUE(dd->isZeroDD(reduced_bell_matrix.p->e[0].p->e[3]));
 
-<<<<<<< HEAD
-    reduced_bell_matrix = dd->reduceAncillae(extended_bell_matrix, {0b1100}, false);
+    reduced_bell_matrix = dd->reduceAncillae(extended_bell_matrix, {false, false, true, true}, false);
     EXPECT_TRUE(dd->isZeroDD(reduced_bell_matrix.p->e[1]));
     EXPECT_TRUE(dd->isZeroDD(reduced_bell_matrix.p->e[2]));
     EXPECT_TRUE(dd->isZeroDD(reduced_bell_matrix.p->e[3]));
-=======
-    reduced_bell_matrix = dd->reduceAncillae(extended_bell_matrix, {false, false, true, true}, false);
-    EXPECT_EQ(reduced_bell_matrix.p->e[1], dd::Package::DDzero);
-    EXPECT_EQ(reduced_bell_matrix.p->e[2], dd::Package::DDzero);
-    EXPECT_EQ(reduced_bell_matrix.p->e[3], dd::Package::DDzero);
->>>>>>> 89322626
 
     EXPECT_EQ(reduced_bell_matrix.p->e[0].p->e[0].p, bell_matrix.p);
     EXPECT_TRUE(dd->isZeroDD(reduced_bell_matrix.p->e[0].p->e[1]));
@@ -627,15 +408,9 @@
 }
 
 TEST(DDPackageTest, Garbage) {
-<<<<<<< HEAD
-    auto dd          = std::make_unique<Package>();
-    auto h_gate      = dd->makeGateDD(Hmat, 1, {2, -1});
-    auto cx_gate     = dd->makeGateDD(Xmat, 1, {1, 2});
-=======
     auto dd          = std::make_unique<dd::Package>(4);
     auto h_gate      = dd->makeGateDD(dd::Hmat, 2, 0);
     auto cx_gate     = dd->makeGateDD(dd::Xmat, 2, 0, 1);
->>>>>>> 89322626
     auto bell_matrix = dd->multiply(cx_gate, h_gate);
 
     auto reduced_bell_matrix = dd->reduceGarbage(bell_matrix, {false, false, false, false});
@@ -654,25 +429,9 @@
     EXPECT_EQ(mat[1], zero);
     EXPECT_EQ(mat[3], zero);
 
-<<<<<<< HEAD
-    reduced_bell_matrix = dd->reduceGarbage(bell_matrix, {0b10}, false);
-    EXPECT_TRUE(Package::isZeroDD(reduced_bell_matrix.p->e[1]));
-    EXPECT_TRUE(Package::isZeroDD(reduced_bell_matrix.p->e[3]));
-}
-
-TEST(DDPackageTest, InvalidMakeBasisState) {
-    auto dd         = std::make_unique<Package>();
-    auto basisState = std::vector<BasisStates>{BasisStates::zero};
-    auto nqubits    = 2;
-    EXPECT_THROW(dd->makeBasisState(nqubits - 1, basisState), std::invalid_argument);
-}
-
-TEST(DDPackageTest, InvalidDecRef) {
-    auto dd = std::make_unique<Package>();
-=======
     reduced_bell_matrix = dd->reduceGarbage(bell_matrix, {false, true, false, false}, false);
-    EXPECT_EQ(reduced_bell_matrix.p->e[1], dd::Package::DDzero);
-    EXPECT_EQ(reduced_bell_matrix.p->e[3], dd::Package::DDzero);
+    EXPECT_TRUE(dd::Package::isZeroDD(reduced_bell_matrix.p->e[1]));
+    EXPECT_TRUE(dd::Package::isZeroDD(reduced_bell_matrix.p->e[3]));
 }
 
 TEST(DDPackageTest, InvalidMakeBasisState) {
@@ -684,20 +443,15 @@
 
 TEST(DDPackageTest, InvalidDecRef) {
     auto dd = std::make_unique<dd::Package>(2);
->>>>>>> 89322626
     auto e  = dd->makeIdent(2);
     EXPECT_THROW(dd->decRef(e), std::runtime_error);
 }
 
 TEST(DDPackageTest, PackageReset) {
-<<<<<<< HEAD
-    auto dd = std::make_unique<Package>();
-=======
     auto dd = std::make_unique<dd::Package>(1);
->>>>>>> 89322626
 
     // one node in unique table of variable 0
-    auto        i_gate = dd->makeIdent(0);
+    auto        i_gate = dd->makeIdent(1);
     const auto& unique = dd->mUniqueTable.getTables();
     const auto& table  = unique[0];
     auto        ihash  = dd->hash(i_gate.p);
@@ -708,20 +462,14 @@
     dd->reset();
     // after clearing the tables, they should be empty
     EXPECT_EQ(bucket, nullptr);
-    i_gate              = dd->makeIdent(0);
+    i_gate              = dd->makeIdent(1);
     const auto& bucket2 = table[ihash];
     // after recreating the DD, it should receive the same node
     EXPECT_EQ(bucket2, bucket);
 
     // two nodes in same unique table bucket of variable 0
-<<<<<<< HEAD
-    auto z_gate = dd->makeGateDD(dd::Zmat, 0, {2});
+    auto z_gate = dd->makeGateDD(dd::Zmat, 1, 0);
     auto zhash  = dd->hash(z_gate.p);
-=======
-    auto zMat   = std::array<dd::ComplexValue, 4>{{{1, 0}, {0, 0}, {0, 0}, {-1, 0}}};
-    auto z_gate = dd->makeGateDD(zMat, 1, 0);
-    auto zhash  = dd->UThash(z_gate.p);
->>>>>>> 89322626
     std::cout << zhash << ": " << reinterpret_cast<uintptr_t>(z_gate.p) << std::endl;
     // both nodes should reside in the same bucket
     EXPECT_EQ(table[ihash], z_gate.p);
@@ -729,13 +477,8 @@
     dd->reset();
     // after clearing the tables, they should be empty
     EXPECT_EQ(table[ihash], nullptr);
-<<<<<<< HEAD
-    auto z_gate2 = dd->makeGateDD(Zmat, 0, {2});
-    auto i_gate2 = dd->makeIdent(0);
-=======
-    auto z_gate2 = dd->makeGateDD(zMat, 1, 0);
+    auto z_gate2 = dd->makeGateDD(dd::Zmat, 1, 0);
     auto i_gate2 = dd->makeIdent(1);
->>>>>>> 89322626
     // recreating the decision diagrams in reverse order should use the same pointers as before
     EXPECT_EQ(z_gate2.p, i_gate.p);
     EXPECT_EQ(i_gate2.p, z_gate.p);
@@ -754,6 +497,6 @@
     auto dd   = std::make_unique<dd::Package>(1);
     auto x    = dd->makeGateDD(dd::Xmat, 1, 0);
     auto xdag = dd->conjugateTranspose(x);
-    EXPECT_TRUE(dd->equals(x, xdag));
+    EXPECT_EQ(x, xdag);
     dd->garbageCollect(true);
 }
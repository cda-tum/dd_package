/*
 * This file is part of the JKQ DD Package which is released under the MIT license.
 * See file README.md or go to http://iic.jku.at/eda/research/quantum_dd/ for more information.
 */

#include "dd/Export.hpp"
#include "dd/GateMatrixDefinitions.hpp"
#include "dd/Package.hpp"

#include "gtest/gtest.h"
#include <iomanip>
#include <memory>
#include <random>
#include <sstream>

using namespace dd::literals;

TEST(DDPackageTest, RequestInvalidPackageSize) {
    EXPECT_THROW(auto dd = std::make_unique<dd::Package>(std::numeric_limits<dd::Qubit>::max() + 2), std::invalid_argument);
}

TEST(DDPackageTest, OperationLookupTest) {
    auto dd = std::make_unique<dd::Package>(1);

    // ATrue is not the operation that is being stored, but for the test it doesn't matter
    auto tmp_op = dd->noiseOperationTable.lookup(1, dd::NoiseOperationKind::ATrue, 0);
    EXPECT_TRUE(tmp_op.p == nullptr);

    auto x_gate = dd->makeGateDD(dd::Xmat, 1, 0);
    dd->noiseOperationTable.insert(dd::NoiseOperationKind::ATrue, 0, x_gate);
    tmp_op = dd->noiseOperationTable.lookup(1, dd::NoiseOperationKind::ATrue, 0);
    EXPECT_TRUE(tmp_op.p == x_gate.p);

    tmp_op = dd->multiply(tmp_op, x_gate);

    // I only check this, so that the above test is evaluated when compiled using release mode
    EXPECT_TRUE(tmp_op.p != nullptr);

    dd->garbageCollect(true);
    tmp_op = dd->noiseOperationTable.lookup(1, dd::NoiseOperationKind::ATrue, 0);
    EXPECT_TRUE(tmp_op.p == nullptr);
}

TEST(DDPackageTest, TrivialTest) {
    auto dd = std::make_unique<dd::Package>(2);
    EXPECT_EQ(dd->qubits(), 2);

    auto x_gate = dd->makeGateDD(dd::Xmat, 1, 0);
    auto h_gate = dd->makeGateDD(dd::Hmat, 1, 0);

    ASSERT_EQ(dd->getValueByPath(h_gate, "0"), (dd::ComplexValue{dd::SQRT2_2, 0}));

    auto zero_state = dd->makeZeroState(1);
    auto h_state    = dd->multiply(h_gate, zero_state);
    auto one_state  = dd->multiply(x_gate, zero_state);

    ASSERT_EQ(dd->fidelity(zero_state, one_state), 0.0);
    // repeat the same calculation - triggering compute table hit
    ASSERT_EQ(dd->fidelity(zero_state, one_state), 0.0);
    ASSERT_NEAR(dd->fidelity(zero_state, h_state), 0.5, dd::ComplexTable<>::tolerance());
    ASSERT_NEAR(dd->fidelity(one_state, h_state), 0.5, dd::ComplexTable<>::tolerance());
}

TEST(DDPackageTest, BellState) {
    auto dd = std::make_unique<dd::Package>(2);

    auto h_gate     = dd->makeGateDD(dd::Hmat, 2, 1);
    auto cx_gate    = dd->makeGateDD(dd::Xmat, 2, 1_pc, 0);
    auto zero_state = dd->makeZeroState(2);

    auto bell_state = dd->multiply(dd->multiply(cx_gate, h_gate), zero_state);
    dd->printVector(bell_state);

    // repeated calculation is practically for free
    auto bell_state2 = dd->multiply(dd->multiply(cx_gate, h_gate), zero_state);
    EXPECT_EQ(bell_state, bell_state2);

    ASSERT_EQ(dd->getValueByPath(bell_state, "00"), (dd::ComplexValue{dd::SQRT2_2, 0}));
    ASSERT_EQ(dd->getValueByPath(bell_state, "01"), (dd::ComplexValue{0, 0}));
    ASSERT_EQ(dd->getValueByPath(bell_state, "10"), (dd::ComplexValue{0, 0}));
    ASSERT_EQ(dd->getValueByPath(bell_state, "11"), (dd::ComplexValue{dd::SQRT2_2, 0}));

    ASSERT_EQ(dd->getValueByPath(bell_state, 0), (dd::ComplexValue{dd::SQRT2_2, 0}));
    ASSERT_EQ(dd->getValueByPath(bell_state, 1), (dd::ComplexValue{0, 0}));
    ASSERT_EQ(dd->getValueByPath(bell_state, 2), (dd::ComplexValue{0, 0}));
    ASSERT_EQ(dd->getValueByPath(bell_state, 3), (dd::ComplexValue{dd::SQRT2_2, 0}));

    auto goal_state = dd::CVec{{dd::SQRT2_2, 0.}, {0., 0.}, {0., 0.}, {dd::SQRT2_2, 0.}};
    ASSERT_EQ(dd->getVector(bell_state), goal_state);

    ASSERT_DOUBLE_EQ(dd->fidelity(zero_state, bell_state), 0.5);

    export2Dot(bell_state, "bell_state_colored_labels.dot", true, true, false, false, false);
    export2Dot(bell_state, "bell_state_colored_labels_classic.dot", true, true, true, false, false);
    export2Dot(bell_state, "bell_state_mono_labels.dot", false, true, false, false, false);
    export2Dot(bell_state, "bell_state_mono_labels_classic.dot", false, true, true, false, false);
    export2Dot(bell_state, "bell_state_colored.dot", true, false, false, false, false);
    export2Dot(bell_state, "bell_state_colored_classic.dot", true, false, true, false, false);
    export2Dot(bell_state, "bell_state_mono.dot", false, false, false, false, false);
    export2Dot(bell_state, "bell_state_mono_classic.dot", false, false, true, false, false);
    export2Dot(bell_state, "bell_state_memory.dot", false, true, true, true, false);
    dd::exportEdgeWeights(bell_state, std::cout);

    dd->statistics();
}

TEST(DDPackageTest, QFTState) {
    auto dd = std::make_unique<dd::Package>(3);

    auto h0_gate   = dd->makeGateDD(dd::Hmat, 3, 0);
    auto s0_gate   = dd->makeGateDD(dd::Smat, 3, 1_pc, 0);
    auto t0_gate   = dd->makeGateDD(dd::Tmat, 3, 2_pc, 0);
    auto h1_gate   = dd->makeGateDD(dd::Hmat, 3, 1);
    auto s1_gate   = dd->makeGateDD(dd::Smat, 3, 2_pc, 1);
    auto h2_gate   = dd->makeGateDD(dd::Hmat, 3, 2);
    auto swap_gate = dd->makeSWAPDD(3, {}, 0, 2);

    auto qft_op = dd->multiply(s0_gate, h0_gate);
    qft_op      = dd->multiply(t0_gate, qft_op);
    qft_op      = dd->multiply(h1_gate, qft_op);
    qft_op      = dd->multiply(s1_gate, qft_op);
    qft_op      = dd->multiply(h2_gate, qft_op);

    qft_op         = dd->multiply(swap_gate, qft_op);
    auto qft_state = dd->multiply(qft_op, dd->makeZeroState(3));

    dd->printVector(qft_state);

    for (dd::Qubit qubit = 0; qubit < 7; ++qubit) {
        ASSERT_NEAR(dd->getValueByPath(qft_state, qubit).r, static_cast<dd::fp>(0.5) * dd::SQRT2_2, dd->cn.complexTable.tolerance());
        ASSERT_EQ(dd->getValueByPath(qft_state, qubit).i, 0);
    }

    export2Dot(qft_state, "qft_state_colored_labels.dot", true, true, false, false, false);
    export2Dot(qft_state, "qft_state_colored_labels_classic.dot", true, true, true, false, false);
    export2Dot(qft_state, "qft_state_mono_labels.dot", false, true, false, false, false);
    export2Dot(qft_state, "qft_state_mono_labels_classic.dot", false, true, true, false, false);
    export2Dot(qft_state, "qft_state_colored.dot", true, false, false, false, false);
    export2Dot(qft_state, "qft_state_colored_classic.dot", true, false, true, false, false);
    export2Dot(qft_state, "qft_state_mono.dot", false, false, false, false, false);
    export2Dot(qft_state, "qft_state_mono_classic.dot", false, false, true, false, false);
    export2Dot(qft_state, "qft_state_memory.dot", false, true, true, true, false);
    dd::exportEdgeWeights(qft_state, std::cout);

    export2Dot(qft_op, "qft_op_polar_colored_labels.dot", true, true, false, false, false, true);
    export2Dot(qft_op, "qft_op_polar_colored_labels_classic.dot", true, true, true, false, false, true);
    export2Dot(qft_op, "qft_op_polar_mono_labels.dot", false, true, false, false, false, true);
    export2Dot(qft_op, "qft_op_polar_mono_labels_classic.dot", false, true, true, false, false, true);
    export2Dot(qft_op, "qft_op_polar_colored.dot", true, false, false, false, false, true);
    export2Dot(qft_op, "qft_op_polar_colored_classic.dot", true, false, true, false, false, true);
    export2Dot(qft_op, "qft_op_polar_mono.dot", false, false, false, false, false, true);
    export2Dot(qft_op, "qft_op_polar_mono_classic.dot", false, false, true, false, false, true);
    export2Dot(qft_op, "qft_op_polar_memory.dot", false, true, true, true, false, true);

    export2Dot(qft_op, "qft_op_rectangular_colored_labels.dot", true, true, false, false, false, false);
    export2Dot(qft_op, "qft_op_rectangular_colored_labels_classic.dot", true, true, true, false, false, false);
    export2Dot(qft_op, "qft_op_rectangular_mono_labels.dot", false, true, false, false, false, false);
    export2Dot(qft_op, "qft_op_rectangular_mono_labels_classic.dot", false, true, true, false, false, false);
    export2Dot(qft_op, "qft_op_rectangular_colored.dot", true, false, false, false, false, false);
    export2Dot(qft_op, "qft_op_rectangular_colored_classic.dot", true, false, true, false, false, false);
    export2Dot(qft_op, "qft_op_rectangular_mono.dot", false, false, false, false, false, false);
    export2Dot(qft_op, "qft_op_rectangular_mono_classic.dot", false, false, true, false, false, false);
    export2Dot(qft_op, "qft_op_rectangular_memory.dot", false, true, true, true, false, false);

    dd->statistics();
}

TEST(DDPackageTest, CorruptedBellState) {
    auto dd = std::make_unique<dd::Package>(2);

    auto h_gate     = dd->makeGateDD(dd::Hmat, 2, 1);
    auto cx_gate    = dd->makeGateDD(dd::Xmat, 2, 1_pc, 0);
    auto zero_state = dd->makeZeroState(2);

    auto bell_state = dd->multiply(dd->multiply(cx_gate, h_gate), zero_state);

    bell_state.w = dd->cn.getTemporary(0.5, 0);
    // prints a warning
    std::mt19937_64 mt;
    std::cout << dd->measureAll(bell_state, false, mt) << "\n";

    bell_state.w = dd::Complex::zero;

    ASSERT_THROW(dd->measureAll(bell_state, false, mt), std::runtime_error);

    ASSERT_THROW(dd->measureOneCollapsing(bell_state, 0, true, mt), std::runtime_error);
}

TEST(DDPackageTest, NegativeControl) {
    auto dd = std::make_unique<dd::Package>(2);

    auto x_gate     = dd->makeGateDD(dd::Xmat, 2, 1_nc, 0);
    auto zero_state = dd->makeZeroState(2);
    auto state01    = dd->multiply(x_gate, zero_state);
    EXPECT_EQ(dd->getValueByPath(state01, 0b01).r, 1.);
}

TEST(DDPackageTest, IdentityTrace) {
    auto dd        = std::make_unique<dd::Package>(4);
    auto fullTrace = dd->trace(dd->makeIdent(4));

    ASSERT_EQ(fullTrace, (dd::ComplexValue{16, 0}));
}

TEST(DDPackageTest, PartialIdentityTrace) {
    auto dd  = std::make_unique<dd::Package>(2);
    auto tr  = dd->partialTrace(dd->makeIdent(2), {false, true});
    auto mul = dd->multiply(tr, tr);
    EXPECT_EQ(dd::CTEntry::val(mul.w.r), 4.0);
}

TEST(DDPackageTest, StateGenerationManipulation) {
    unsigned short nqubits = 6;
    auto           dd      = std::make_unique<dd::Package>(nqubits);
    auto           b       = std::vector<bool>(nqubits, false);
    b[0] = b[1] = true;
    auto e      = dd->makeBasisState(nqubits, b);
    auto f      = dd->makeBasisState(nqubits, {dd::BasisStates::zero,
                                          dd::BasisStates::one,
                                          dd::BasisStates::plus,
                                          dd::BasisStates::minus,
                                          dd::BasisStates::left,
                                          dd::BasisStates::right});
    dd->incRef(e);
    dd->incRef(f);
    dd->vUniqueTable.printActive();
    dd->vUniqueTable.print();
    dd->printInformation();
    dd->decRef(e);
    dd->decRef(f);
}

TEST(DDPackageTest, VectorSerializationTest) {
    auto dd = std::make_unique<dd::Package>(2);

    auto h_gate     = dd->makeGateDD(dd::Hmat, 2, 1);
    auto cx_gate    = dd->makeGateDD(dd::Xmat, 2, 1_pc, 0);
    auto zero_state = dd->makeZeroState(2);

    auto bell_state = dd->multiply(dd->multiply(cx_gate, h_gate), zero_state);

    serialize(bell_state, "bell_state.dd", false);
    auto deserialized_bell_state = dd->deserialize<dd::Package::vNode>("bell_state.dd", false);
    EXPECT_EQ(bell_state, deserialized_bell_state);

    serialize(bell_state, "bell_state_binary.dd", true);
    deserialized_bell_state = dd->deserialize<dd::Package::vNode>("bell_state_binary.dd", true);
    EXPECT_EQ(bell_state, deserialized_bell_state);
}

TEST(DDPackageTest, BellMatrix) {
    auto dd = std::make_unique<dd::Package>(2);

    auto h_gate  = dd->makeGateDD(dd::Hmat, 2, 1);
    auto cx_gate = dd->makeGateDD(dd::Xmat, 2, 1_pc, 0);

    auto bell_matrix = dd->multiply(cx_gate, h_gate);

    ASSERT_EQ(dd->getValueByPath(bell_matrix, "00"), (dd::ComplexValue{dd::SQRT2_2, 0}));
    ASSERT_EQ(dd->getValueByPath(bell_matrix, "02"), (dd::ComplexValue{0, 0}));
    ASSERT_EQ(dd->getValueByPath(bell_matrix, "20"), (dd::ComplexValue{0, 0}));
    ASSERT_EQ(dd->getValueByPath(bell_matrix, "22"), (dd::ComplexValue{dd::SQRT2_2, 0}));

    ASSERT_EQ(dd->getValueByPath(bell_matrix, 0, 0), (dd::ComplexValue{dd::SQRT2_2, 0}));
    ASSERT_EQ(dd->getValueByPath(bell_matrix, 1, 0), (dd::ComplexValue{0, 0}));
    ASSERT_EQ(dd->getValueByPath(bell_matrix, 2, 0), (dd::ComplexValue{0, 0}));
    ASSERT_EQ(dd->getValueByPath(bell_matrix, 3, 0), (dd::ComplexValue{dd::SQRT2_2, 0}));

    ASSERT_EQ(dd->getValueByPath(bell_matrix, 0, 1), (dd::ComplexValue{0, 0}));
    ASSERT_EQ(dd->getValueByPath(bell_matrix, 1, 1), (dd::ComplexValue{dd::SQRT2_2, 0}));
    ASSERT_EQ(dd->getValueByPath(bell_matrix, 2, 1), (dd::ComplexValue{dd::SQRT2_2, 0}));
    ASSERT_EQ(dd->getValueByPath(bell_matrix, 3, 1), (dd::ComplexValue{0, 0}));

    ASSERT_EQ(dd->getValueByPath(bell_matrix, 0, 2), (dd::ComplexValue{dd::SQRT2_2, 0}));
    ASSERT_EQ(dd->getValueByPath(bell_matrix, 1, 2), (dd::ComplexValue{0, 0}));
    ASSERT_EQ(dd->getValueByPath(bell_matrix, 2, 2), (dd::ComplexValue{0, 0}));
    ASSERT_EQ(dd->getValueByPath(bell_matrix, 3, 2), (dd::ComplexValue{-dd::SQRT2_2, 0}));

    ASSERT_EQ(dd->getValueByPath(bell_matrix, 0, 3), (dd::ComplexValue{0, 0}));
    ASSERT_EQ(dd->getValueByPath(bell_matrix, 1, 3), (dd::ComplexValue{dd::SQRT2_2, 0}));
    ASSERT_EQ(dd->getValueByPath(bell_matrix, 2, 3), (dd::ComplexValue{-dd::SQRT2_2, 0}));
    ASSERT_EQ(dd->getValueByPath(bell_matrix, 3, 3), (dd::ComplexValue{0, 0}));

    auto goal_row_0  = dd::CVec{{dd::SQRT2_2, 0.}, {0., 0.}, {dd::SQRT2_2, 0.}, {0., 0.}};
    auto goal_row_1  = dd::CVec{{0., 0.}, {dd::SQRT2_2, 0.}, {0., 0.}, {dd::SQRT2_2, 0.}};
    auto goal_row_2  = dd::CVec{{0., 0.}, {dd::SQRT2_2, 0.}, {0., 0.}, {-dd::SQRT2_2, 0.}};
    auto goal_row_3  = dd::CVec{{dd::SQRT2_2, 0.}, {0., 0.}, {-dd::SQRT2_2, 0.}, {0., 0.}};
    auto goal_matrix = dd::CMat{goal_row_0, goal_row_1, goal_row_2, goal_row_3};
    ASSERT_EQ(dd->getMatrix(bell_matrix), goal_matrix);

    export2Dot(bell_matrix, "bell_matrix_colored_labels.dot", true, true, false, false, false);
    export2Dot(bell_matrix, "bell_matrix_colored_labels_classic.dot", true, true, true, false, false);
    export2Dot(bell_matrix, "bell_matrix_mono_labels.dot", false, true, false, false, false);
    export2Dot(bell_matrix, "bell_matrix_mono_labels_classic.dot", false, true, true, false, false);
    export2Dot(bell_matrix, "bell_matrix_colored.dot", true, false, false, false, false);
    export2Dot(bell_matrix, "bell_matrix_colored_classic.dot", true, false, true, false, false);
    export2Dot(bell_matrix, "bell_matrix_mono.dot", false, false, false, false, false);
    export2Dot(bell_matrix, "bell_matrix_mono_classic.dot", false, false, true, false, false);
    export2Dot(bell_matrix, "bell_matrix_memory.dot", false, true, true, true, false);

    dd->statistics();
}

TEST(DDPackageTest, MatrixSerializationTest) {
    auto dd = std::make_unique<dd::Package>(2);

    auto h_gate  = dd->makeGateDD(dd::Hmat, 2, 1);
    auto cx_gate = dd->makeGateDD(dd::Xmat, 2, 1_pc, 0);

    auto bell_matrix = dd->multiply(cx_gate, h_gate);

    serialize(bell_matrix, "bell_matrix.dd", false);
    auto deserialized_bell_matrix = dd->deserialize<dd::Package::mNode>("bell_matrix.dd", false);
    EXPECT_EQ(bell_matrix, deserialized_bell_matrix);

    serialize(bell_matrix, "bell_matrix_binary.dd", true);
    deserialized_bell_matrix = dd->deserialize<dd::Package::mNode>("bell_matrix_binary.dd", true);
    EXPECT_EQ(bell_matrix, deserialized_bell_matrix);
}

TEST(DDPackageTest, SerializationErrors) {
    auto dd = std::make_unique<dd::Package>(2);

    auto h_gate     = dd->makeGateDD(dd::Hmat, 2, 1);
    auto cx_gate    = dd->makeGateDD(dd::Xmat, 2, 1_pc, 0);
    auto zero_state = dd->makeZeroState(2);
    auto bell_state = dd->multiply(dd->multiply(cx_gate, h_gate), zero_state);

    // test non-existing file
    EXPECT_THROW(serialize(bell_state, "./path/that/does/not/exist/filename.dd"), std::invalid_argument);
    EXPECT_THROW(dd->deserialize<dd::Package::vNode>("./path/that/does/not/exist/filename.dd", true), std::invalid_argument);

    // test wrong version number
    std::stringstream ss{};
    ss << 2 << std::endl;
    EXPECT_THROW(dd->deserialize<dd::Package::vNode>(ss, false), std::runtime_error);
    ss << 2 << std::endl;
    EXPECT_THROW(dd->deserialize<dd::Package::mNode>(ss, false), std::runtime_error);

    ss.str("");
    std::remove_const_t<decltype(dd::SERIALIZATION_VERSION)> version = 2;
    ss.write(reinterpret_cast<const char*>(&version), sizeof(decltype(dd::SERIALIZATION_VERSION)));
    EXPECT_THROW(dd->deserialize<dd::Package::vNode>(ss, true), std::runtime_error);
    ss.write(reinterpret_cast<const char*>(&version), sizeof(decltype(dd::SERIALIZATION_VERSION)));
    EXPECT_THROW(dd->deserialize<dd::Package::mNode>(ss, true), std::runtime_error);

    // test wrong format
    ss.str("");
    ss << "1" << std::endl;
    ss << "not_complex" << std::endl;
    EXPECT_THROW(dd->deserialize<dd::Package::vNode>(ss), std::runtime_error);
    ss << "1" << std::endl;
    ss << "not_complex" << std::endl;
    EXPECT_THROW(dd->deserialize<dd::Package::mNode>(ss), std::runtime_error);

    ss.str("");
    ss << "1" << std::endl;
    ss << "1.0" << std::endl;
    ss << "no_node_here" << std::endl;
    EXPECT_THROW(dd->deserialize<dd::Package::vNode>(ss), std::runtime_error);
    ss << "1" << std::endl;
    ss << "1.0" << std::endl;
    ss << "no_node_here" << std::endl;
    EXPECT_THROW(dd->deserialize<dd::Package::mNode>(ss), std::runtime_error);
}

TEST(DDPackageTest, TestConsistency) {
    auto dd = std::make_unique<dd::Package>(2);

    auto h_gate     = dd->makeGateDD(dd::Hmat, 2, 1);
    auto cx_gate    = dd->makeGateDD(dd::Xmat, 2, 1_pc, 0);
    auto zero_state = dd->makeZeroState(2);

    auto bell_matrix = dd->multiply(cx_gate, h_gate);
    dd->incRef(bell_matrix);
    auto local = dd->isLocallyConsistent(bell_matrix);
    EXPECT_TRUE(local);
    auto global = dd->isGloballyConsistent(bell_matrix);
    EXPECT_TRUE(global);
    dd->debugnode(bell_matrix.p);

    auto bell_state = dd->multiply(bell_matrix, zero_state);
    dd->incRef(bell_state);
    local = dd->isLocallyConsistent(bell_state);
    EXPECT_TRUE(local);
    global = dd->isGloballyConsistent(bell_state);
    EXPECT_TRUE(global);
    dd->debugnode(bell_state.p);
}

TEST(DDPackageTest, ToffoliTable) {
    auto dd = std::make_unique<dd::Package>(4);

    // try to search for a toffoli in an empty table
    auto toffoli = dd->toffoliTable.lookup(3, {0_nc, 1_pc}, 2);
    EXPECT_EQ(toffoli.p, nullptr);
    if (toffoli.p == nullptr) {
        toffoli = dd->makeGateDD(dd::Xmat, 3, {0_nc, 1_pc}, 2);
        dd->toffoliTable.insert(3, {0_nc, 1_pc}, 2, toffoli);
    }

    // try again with same toffoli
    auto toffoliTableEntry = dd->toffoliTable.lookup(3, {0_nc, 1_pc}, 2);
    EXPECT_NE(toffoliTableEntry.p, nullptr);
    EXPECT_EQ(toffoli, toffoliTableEntry);

    // try again with different controlled toffoli
    toffoliTableEntry = dd->toffoliTable.lookup(3, {0_pc, 1_pc}, 2);
    EXPECT_EQ(toffoliTableEntry.p, nullptr);

    // try again with different qubit toffoli
    toffoliTableEntry = dd->toffoliTable.lookup(4, {0_pc, 1_pc, 2_pc}, 3);
    EXPECT_EQ(toffoliTableEntry.p, nullptr);

    // clear the table
    dd->toffoliTable.clear();
    toffoliTableEntry = dd->toffoliTable.lookup(3, {0_nc, 1_pc}, 2);
    EXPECT_EQ(toffoliTableEntry.p, nullptr);
}

TEST(DDPackageTest, Extend) {
    auto dd = std::make_unique<dd::Package>(4);

    auto id = dd->makeIdent(3);
    EXPECT_EQ(id.p->v, 2);
    EXPECT_EQ(id.p->e[0], id.p->e[3]);
    EXPECT_EQ(id.p->e[1], id.p->e[2]);
    EXPECT_TRUE(id.p->ident);

    auto ext = dd->extend(id, 0, 1);
    EXPECT_EQ(ext.p->v, 3);
    EXPECT_EQ(ext.p->e[0], ext.p->e[3]);
    EXPECT_EQ(ext.p->e[1], ext.p->e[2]);
    EXPECT_TRUE(ext.p->ident);
}

TEST(DDPackageTest, Identity) {
    auto dd = std::make_unique<dd::Package>(4);

    EXPECT_TRUE(dd->makeIdent(0).isOneTerminal());
    EXPECT_TRUE(dd->makeIdent(0, -1).isOneTerminal());

    auto id3 = dd->makeIdent(3);
    EXPECT_EQ(dd->makeIdent(0, 2), id3);
    auto& table = dd->getIdentityTable();
    EXPECT_NE(table[2].p, nullptr);

    auto id2 = dd->makeIdent(0, 1); // should be found in IdTable
    EXPECT_EQ(dd->makeIdent(2), id2);

    auto id4 = dd->makeIdent(0, 3); // should use id3 and extend it
    EXPECT_EQ(dd->makeIdent(0, 3), id4);
    EXPECT_NE(table[3].p, nullptr);

    auto idCached = dd->makeIdent(4);
    EXPECT_EQ(id4, idCached);
}

TEST(DDPackageTest, TestLocalInconsistency) {
    auto dd = std::make_unique<dd::Package>(3);

    auto h_gate     = dd->makeGateDD(dd::Hmat, 2, 0);
    auto cx_gate    = dd->makeGateDD(dd::Xmat, 2, 0_pc, 1);
    auto zero_state = dd->makeZeroState(2);

    auto bell_state = dd->multiply(dd->multiply(cx_gate, h_gate), zero_state);
    auto local      = dd->isLocallyConsistent(bell_state);
    EXPECT_FALSE(local);
    bell_state.p->ref = 1;
    local             = dd->isLocallyConsistent(bell_state);
    EXPECT_FALSE(local);
    bell_state.p->ref = 0;
    dd->incRef(bell_state);

    bell_state.p->v = 2;
    local           = dd->isLocallyConsistent(bell_state);
    EXPECT_FALSE(local);
    bell_state.p->v = 1;

    bell_state.p->e[0].w.r->refCount = 0;
    local                            = dd->isLocallyConsistent(bell_state);
    EXPECT_FALSE(local);
    bell_state.p->e[0].w.r->refCount = 1;
}

TEST(DDPackageTest, Ancillaries) {
    auto dd          = std::make_unique<dd::Package>(4);
    auto h_gate      = dd->makeGateDD(dd::Hmat, 2, 0);
    auto cx_gate     = dd->makeGateDD(dd::Xmat, 2, 0_pc, 1);
    auto bell_matrix = dd->multiply(cx_gate, h_gate);

    dd->incRef(bell_matrix);
    auto reduced_bell_matrix = dd->reduceAncillae(bell_matrix, {false, false, false, false});
    EXPECT_EQ(bell_matrix, reduced_bell_matrix);
    dd->incRef(bell_matrix);
    reduced_bell_matrix = dd->reduceAncillae(bell_matrix, {false, false, true, true});
    EXPECT_EQ(bell_matrix, reduced_bell_matrix);

    auto extended_bell_matrix = dd->extend(bell_matrix, 2);
    dd->incRef(extended_bell_matrix);
    reduced_bell_matrix = dd->reduceAncillae(extended_bell_matrix, {false, false, true, true});
    EXPECT_TRUE(reduced_bell_matrix.p->e[1].isZeroTerminal());
    EXPECT_TRUE(reduced_bell_matrix.p->e[2].isZeroTerminal());
    EXPECT_TRUE(reduced_bell_matrix.p->e[3].isZeroTerminal());

    EXPECT_EQ(reduced_bell_matrix.p->e[0].p->e[0].p, bell_matrix.p);
    EXPECT_TRUE(reduced_bell_matrix.p->e[0].p->e[1].isZeroTerminal());
    EXPECT_TRUE(reduced_bell_matrix.p->e[0].p->e[2].isZeroTerminal());
    EXPECT_TRUE(reduced_bell_matrix.p->e[0].p->e[3].isZeroTerminal());

    dd->incRef(extended_bell_matrix);
    reduced_bell_matrix = dd->reduceAncillae(extended_bell_matrix, {false, false, true, true}, false);
    EXPECT_TRUE(reduced_bell_matrix.p->e[1].isZeroTerminal());
    EXPECT_TRUE(reduced_bell_matrix.p->e[2].isZeroTerminal());
    EXPECT_TRUE(reduced_bell_matrix.p->e[3].isZeroTerminal());

    EXPECT_EQ(reduced_bell_matrix.p->e[0].p->e[0].p, bell_matrix.p);
    EXPECT_TRUE(reduced_bell_matrix.p->e[0].p->e[1].isZeroTerminal());
    EXPECT_TRUE(reduced_bell_matrix.p->e[0].p->e[2].isZeroTerminal());
    EXPECT_TRUE(reduced_bell_matrix.p->e[0].p->e[3].isZeroTerminal());
}

TEST(DDPackageTest, GarbageVector) {
    auto dd         = std::make_unique<dd::Package>(4);
    auto h_gate     = dd->makeGateDD(dd::Hmat, 2, 0);
    auto cx_gate    = dd->makeGateDD(dd::Xmat, 2, 0_pc, 1);
    auto zero_state = dd->makeZeroState(2);
    auto bell_state = dd->multiply(dd->multiply(cx_gate, h_gate), zero_state);
    dd->printVector(bell_state);

    dd->incRef(bell_state);
    auto reduced_bell_state = dd->reduceGarbage(bell_state, {false, false, false, false});
    EXPECT_EQ(bell_state, reduced_bell_state);
    dd->incRef(bell_state);
    reduced_bell_state = dd->reduceGarbage(bell_state, {false, false, true, false});
    EXPECT_EQ(bell_state, reduced_bell_state);

    dd->incRef(bell_state);
    reduced_bell_state = dd->reduceGarbage(bell_state, {false, true, false, false});
    auto vec           = dd->getVector(reduced_bell_state);
    dd->printVector(reduced_bell_state);
    EXPECT_EQ(vec[2], static_cast<std::complex<dd::fp>>(dd::complex_zero));
    EXPECT_EQ(vec[3], static_cast<std::complex<dd::fp>>(dd::complex_zero));

    dd->incRef(bell_state);
    reduced_bell_state = dd->reduceGarbage(bell_state, {true, false, false, false});
    dd->printVector(reduced_bell_state);
    vec = dd->getVector(reduced_bell_state);
    EXPECT_EQ(vec[1], static_cast<std::complex<dd::fp>>(dd::complex_zero));
    EXPECT_EQ(vec[3], static_cast<std::complex<dd::fp>>(dd::complex_zero));
}

TEST(DDPackageTest, GarbageMatrix) {
    auto dd          = std::make_unique<dd::Package>(4);
    auto h_gate      = dd->makeGateDD(dd::Hmat, 2, 0);
    auto cx_gate     = dd->makeGateDD(dd::Xmat, 2, 0_pc, 1);
    auto bell_matrix = dd->multiply(cx_gate, h_gate);

    dd->incRef(bell_matrix);
    auto reduced_bell_matrix = dd->reduceGarbage(bell_matrix, {false, false, false, false});
    EXPECT_EQ(bell_matrix, reduced_bell_matrix);
    dd->incRef(bell_matrix);
    reduced_bell_matrix = dd->reduceGarbage(bell_matrix, {false, false, true, false});
    EXPECT_EQ(bell_matrix, reduced_bell_matrix);

    dd->incRef(bell_matrix);
    reduced_bell_matrix = dd->reduceGarbage(bell_matrix, {false, true, false, false});
    auto mat            = dd->getMatrix(reduced_bell_matrix);
    auto zero           = dd::CVec{{0., 0.}, {0., 0.}, {0., 0.}, {0., 0.}};
    EXPECT_EQ(mat[2], zero);
    EXPECT_EQ(mat[3], zero);

    dd->incRef(bell_matrix);
    reduced_bell_matrix = dd->reduceGarbage(bell_matrix, {true, false, false, false});
    mat                 = dd->getMatrix(reduced_bell_matrix);
    EXPECT_EQ(mat[1], zero);
    EXPECT_EQ(mat[3], zero);

    dd->incRef(bell_matrix);
    reduced_bell_matrix = dd->reduceGarbage(bell_matrix, {false, true, false, false}, false);
    EXPECT_TRUE(reduced_bell_matrix.p->e[1].isZeroTerminal());
    EXPECT_TRUE(reduced_bell_matrix.p->e[3].isZeroTerminal());
}

TEST(DDPackageTest, InvalidMakeBasisStateAndGate) {
    auto nqubits    = 2;
    auto dd         = std::make_unique<dd::Package>(nqubits);
    auto basisState = std::vector<dd::BasisStates>{dd::BasisStates::zero};
    EXPECT_THROW(dd->makeBasisState(nqubits, basisState), std::runtime_error);
    EXPECT_THROW(dd->makeZeroState(3), std::runtime_error);
    EXPECT_THROW(dd->makeBasisState(3, {true, true, true}), std::runtime_error);
    EXPECT_THROW(dd->makeBasisState(3, {dd::BasisStates::one, dd::BasisStates::one, dd::BasisStates::one}), std::runtime_error);
    EXPECT_THROW(dd->makeGateDD(dd::Xmat, 3, 0), std::runtime_error);
}

TEST(DDPackageTest, InvalidDecRef) {
    auto dd = std::make_unique<dd::Package>(2);
    auto e  = dd->makeIdent(2);
    EXPECT_THROW(dd->decRef(e), std::runtime_error);
}

TEST(DDPackageTest, PackageReset) {
    auto dd = std::make_unique<dd::Package>(1);

    // one node in unique table of variable 0
    auto        i_gate = dd->makeIdent(1);
    const auto& unique = dd->mUniqueTable.getTables();
    const auto& table  = unique[0];
    auto        ihash  = dd->mUniqueTable.hash(i_gate.p);
    const auto* node   = table[ihash];
    std::cout << ihash << ": " << reinterpret_cast<uintptr_t>(i_gate.p) << std::endl;
    // node should be the first in this unique table bucket
    EXPECT_EQ(node, i_gate.p);
    dd->reset();
    // after clearing the tables, they should be empty
    EXPECT_EQ(table[ihash], nullptr);
    i_gate            = dd->makeIdent(1);
    const auto* node2 = table[ihash];
    // after recreating the DD, it should receive the same node
    EXPECT_EQ(node2, node);
}

TEST(DDPackageTest, MaxRefCount) {
    auto dd = std::make_unique<dd::Package>(1);
    auto e  = dd->makeIdent(1);
    // ref count saturates at this value
    e.p->ref = std::numeric_limits<decltype(e.p->ref)>::max();
    dd->incRef(e);
    EXPECT_EQ(e.p->ref, std::numeric_limits<decltype(e.p->ref)>::max());
}

TEST(DDPackageTest, Inverse) {
    auto dd   = std::make_unique<dd::Package>(1);
    auto x    = dd->makeGateDD(dd::Xmat, 1, 0);
    auto xdag = dd->conjugateTranspose(x);
    EXPECT_EQ(x, xdag);
    dd->garbageCollect();
    // nothing should have been collected since the threshold is not reached
    EXPECT_EQ(dd->mUniqueTable.getNodeCount(), 1);
    dd->incRef(x);
    dd->garbageCollect(true);
    // nothing should have been collected since the lone node has a non-zero ref count
    EXPECT_EQ(dd->mUniqueTable.getNodeCount(), 1);
    dd->decRef(x);
    dd->garbageCollect(true);
    // now the node should have been collected
    EXPECT_EQ(dd->mUniqueTable.getNodeCount(), 0);
}

TEST(DDPackageTest, UniqueTableAllocation) {
    auto dd = std::make_unique<dd::Package>(1);

    auto allocs = dd->vUniqueTable.getAllocations();
    std::cout << allocs << std::endl;
    std::vector<dd::Package::vNode*> nodes{allocs};
    // get all the nodes that are pre-allocated
    for (auto i = 0U; i < allocs; ++i) {
        nodes[i] = dd->vUniqueTable.getNode();
    }

    // trigger new allocation
    [[maybe_unused]] auto node = dd->vUniqueTable.getNode();
    EXPECT_EQ(dd->vUniqueTable.getAllocations(), (1. + dd->vUniqueTable.getGrowthFactor()) * allocs);

    // clearing the unique table should reduce the allocated size to the original size
    dd->vUniqueTable.clear();
    EXPECT_EQ(dd->vUniqueTable.getAllocations(), allocs);
}

TEST(DDPackageTest, MatrixTranspose) {
    auto dd = std::make_unique<dd::Package>(2);
    auto cx = dd->makeGateDD(dd::Xmat, 2, 1_pc, 0);

    // transposing a symmetric matrix shall yield a symmetric matrix
    auto cxTransposed = dd->transpose(cx);
    EXPECT_EQ(cxTransposed, cx);

    // the Y gate is not symmetric
    auto y           = dd->makeGateDD(dd::Ymat, 2, 0);
    auto yTransposed = dd->transpose(y);
    EXPECT_NE(yTransposed, y);

    // transposing twice should yield the original matrix
    auto yTT = dd->transpose(yTransposed);
    EXPECT_EQ(yTT, y);

    // perform the same computation again -> trigger a compute table hit
    auto yAgain = dd->transpose(yTransposed);
    EXPECT_EQ(yAgain, y);
}

TEST(DDPackageTest, SpecialCaseTerminal) {
    auto dd  = std::make_unique<dd::Package>(2);
    auto one = dd::Package::vEdge::one;
    dd::export2Dot(one, "oneColored.dot", true);
    dd::export2Dot(one, "oneClassic.dot", false);
    dd::export2Dot(one, "oneMemory.dot", true, true, false, true);

    EXPECT_EQ(dd->vUniqueTable.lookup(one), one);

    auto zero = dd::Package::vEdge::zero;
    EXPECT_EQ(dd->kronecker(zero, one), zero);
    EXPECT_EQ(dd->kronecker(one, one), one);

    dd->debugnode(one.p);
    dd::ComplexValue cOne{1.0, 0.0};
    EXPECT_EQ(dd->getValueByPath(one, ""), cOne);
    EXPECT_EQ(dd->getValueByPath(one, 0), cOne);
    EXPECT_EQ(dd->getValueByPath(dd::Package::mEdge::one, 0, 0), cOne);

    dd::ComplexValue cZero{0.0, 0.0};
    EXPECT_EQ(dd->innerProduct(zero, zero), cZero);
}

//TEST(DDPackageTest, GarbageCollectSomeButNotAll) {
//    auto dd = std::make_unique<dd::Package>(1);
//
//    // one node in unique table of variable 0
//    const auto& unique = dd->mUniqueTable.getTables();
//    const auto& table  = unique[0];
//
//    auto I     = dd->makeIdent(1);
//    auto Ihash = dd->mUniqueTable.hash(I.p);
//
//    // two nodes in same unique table bucket of variable 0
//    auto Z     = dd->makeGateDD(dd::Zmat, 1, 0);
//    auto Zhash = dd->mUniqueTable.hash(Z.p);
//
//    // I and Z should be placed in the same bucket
//    EXPECT_EQ(Ihash, Zhash);
//
//    // increase the reference count of the Z gate, but not the I gate
//    dd->incRef(Z);
//
//    // garbage collection should only collect the I gate and leave the Z gate at the front of the bucket
//    dd->garbageCollect(true);
//
//    EXPECT_EQ(table[Zhash], Z.p);
//    EXPECT_EQ(table[Zhash]->next, nullptr);
//}

TEST(DDPackageTest, KroneckerProduct) {
    auto dd        = std::make_unique<dd::Package>(2);
    auto X         = dd->makeGateDD(dd::Xmat, 1, 0);
    auto kronecker = dd->kronecker(X, X);
    EXPECT_EQ(kronecker.p->v, 1);
    EXPECT_EQ(kronecker.p->e[0], dd::Package::mEdge::zero);
    EXPECT_EQ(kronecker.p->e[0], kronecker.p->e[3]);
    EXPECT_EQ(kronecker.p->e[1], kronecker.p->e[2]);
    EXPECT_EQ(kronecker.p->e[1].p->v, 0);
    EXPECT_EQ(kronecker.p->e[1].p->e[0], dd::Package::mEdge::zero);
    EXPECT_EQ(kronecker.p->e[1].p->e[0], kronecker.p->e[1].p->e[3]);
    EXPECT_EQ(kronecker.p->e[1].p->e[1], dd::Package::mEdge::one);
    EXPECT_EQ(kronecker.p->e[1].p->e[1], kronecker.p->e[1].p->e[2]);

    auto kronecker2 = dd->kronecker(X, X);
    EXPECT_EQ(kronecker, kronecker2);
}

TEST(DDPackageTest, NearZeroNormalize) {
    auto               dd       = std::make_unique<dd::Package>(2);
    dd::fp             nearZero = dd::ComplexTable<>::tolerance() / 10;
    dd::Package::vEdge ve{};
    ve.p    = dd->vUniqueTable.getNode();
    ve.p->v = 1;
    ve.w    = dd::Complex::one;
    for (auto& edge: ve.p->e) {
        edge.p    = dd->vUniqueTable.getNode();
        edge.p->v = 0;
        edge.w    = dd->cn.getCached(nearZero, 0.);
        edge.p->e = {dd::Package::vEdge::one, dd::Package::vEdge::one};
    }
    auto veNormalizedCached = dd->normalize(ve, true);
    EXPECT_EQ(veNormalizedCached, dd::Package::vEdge::zero);

    for (auto& edge: ve.p->e) {
        edge.p    = dd->vUniqueTable.getNode();
        edge.p->v = 0;
        edge.w    = dd->cn.lookup(nearZero, 0.);
        edge.p->e = {dd::Package::vEdge::one, dd::Package::vEdge::one};
    }
    auto veNormalized = dd->normalize(ve, false);
    EXPECT_EQ(veNormalized, dd::Package::vEdge::zero);

    dd::Package::mEdge me{};
    me.p    = dd->mUniqueTable.getNode();
    me.p->v = 1;
    me.w    = dd::Complex::one;
    for (auto& edge: me.p->e) {
        edge.p    = dd->mUniqueTable.getNode();
        edge.p->v = 0;
        edge.w    = dd->cn.getCached(nearZero, 0.);
        edge.p->e = {dd::Package::mEdge::one, dd::Package::mEdge::one, dd::Package::mEdge::one, dd::Package::mEdge::one};
    }
    auto meNormalizedCached = dd->normalize(me, true);
    EXPECT_EQ(meNormalizedCached, dd::Package::mEdge::zero);

    for (auto& edge: me.p->e) {
        edge.p    = dd->mUniqueTable.getNode();
        edge.p->v = 0;
        edge.w    = dd->cn.lookup(nearZero, 0.);
        edge.p->e = {dd::Package::mEdge::one, dd::Package::mEdge::one, dd::Package::mEdge::one, dd::Package::mEdge::one};
    }
    auto meNormalized = dd->normalize(me, false);
    EXPECT_EQ(meNormalized, dd::Package::mEdge::zero);
}

TEST(DDPackageTest, Controls) {
    dd::Control cpos{0};
    dd::Control cneg{0, dd::Control::Type::neg};

    EXPECT_NE(cpos, cneg);

    dd::Controls controls{};
    controls.insert(cpos);
    controls.insert(cneg);
    EXPECT_EQ(controls.begin()->type, dd::Control::Type::neg);
    EXPECT_EQ(controls.count(0), 2);
}

TEST(DDPackageTest, DestructiveMeasurementAll) {
    auto dd         = std::make_unique<dd::Package>(4);
    auto hGate0     = dd->makeGateDD(dd::Hmat, 2, 0);
    auto hGate1     = dd->makeGateDD(dd::Hmat, 2, 1);
    auto plusMatrix = dd->multiply(hGate0, hGate1);
    auto zeroState  = dd->makeZeroState(2);
    auto plusState  = dd->multiply(plusMatrix, zeroState);
    dd->incRef(plusState);

    std::mt19937_64 mt{0};

    const dd::CVec vBefore = dd->getVector(plusState);

    ASSERT_EQ(vBefore[0], vBefore[1]);
    ASSERT_EQ(vBefore[0], vBefore[2]);
    ASSERT_EQ(vBefore[0], vBefore[3]);

    const std::string m = dd->measureAll(plusState, true, mt);

    const dd::CVec vAfter = dd->getVector(plusState);
    const int      i      = std::stoi(m, nullptr, 2);

    ASSERT_EQ(vAfter[i], static_cast<std::complex<dd::fp>>(dd::complex_one));
}

TEST(DDPackageTest, DestructiveMeasurementOne) {
    auto dd         = std::make_unique<dd::Package>(4);
    auto hGate0     = dd->makeGateDD(dd::Hmat, 2, 0);
    auto hGate1     = dd->makeGateDD(dd::Hmat, 2, 1);
    auto plusMatrix = dd->multiply(hGate0, hGate1);
    auto zeroState  = dd->makeZeroState(2);
    auto plusState  = dd->multiply(plusMatrix, zeroState);
    dd->incRef(plusState);

    std::mt19937_64 mt{0};

    const char     m      = dd->measureOneCollapsing(plusState, 0, true, mt);
    const dd::CVec vAfter = dd->getVector(plusState);

    ASSERT_EQ(m, '0');
    ASSERT_EQ(vAfter[0], static_cast<std::complex<dd::fp>>(dd::complex_SQRT2_2));
    ASSERT_EQ(vAfter[2], static_cast<std::complex<dd::fp>>(dd::complex_SQRT2_2));
    ASSERT_EQ(vAfter[1], static_cast<std::complex<dd::fp>>(dd::complex_zero));
    ASSERT_EQ(vAfter[3], static_cast<std::complex<dd::fp>>(dd::complex_zero));
}

TEST(DDPackageTest, DestructiveMeasurementOneArbitraryNormalization) {
    auto dd         = std::make_unique<dd::Package>(4);
    auto hGate0     = dd->makeGateDD(dd::Hmat, 2, 0);
    auto hGate1     = dd->makeGateDD(dd::Hmat, 2, 1);
    auto plusMatrix = dd->multiply(hGate0, hGate1);
    auto zeroState  = dd->makeZeroState(2);
    auto plusState  = dd->multiply(plusMatrix, zeroState);
    dd->incRef(plusState);

    std::mt19937_64 mt{0};

    const char     m      = dd->measureOneCollapsing(plusState, 0, false, mt);
    const dd::CVec vAfter = dd->getVector(plusState);

    ASSERT_EQ(m, '0');
    ASSERT_EQ(vAfter[0], static_cast<std::complex<dd::fp>>(dd::complex_SQRT2_2));
    ASSERT_EQ(vAfter[2], static_cast<std::complex<dd::fp>>(dd::complex_SQRT2_2));
    ASSERT_EQ(vAfter[1], static_cast<std::complex<dd::fp>>(dd::complex_zero));
    ASSERT_EQ(vAfter[3], static_cast<std::complex<dd::fp>>(dd::complex_zero));
}

<<<<<<< HEAD
TEST(DDPackageTest, BasicNumericInstabilityTest) {
    using limits = std::numeric_limits<dd::fp>;

    std::cout << std::setprecision(limits::max_digits10);

    std::cout << "The 1/sqrt(2) constant used in this package is " << dd::SQRT2_2 << ", which is the closest floating point value to the actual value of 1/sqrt(2)." << std::endl;
    std::cout << "Computing std::sqrt(0.5) actually computes this value, i.e. " << std::sqrt(dd::fp(0.5)) << std::endl;
    EXPECT_EQ(dd::SQRT2_2, std::sqrt(dd::fp(0.5)));
    std::cout << "However, computing 1/std::sqrt(2.) leads to " << dd::fp(1.0) / std::sqrt(dd::fp(2.)) << ", which differs by 1 ULP from std::sqrt(0.5)" << std::endl;
    EXPECT_EQ(dd::fp(1.0) / std::sqrt(dd::fp(2.)), std::nextafter(std::sqrt(dd::fp(0.5)), 0.));
    std::cout << "In the same fashion, computing std::sqrt(2.) leads to " << std::sqrt(dd::fp(2.)) << ", while computing 1/std::sqrt(0.5) leads to " << dd::fp(1.) / std::sqrt(dd::fp(0.5)) << ", which differ by exactly 1 ULP" << std::endl;
    EXPECT_EQ(std::sqrt(dd::fp(2.)), std::nextafter(dd::fp(1.) / std::sqrt(dd::fp(0.5)), 2.));
    std::cout << "Another inaccuracy occurs when computing 1/sqrt(2) * 1/sqrt(2), which should equal to 0.5 but is off by 1 ULP: " << std::sqrt(dd::fp(0.5)) * std::sqrt(dd::fp(0.5)) << std::endl;
    EXPECT_EQ(std::sqrt(dd::fp(0.5)) * std::sqrt(dd::fp(0.5)), std::nextafter(0.5, 1.));
    std::cout << "This inaccuracy even persists when computing std::sqrt(0.5) * std::sqrt(0.5): " << std::sqrt(dd::fp(0.5)) * std::sqrt(dd::fp(0.5)) << std::endl;
    EXPECT_EQ(std::sqrt(dd::fp(0.5)) * std::sqrt(dd::fp(0.5)), std::nextafter(dd::fp(0.5), 1.));

    //    std::cout << "Interestingly, calculating powers of dd::SQRT2_2 can be conducted very precisely, i.e., with an error of only 1 ULP." << std::endl;
    //    dd::fp      accumulator = dd::SQRT2_2 * dd::SQRT2_2;
    //    std::size_t nq          = 64;
    //    for (std::size_t i = 1; i < nq; i += 2) {
    //        std::size_t power  = (i + 1) / 2;
    //        std::size_t denom  = 1UL << power;
    //        dd::fp      target = 1. / static_cast<double>(denom);
    //        dd::fp      diff   = std::abs(target - accumulator);
    //        const auto  ulps   = dd::ulpDistance(accumulator, target);
    //        std::cout << accumulator << ", numerical error: " << diff << ", ulps: " << ulps << std::endl;
    //        EXPECT_EQ(ulps, 1);
    //        accumulator *= dd::SQRT2_2;
    //        accumulator *= dd::SQRT2_2;
    //    }
}

TEST(DDPackageTest, BasicNumericStabilityTest) {
    using limits = std::numeric_limits<dd::fp>;

    auto dd = std::make_unique<dd::Package>(1);
    dd::ComplexNumbers::setTolerance(limits::epsilon());
    auto state  = dd->makeZeroState(1);
    auto h      = dd->makeGateDD(dd::Hmat, 1, 0);
    auto state1 = dd->multiply(h, state);
    auto z      = dd->makeGateDD(dd::Zmat, 1, 0);
    auto result = dd->multiply(z, state1);

    const auto topWeight   = result.w.toString(false, limits::max_digits10);
    const auto leftWeight  = result.p->e[0].w.toString(false, limits::max_digits10);
    const auto rightWeight = result.p->e[1].w.toString(false, limits::max_digits10);
    std::cout << topWeight << " | " << leftWeight << " | " << rightWeight << std::endl;
    EXPECT_EQ(topWeight, "1");
    std::ostringstream oss{};
    oss << std::setprecision(limits::max_digits10) << dd::SQRT2_2;
    EXPECT_EQ(leftWeight, oss.str());
    oss.str("");
    oss << -dd::SQRT2_2;
    EXPECT_EQ(rightWeight, oss.str());
=======
TEST(DDPackageTest, ExportPolarPhaseFormatted) {
    std::ostringstream phaseString;

    // zero case
    dd::printPhaseFormatted(phaseString, 0);
    EXPECT_STREQ(phaseString.str().c_str(), "ℯ(iπ 0)");
    phaseString.str("");

    // one cases
    dd::printPhaseFormatted(phaseString, 0.5);
    EXPECT_STREQ(phaseString.str().c_str(), "ℯ(iπ/2)");
    phaseString.str("");

    dd::printPhaseFormatted(phaseString, -0.5);
    EXPECT_STREQ(phaseString.str().c_str(), "ℯ(-iπ/2)");
    phaseString.str("");

    dd::printPhaseFormatted(phaseString, 1);
    EXPECT_STREQ(phaseString.str().c_str(), "ℯ(iπ)");
    phaseString.str("");

    dd::printPhaseFormatted(phaseString, -1);
    EXPECT_STREQ(phaseString.str().c_str(), "ℯ(-iπ)");
    phaseString.str("");

    // a/b fractions
    dd::printPhaseFormatted(phaseString, 2);
    EXPECT_STREQ(phaseString.str().c_str(), "ℯ(iπ 2)");
    phaseString.str("");

    dd::printPhaseFormatted(phaseString, 0.25);
    EXPECT_STREQ(phaseString.str().c_str(), "ℯ(iπ/4)");
    phaseString.str("");

    dd::printPhaseFormatted(phaseString, 0.75);
    EXPECT_STREQ(phaseString.str().c_str(), "ℯ(iπ 3/4)");
    phaseString.str("");

    // 1/sqrt(2) cases
    dd::printPhaseFormatted(phaseString, dd::SQRT2_2);
    EXPECT_STREQ(phaseString.str().c_str(), "ℯ(iπ/√2)");
    phaseString.str("");

    dd::printPhaseFormatted(phaseString, 2 * dd::SQRT2_2);
    EXPECT_STREQ(phaseString.str().c_str(), "ℯ(iπ 2/√2)");
    phaseString.str("");

    dd::printPhaseFormatted(phaseString, 0.5 * dd::SQRT2_2);
    EXPECT_STREQ(phaseString.str().c_str(), "ℯ(iπ/(2√2))");
    phaseString.str("");

    dd::printPhaseFormatted(phaseString, 0.75 * dd::SQRT2_2);
    EXPECT_STREQ(phaseString.str().c_str(), "ℯ(iπ 3/(4√2))");
    phaseString.str("");

    // pi cases mhhh pie
    dd::printPhaseFormatted(phaseString, dd::PI);
    EXPECT_STREQ(phaseString.str().c_str(), "ℯ(iπ π)");
    phaseString.str("");

    dd::printPhaseFormatted(phaseString, 2 * dd::PI);
    EXPECT_STREQ(phaseString.str().c_str(), "ℯ(iπ 2π)");
    phaseString.str("");

    dd::printPhaseFormatted(phaseString, 0.5 * dd::PI);
    EXPECT_STREQ(phaseString.str().c_str(), "ℯ(iπ π/2)");
    phaseString.str("");

    dd::printPhaseFormatted(phaseString, 0.75 * dd::PI);
    EXPECT_STREQ(phaseString.str().c_str(), "ℯ(iπ 3π/4)");
    phaseString.str("");

    // general case
    dd::printPhaseFormatted(phaseString, 0.12345);
    EXPECT_STREQ(phaseString.str().c_str(), "ℯ(iπ 0.12345)");
    phaseString.str("");
}

TEST(DDPackageTest, ExportConditionalFormat) {
    auto cn = std::make_unique<dd::ComplexNumbers>();

    EXPECT_STREQ(dd::conditionalFormat(cn->getCached(1, 0)).c_str(), "1");
    EXPECT_STREQ(dd::conditionalFormat(cn->getCached(0, 1)).c_str(), "i");
    EXPECT_STREQ(dd::conditionalFormat(cn->getCached(-1, 0)).c_str(), "-1");
    EXPECT_STREQ(dd::conditionalFormat(cn->getCached(0, -1)).c_str(), "-i");

    const auto num = cn->getCached(-dd::SQRT2_2, -dd::SQRT2_2);
    EXPECT_STREQ(dd::conditionalFormat(num).c_str(), "ℯ(-iπ 3π/4)");
    EXPECT_STREQ(dd::conditionalFormat(num, false).c_str(), "-1/√2(1+i)");

    EXPECT_STREQ(dd::conditionalFormat(cn->getCached(-1, -1)).c_str(), "2/√2 ℯ(-iπ 3π/4)");
    EXPECT_STREQ(dd::conditionalFormat(cn->getCached(-dd::SQRT2_2, 0)).c_str(), "-1/√2");
>>>>>>> ebfcacbe
}<|MERGE_RESOLUTION|>--- conflicted
+++ resolved
@@ -885,7 +885,100 @@
     ASSERT_EQ(vAfter[3], static_cast<std::complex<dd::fp>>(dd::complex_zero));
 }
 
-<<<<<<< HEAD
+TEST(DDPackageTest, ExportPolarPhaseFormatted) {
+    std::ostringstream phaseString;
+
+    // zero case
+    dd::printPhaseFormatted(phaseString, 0);
+    EXPECT_STREQ(phaseString.str().c_str(), "ℯ(iπ 0)");
+    phaseString.str("");
+
+    // one cases
+    dd::printPhaseFormatted(phaseString, 0.5);
+    EXPECT_STREQ(phaseString.str().c_str(), "ℯ(iπ/2)");
+    phaseString.str("");
+
+    dd::printPhaseFormatted(phaseString, -0.5);
+    EXPECT_STREQ(phaseString.str().c_str(), "ℯ(-iπ/2)");
+    phaseString.str("");
+
+    dd::printPhaseFormatted(phaseString, 1);
+    EXPECT_STREQ(phaseString.str().c_str(), "ℯ(iπ)");
+    phaseString.str("");
+
+    dd::printPhaseFormatted(phaseString, -1);
+    EXPECT_STREQ(phaseString.str().c_str(), "ℯ(-iπ)");
+    phaseString.str("");
+
+    // a/b fractions
+    dd::printPhaseFormatted(phaseString, 2);
+    EXPECT_STREQ(phaseString.str().c_str(), "ℯ(iπ 2)");
+    phaseString.str("");
+
+    dd::printPhaseFormatted(phaseString, 0.25);
+    EXPECT_STREQ(phaseString.str().c_str(), "ℯ(iπ/4)");
+    phaseString.str("");
+
+    dd::printPhaseFormatted(phaseString, 0.75);
+    EXPECT_STREQ(phaseString.str().c_str(), "ℯ(iπ 3/4)");
+    phaseString.str("");
+
+    // 1/sqrt(2) cases
+    dd::printPhaseFormatted(phaseString, dd::SQRT2_2);
+    EXPECT_STREQ(phaseString.str().c_str(), "ℯ(iπ/√2)");
+    phaseString.str("");
+
+    dd::printPhaseFormatted(phaseString, 2 * dd::SQRT2_2);
+    EXPECT_STREQ(phaseString.str().c_str(), "ℯ(iπ 2/√2)");
+    phaseString.str("");
+
+    dd::printPhaseFormatted(phaseString, 0.5 * dd::SQRT2_2);
+    EXPECT_STREQ(phaseString.str().c_str(), "ℯ(iπ/(2√2))");
+    phaseString.str("");
+
+    dd::printPhaseFormatted(phaseString, 0.75 * dd::SQRT2_2);
+    EXPECT_STREQ(phaseString.str().c_str(), "ℯ(iπ 3/(4√2))");
+    phaseString.str("");
+
+    // pi cases mhhh pie
+    dd::printPhaseFormatted(phaseString, dd::PI);
+    EXPECT_STREQ(phaseString.str().c_str(), "ℯ(iπ π)");
+    phaseString.str("");
+
+    dd::printPhaseFormatted(phaseString, 2 * dd::PI);
+    EXPECT_STREQ(phaseString.str().c_str(), "ℯ(iπ 2π)");
+    phaseString.str("");
+
+    dd::printPhaseFormatted(phaseString, 0.5 * dd::PI);
+    EXPECT_STREQ(phaseString.str().c_str(), "ℯ(iπ π/2)");
+    phaseString.str("");
+
+    dd::printPhaseFormatted(phaseString, 0.75 * dd::PI);
+    EXPECT_STREQ(phaseString.str().c_str(), "ℯ(iπ 3π/4)");
+    phaseString.str("");
+
+    // general case
+    dd::printPhaseFormatted(phaseString, 0.12345);
+    EXPECT_STREQ(phaseString.str().c_str(), "ℯ(iπ 0.12345)");
+    phaseString.str("");
+}
+
+TEST(DDPackageTest, ExportConditionalFormat) {
+    auto cn = std::make_unique<dd::ComplexNumbers>();
+
+    EXPECT_STREQ(dd::conditionalFormat(cn->getCached(1, 0)).c_str(), "1");
+    EXPECT_STREQ(dd::conditionalFormat(cn->getCached(0, 1)).c_str(), "i");
+    EXPECT_STREQ(dd::conditionalFormat(cn->getCached(-1, 0)).c_str(), "-1");
+    EXPECT_STREQ(dd::conditionalFormat(cn->getCached(0, -1)).c_str(), "-i");
+
+    const auto num = cn->getCached(-dd::SQRT2_2, -dd::SQRT2_2);
+    EXPECT_STREQ(dd::conditionalFormat(num).c_str(), "ℯ(-iπ 3π/4)");
+    EXPECT_STREQ(dd::conditionalFormat(num, false).c_str(), "-1/√2(1+i)");
+
+    EXPECT_STREQ(dd::conditionalFormat(cn->getCached(-1, -1)).c_str(), "2/√2 ℯ(-iπ 3π/4)");
+    EXPECT_STREQ(dd::conditionalFormat(cn->getCached(-dd::SQRT2_2, 0)).c_str(), "-1/√2");
+}
+
 TEST(DDPackageTest, BasicNumericInstabilityTest) {
     using limits = std::numeric_limits<dd::fp>;
 
@@ -941,98 +1034,4 @@
     oss.str("");
     oss << -dd::SQRT2_2;
     EXPECT_EQ(rightWeight, oss.str());
-=======
-TEST(DDPackageTest, ExportPolarPhaseFormatted) {
-    std::ostringstream phaseString;
-
-    // zero case
-    dd::printPhaseFormatted(phaseString, 0);
-    EXPECT_STREQ(phaseString.str().c_str(), "ℯ(iπ 0)");
-    phaseString.str("");
-
-    // one cases
-    dd::printPhaseFormatted(phaseString, 0.5);
-    EXPECT_STREQ(phaseString.str().c_str(), "ℯ(iπ/2)");
-    phaseString.str("");
-
-    dd::printPhaseFormatted(phaseString, -0.5);
-    EXPECT_STREQ(phaseString.str().c_str(), "ℯ(-iπ/2)");
-    phaseString.str("");
-
-    dd::printPhaseFormatted(phaseString, 1);
-    EXPECT_STREQ(phaseString.str().c_str(), "ℯ(iπ)");
-    phaseString.str("");
-
-    dd::printPhaseFormatted(phaseString, -1);
-    EXPECT_STREQ(phaseString.str().c_str(), "ℯ(-iπ)");
-    phaseString.str("");
-
-    // a/b fractions
-    dd::printPhaseFormatted(phaseString, 2);
-    EXPECT_STREQ(phaseString.str().c_str(), "ℯ(iπ 2)");
-    phaseString.str("");
-
-    dd::printPhaseFormatted(phaseString, 0.25);
-    EXPECT_STREQ(phaseString.str().c_str(), "ℯ(iπ/4)");
-    phaseString.str("");
-
-    dd::printPhaseFormatted(phaseString, 0.75);
-    EXPECT_STREQ(phaseString.str().c_str(), "ℯ(iπ 3/4)");
-    phaseString.str("");
-
-    // 1/sqrt(2) cases
-    dd::printPhaseFormatted(phaseString, dd::SQRT2_2);
-    EXPECT_STREQ(phaseString.str().c_str(), "ℯ(iπ/√2)");
-    phaseString.str("");
-
-    dd::printPhaseFormatted(phaseString, 2 * dd::SQRT2_2);
-    EXPECT_STREQ(phaseString.str().c_str(), "ℯ(iπ 2/√2)");
-    phaseString.str("");
-
-    dd::printPhaseFormatted(phaseString, 0.5 * dd::SQRT2_2);
-    EXPECT_STREQ(phaseString.str().c_str(), "ℯ(iπ/(2√2))");
-    phaseString.str("");
-
-    dd::printPhaseFormatted(phaseString, 0.75 * dd::SQRT2_2);
-    EXPECT_STREQ(phaseString.str().c_str(), "ℯ(iπ 3/(4√2))");
-    phaseString.str("");
-
-    // pi cases mhhh pie
-    dd::printPhaseFormatted(phaseString, dd::PI);
-    EXPECT_STREQ(phaseString.str().c_str(), "ℯ(iπ π)");
-    phaseString.str("");
-
-    dd::printPhaseFormatted(phaseString, 2 * dd::PI);
-    EXPECT_STREQ(phaseString.str().c_str(), "ℯ(iπ 2π)");
-    phaseString.str("");
-
-    dd::printPhaseFormatted(phaseString, 0.5 * dd::PI);
-    EXPECT_STREQ(phaseString.str().c_str(), "ℯ(iπ π/2)");
-    phaseString.str("");
-
-    dd::printPhaseFormatted(phaseString, 0.75 * dd::PI);
-    EXPECT_STREQ(phaseString.str().c_str(), "ℯ(iπ 3π/4)");
-    phaseString.str("");
-
-    // general case
-    dd::printPhaseFormatted(phaseString, 0.12345);
-    EXPECT_STREQ(phaseString.str().c_str(), "ℯ(iπ 0.12345)");
-    phaseString.str("");
-}
-
-TEST(DDPackageTest, ExportConditionalFormat) {
-    auto cn = std::make_unique<dd::ComplexNumbers>();
-
-    EXPECT_STREQ(dd::conditionalFormat(cn->getCached(1, 0)).c_str(), "1");
-    EXPECT_STREQ(dd::conditionalFormat(cn->getCached(0, 1)).c_str(), "i");
-    EXPECT_STREQ(dd::conditionalFormat(cn->getCached(-1, 0)).c_str(), "-1");
-    EXPECT_STREQ(dd::conditionalFormat(cn->getCached(0, -1)).c_str(), "-i");
-
-    const auto num = cn->getCached(-dd::SQRT2_2, -dd::SQRT2_2);
-    EXPECT_STREQ(dd::conditionalFormat(num).c_str(), "ℯ(-iπ 3π/4)");
-    EXPECT_STREQ(dd::conditionalFormat(num, false).c_str(), "-1/√2(1+i)");
-
-    EXPECT_STREQ(dd::conditionalFormat(cn->getCached(-1, -1)).c_str(), "2/√2 ℯ(-iπ 3π/4)");
-    EXPECT_STREQ(dd::conditionalFormat(cn->getCached(-dd::SQRT2_2, 0)).c_str(), "-1/√2");
->>>>>>> ebfcacbe
 }
#include "dd/Export.hpp"
#include "dd/LimTable.hpp"
#include "dd/Package.hpp"
#include "dd/PauliAlgebra.hpp"

#include "gmock/gmock.h"
#include "gtest/gtest.h"

using namespace dd::literals;

std::ostream& operator<<(std::ostream& out, const dd::CVec& vec) {
	for (unsigned int i=0; i<vec.size(); i++) {
		out << vec[i] << ' ';
	}
	return out;
}

TEST(LimTest, SinglePauliOps) {
    dd::LimEntry<1> id{0b000};
    dd::LimEntry<1> z{0b001};
    dd::LimEntry<1> x{0b010};
    dd::LimEntry<1> y{0b011};

    EXPECT_EQ(dd::LimEntry<1>::getQubit(&id, 0), 'I');
    EXPECT_EQ(dd::LimEntry<1>::getQubit(&x, 0), 'X');
    EXPECT_EQ(dd::LimEntry<1>::getQubit(&y, 0), 'Y');
    EXPECT_EQ(dd::LimEntry<1>::getQubit(&z, 0), 'Z');
}

TEST(LimTest, PauliToString) {
    dd::LimEntry<5> limEntry{0b011011000u}; // ...IIIYXZI. Bit order!

    auto str = dd::LimEntry<5>::to_string(&limEntry);

    std::cout << str << "\n";

    EXPECT_STREQ(str.c_str(), "IXZYI");

    auto str_default = dd::LimEntry<5>::to_string(nullptr);
    std::cout << str_default << "\n";

    EXPECT_STREQ(str_default.c_str(), "IIIII");
}

TEST(LimTest, BitSetFromString) {
    // bitsetFromString function
    auto bitSet = dd::LimEntry<6>::bitsetFromString("XIIYYZ");
    EXPECT_EQ(bitSet.to_ulong(), 0b011111000010); // XIIYYZ

    // LimEntry constructor
    dd::LimEntry<7>  limEntry{"YXXZIIZ"};
    dd::LimEntry<10> limEntry2{"XX"};

    auto str1 = dd::LimEntry<7>::to_string(&limEntry);
    auto str2 = dd::LimEntry<10>::to_string(&limEntry2);

    EXPECT_STREQ(str1.c_str(), "YXXZIIZ");
    EXPECT_STREQ(str2.c_str(), "XXIIIIIIII"); // NOTE: trailing I's on the right
}

TEST(LimTest, PauliToStringWithPhase) {
    dd::LimEntry<5> lim0{"ZXY"};
    EXPECT_EQ(dd::LimEntry<5>::getPhase(&lim0), dd::phase_t::phase_one);
    EXPECT_EQ(lim0.getQubit(0), 'Z');
    EXPECT_EQ(lim0.getQubit(1), 'X');

    dd::LimEntry<5> lim1{"-ZI"};
    EXPECT_EQ(dd::LimEntry<5>::getPhase(&lim1), dd::phase_t::phase_minus_one);
    EXPECT_EQ(lim1.getQubit(0), 'Z');
    EXPECT_EQ(lim1.getQubit(1), 'I');

    dd::LimEntry<5> lim2{"iZI"};
    EXPECT_EQ(dd::LimEntry<5>::getPhase(&lim2), dd::phase_t::phase_i);
    EXPECT_EQ(lim2.getQubit(0), 'Z');
    EXPECT_EQ(lim2.getQubit(1), 'I');

    dd::LimEntry<5> lim3{"-iIZX"};
    EXPECT_EQ(dd::LimEntry<5>::getPhase(&lim3), dd::phase_t::phase_minus_i);
    EXPECT_EQ(lim3.getQubit(0), 'I');
    EXPECT_EQ(lim3.getQubit(1), 'Z');
    EXPECT_EQ(lim3.getQubit(2), 'X');
}

TEST(LimTest, muliplyByMinusOne) {
    dd::Complex z = dd::Complex::one;
    z.multiplyByMinusOne(false);
    EXPECT_TRUE(dd::ComplexTable<>::Entry::approximatelyEquals(dd::ComplexTable<>::Entry::val(z.r), -1));

    dd::Complex m = dd::Complex::minusOne();
    EXPECT_TRUE(z.approximatelyEquals(m));

    EXPECT_FALSE(z.approximatelyEquals(dd::Complex::one));

    dd::Complex s{&dd::ComplexTable<>::sqrt2_2, &dd::ComplexTable<>::one};
    s.multiplyByMinusOne(false);
    EXPECT_TRUE(dd::ComplexTable<>::Entry::approximatelyEquals(dd::ComplexTable<>::Entry::val(s.r), -dd::SQRT2_2));
    EXPECT_TRUE(dd::ComplexTable<>::Entry::approximatelyEquals(dd::ComplexTable<>::Entry::val(s.i), -1));
}

TEST(LimTest, SimpleTableDefault) {
    auto limtable = std::make_unique<dd::LimTable<>>();
    std::cout << "Limtable size " << sizeof(*limtable) << " byte\n";
    std::cout << "LimEntry size " << sizeof(dd::LimEntry<>) << " byte \n";
    std::cout << "LimBitSt size " << sizeof(dd::LimEntry<>::paulis) << " byte \n";

    limtable->lookup(1);
    limtable->lookup(2);
    limtable->lookup(3);

    auto* y = limtable->lookup(3);
    auto* i = limtable->lookup(0);
    limtable->incRef(y);
    limtable->incRef(i);

    limtable->print();

    EXPECT_EQ(y->refCount, 1);
    EXPECT_EQ(i->refCount, 2);

    std::cout << "Garbage Collection\n";

    auto count = limtable->garbageCollect(true);
    EXPECT_EQ(count, 2); // Collect Z and X

    limtable->print();

    std::cout << "Again\n";

    limtable->decRef(y);
    count = limtable->garbageCollect(true);
    EXPECT_EQ(count, 1); // Collect y

    limtable->print();
}

TEST(LimTest, SimpleTable8) {
    /* Note that due to usage of default template parameters, actual code might break if used with a different LimTable setup */
    auto limtable = std::make_unique<dd::LimTable<8, 32>>();
    std::cout << "Limtable size " << sizeof(*limtable) << " byte\n";
    std::cout << "LimEntry size " << sizeof(dd::LimEntry<8>) << " byte \n";
    std::cout << "LimBitSt size " << sizeof(dd::LimEntry<8>::paulis) << " byte \n";

    limtable->lookup(1);
    limtable->lookup(2);
    limtable->lookup(3);

    auto* y = limtable->lookup(3);
    auto* i = limtable->lookup(0);
    limtable->incRef(y);
    limtable->incRef(i);

    limtable->print();

    EXPECT_EQ(y->refCount, 1);
    EXPECT_EQ(i->refCount, 2);

    std::cout << "Garbage Collection\n";

    auto count = limtable->garbageCollect(true);
    EXPECT_EQ(count, 2); // Collect Z and X

    limtable->print();
}

TEST(LimTest, NodeLims) {
    /* Note that due to usage of default template parameters, actual code might break if used with a different LimTable setup */
    auto dd        = std::make_unique<dd::Package>(1);
    auto root_edge = dd->makeZeroState(1);

    auto* y = dd->getLimTable().lookup(3);
    auto* i = dd->getLimTable().lookup(1);

    root_edge.p->limVector.push_back(y);
    root_edge.p->limVector.push_back(y);
    root_edge.p->limVector.push_back(i);

    dd->incRef(root_edge);
    dd->getLimTable().print();

    EXPECT_EQ(y->refCount, 2);
    EXPECT_EQ(i->refCount, 1);

    dd->decRef(root_edge);
    dd->getLimTable().print();

    EXPECT_EQ(y->refCount, 0);
    EXPECT_EQ(i->refCount, 0);

    std::cout << "Garbage Collection\n";

    auto count = dd->getLimTable().garbageCollect(true);
    EXPECT_EQ(count, 2);

    dd->getLimTable().print();
}

TEST(LimTest, LimHashing) {
    auto dd        = std::make_unique<dd::Package>(2);
    auto root_edge = dd->makeZeroState(2);

    auto hash1 = dd->vUniqueTable.hash(root_edge.p);

    auto* y = dd->getLimTable().lookup(3);
    auto* i = dd->getLimTable().lookup(1);

    root_edge.p->e[0].p->limVector.push_back(y);
    root_edge.p->e[0].p->limVector.push_back(y);
    root_edge.p->e[0].p->limVector.push_back(i);

    auto hash2 = dd->vUniqueTable.hash(root_edge.p);

    EXPECT_NE(hash1, hash2);
}

TEST(LimTest, SimpleTable127) {
    /* Note that due to usage of default template parameters, actual code might break if used with a different LimTable setup */
    auto limtable = std::make_unique<dd::LimTable<127>>();
    std::cout << "Limtable size " << sizeof(*limtable) << " byte\n";
    std::cout << "LimEntry size " << sizeof(dd::LimEntry<127>) << " byte \n";
    std::cout << "LimBitSt size " << sizeof(dd::LimEntry<127>::paulis) << " byte \n";

    limtable->lookup(1);
    limtable->lookup(2);
    limtable->lookup(3);

    auto* y = limtable->lookup(3);
    auto* i = limtable->lookup(0);
    limtable->incRef(y);
    limtable->incRef(i);

    limtable->print();

    EXPECT_EQ(y->refCount, 1);
    EXPECT_EQ(i->refCount, 2);

    std::cout << "Garbage Collection\n";

    auto count = limtable->garbageCollect(true);
    EXPECT_EQ(count, 2); // Collect Z and X

    limtable->print();
}

TEST(LimTest, LookupFromStrings) {
    auto limtable = std::make_unique<dd::LimTable<>>();
    std::cout << "Limtable size " << sizeof(*limtable) << " byte\n";
    std::cout << "LimEntry size " << sizeof(dd::LimEntry<>) << " byte \n";
    std::cout << "LimBitSt size " << sizeof(dd::LimEntry<>::paulis) << " byte \n";

    auto* insert1 = limtable->lookup_str("XZXZ");
    auto* insert2 = limtable->lookup_str("IIYY");

    EXPECT_NE(insert1, insert2);

    limtable->print();

    auto* get1 = limtable->lookup_str("XZXZ");
    auto* get2 = limtable->lookup_str("IIYY");

    EXPECT_EQ(insert1, get1);
    EXPECT_EQ(insert2, get2);
}

TEST(LimTest, MultiplyPauliStrings) {
    // TODO: also include phase in test
    dd::LimEntry<1> x{"X"};
    dd::LimEntry<1> y{"Y"};
    dd::LimEntry<1> z{"Z"};

    // XZ = -iY
    dd::LimEntry<1> xz{"X"};
    xz.multiplyBy(z);
    EXPECT_STREQ(dd::LimEntry<1>::to_string(&xz).c_str(), "-iY");

    // ZX = iY
    dd::LimEntry<1> zx{"Z"};
    zx.multiplyBy(x);
    std::cout << "zx[2] = " << zx.paulis.test(2) << ", zx[3] = " << zx.paulis.test(3) << ".\n";
    std::cout << "zx = " << zx << std::endl;
    EXPECT_STREQ(dd::LimEntry<1>::to_string(&zx).c_str(), "iY");

    // XY = iZ
    dd::LimEntry<1> xy{"X"};
    xy.multiplyBy(y);
    EXPECT_STREQ(dd::LimEntry<1>::to_string(&xy).c_str(), "iZ");

    // YX = -iZ
    dd::LimEntry<1> yx{"Y"};
    yx.multiplyBy(x);
    EXPECT_STREQ(dd::LimEntry<1>::to_string(&yx).c_str(), "-iZ");

    // ZY = -iX
    dd::LimEntry<1> zy{"Z"};
    zy.multiplyBy(y);
    EXPECT_STREQ(dd::LimEntry<1>::to_string(&zy).c_str(), "-iX");

    // YZ = iX
    dd::LimEntry<1> yz{"Y"};
    yz.multiplyBy(z);
    EXPECT_STREQ(dd::LimEntry<1>::to_string(&yz).c_str(), "iX");

    // (IX).(II).(XZ).(YZ).(ZZ) = (X).(I).(-iY).(iX).(I) = XIYXI
    //   here '.' is the tensor product
    dd::LimEntry<5> lim1{"IIXYZ"};
    dd::LimEntry<5> lim2{"XIZZZ"};
    lim1.multiplyBy(lim2);
    EXPECT_STREQ(dd::LimEntry<5>::to_string(&lim1).c_str(), "XIYXI");
}

TEST(LimTest, bitsetXOR) {
    std::bitset<3> bits0;
    std::bitset<3> bits1;
    std::cout << "[bitsetXOR] bits0 = " << bits0 << "  bits1 = " << bits1 << "\n";
    bits0.set(0, 1);
    bits1 ^= bits0;
    std::cout << "[bitsetXOR] after XORing, bits0 = " << bits0 << "  bits1 = " << bits1 << "\n";
    EXPECT_TRUE(bits1.test(0));
}

TEST(LimTest, getVectorLIMDD1) {
    auto dd = std::make_unique<dd::Package>(1);

    // make edge e0 = Z|0>
    auto e0 = dd->makeDDNode(0, std::array{dd::Package::vEdge::one, dd::Package::vEdge::zero}, false, nullptr);

    auto     vec = dd->getVectorLIMDD(e0);
    dd::CVec expectedVec;
    expectedVec.push_back({1.0, 0.0});
    expectedVec.push_back({0.0, 0.0});

    EXPECT_TRUE(dd->vectorsApproximatelyEqual(vec, expectedVec));
}

TEST(LimTest, getVectorLIMDD2) {
    auto dd = std::make_unique<dd::Package>(1);

    // make edge Z|+>
    dd::LimEntry<>* lim = new dd::LimEntry<>("Z");
    auto            e0  = dd->makeDDNode(0, std::array{dd::Package::vEdge::one, dd::Package::vEdge::one}, false, lim);

    auto     vec = dd->getVectorLIMDD(e0);
    dd::CVec expectedVec;
    expectedVec.push_back({1.0, 0.0});
    expectedVec.push_back({-1.0, 0.0});

    EXPECT_TRUE(dd->vectorsApproximatelyEqual(vec, expectedVec));
}

TEST(LimTest, getVectorLIMDD3) {
    auto dd = std::make_unique<dd::Package>(1);

    // make edge Z|1>
    dd::LimEntry<>* lim = new dd::LimEntry<>("Z");
    auto            e0  = dd->makeDDNode(0, std::array{dd::Package::vEdge::zero, dd::Package::vEdge::one}, false, lim);

    std::cout << "[getVector3] constructing amplitude vector.\n";
    std::cout.flush();
    auto     vec = dd->getVectorLIMDD(e0);
    dd::CVec expectedVec;
    expectedVec.push_back({0.0, 0.0});
    expectedVec.push_back({-1.0, 0.0});

    EXPECT_TRUE(dd->vectorsApproximatelyEqual(vec, expectedVec));
}

TEST(LimTest, getVectorLIMDD4) {
    auto dd = std::make_unique<dd::Package>(2);

    // make edge |1>
    auto e0 = dd->makeDDNode(0, std::array{dd::Package::vEdge::zero, dd::Package::vEdge::one}, false, nullptr);

    auto vec0 = dd->getVectorLIMDD(e0);
    std::cout << "[getVectorLIMDD4 test] intermediate vec0: " << vec0 << '\n';

    // make edge ZI|1>|1>
    dd::LimEntry<>* lim = new dd::LimEntry<>("IZ");
    auto e1 = dd->makeDDNode(1, std::array{dd::Package::vEdge::zero, e0}, false, lim);

    auto     vec = dd->getVectorLIMDD(e1);
    dd::CVec expectedVec;//{{0.0, 0.0}, {0.0, 0.0}, {0.0, 0.0}, {-1.0,0.0}};
    expectedVec.push_back({0.0, 0.0});
    expectedVec.push_back({0.0, 0.0});
    expectedVec.push_back({0.0, 0.0});
    expectedVec.push_back({-1.0, 0.0});
    std::cout << "[getVectorLIMDD4 test] expected vector: " << expectedVec << '\n';
    std::cout << "[getVectorLIMDD4 test] result   vector: " << vec << '\n';

    EXPECT_TRUE(dd->vectorsApproximatelyEqual(vec, expectedVec));
}

TEST(LimTest, getVectorLIMDD5) {
    auto dd = std::make_unique<dd::Package>(2);

    // make edge Z|1>
    dd::LimEntry<>* lim0 = new dd::LimEntry<>("Z");
    auto            e0   = dd->makeDDNode(0, std::array{dd::Package::vEdge::zero, dd::Package::vEdge::one}, false, lim0);

    // make edge ZI|1>|1>
    dd::LimEntry<>* lim1 = new dd::LimEntry<>("IZ");
    auto            e1   = dd->makeDDNode(1, std::array{dd::Package::vEdge::zero, e0}, false, lim1);

    auto     vec = dd->getVectorLIMDD(e1);
    dd::CVec expectedVec;
    expectedVec.push_back({0.0, 0.0});
    expectedVec.push_back({0.0, 0.0});
    expectedVec.push_back({0.0, 0.0});
    expectedVec.push_back({1.0, 0.0});

    EXPECT_TRUE(dd->vectorsApproximatelyEqual(vec, expectedVec));
}

TEST(LimTest, getVectorLIMDD6) {
    auto dd = std::make_unique<dd::Package>(2);

    // make edge |0>
    auto e0 = dd->makeDDNode(0, std::array{dd::Package::vEdge::one, dd::Package::vEdge::zero}, false, nullptr);

    // make edge ZI|1>|0>
    dd::LimEntry<>* lim = new dd::LimEntry<>("IZ");
    auto            e1  = dd->makeDDNode(1, std::array{dd::Package::vEdge::zero, e0}, false, lim);

    auto     vec = dd->getVectorLIMDD(e1);
    dd::CVec expectedVec;
    expectedVec.push_back({0.0, 0.0});
    expectedVec.push_back({0.0, 0.0});
    expectedVec.push_back({-1.0, 0.0});
    expectedVec.push_back({0.0, 0.0});

    EXPECT_TRUE(dd->vectorsApproximatelyEqual(vec, expectedVec));
}

TEST(LimTest, getVectorLIMDD7) {
    auto dd = std::make_unique<dd::Package>(2);

    // make edge |+>
    auto e0 = dd->makeDDNode(0, std::array{dd::Package::vEdge::one, dd::Package::vEdge::one}, false, nullptr);

    // make edge ZI|1>|+>
    dd::LimEntry<>* lim = new dd::LimEntry<>("Z");
    auto            e1  = dd->makeDDNode(1, std::array{dd::Package::vEdge::zero, e0}, false, lim);

    auto     vec = dd->getVectorLIMDD(e1);
    dd::CVec expectedVec;
    expectedVec.push_back({0.0, 0.0});
    expectedVec.push_back({0.0, 0.0});
    expectedVec.push_back({-1.0, 0.0});
    expectedVec.push_back({-1.0, 0.0});

    EXPECT_TRUE(dd->vectorsApproximatelyEqual(vec, expectedVec));
}

TEST(LimTest, getVectorLIMDD8) {
    auto dd = std::make_unique<dd::Package>(2);

    // make edge Z|+>
    dd::LimEntry<>* lim0 = new dd::LimEntry<>("Z");
    auto            e0   = dd->makeDDNode(0, std::array{dd::Package::vEdge::one, dd::Package::vEdge::one}, false, lim0);

    // make edge ZI|1>Z|+>
    dd::LimEntry<>* lim1 = new dd::LimEntry<>("IZ");
    std::cout << "[getVector8] lim1 = " << dd::LimEntry<>::to_string(lim1) << "\n";
    auto e1 = dd->makeDDNode(1, std::array{dd::Package::vEdge::zero, e0}, false, lim1);

    auto     vec = dd->getVectorLIMDD(e1);
    dd::CVec expectedVec;
    expectedVec.push_back({0.0, 0.0});
    expectedVec.push_back({0.0, 0.0});
    expectedVec.push_back({-1.0, 0.0});
    expectedVec.push_back({1.0, 0.0});

    dd->printCVec(vec);

    EXPECT_TRUE(dd->vectorsApproximatelyEqual(vec, expectedVec));
}

TEST(LimTest, getVectorLIMDD9) {
    auto dd = std::make_unique<dd::Package>(2);

    // make edge |+>
    auto e0 = dd->makeDDNode(0, std::array{dd::Package::vEdge::one, dd::Package::vEdge::one}, false, nullptr);

    // make edge ZI|0>|+>
    dd::LimEntry<>* lim = new dd::LimEntry<>("IZ");
    auto            e1  = dd->makeDDNode(1, std::array{e0, dd::Package::vEdge::zero}, false, lim);

    auto     vec = dd->getVectorLIMDD(e1);
    dd::CVec expectedVec;
    expectedVec.push_back({1.0, 0.0});
    expectedVec.push_back({1.0, 0.0});
    expectedVec.push_back({0.0, 0.0});
    expectedVec.push_back({0.0, 0.0});

    EXPECT_TRUE(dd->vectorsApproximatelyEqual(vec, expectedVec));
}

TEST(LimTest, getVectorLIMDD10) {
    auto dd = std::make_unique<dd::Package>(2);

    // make edge |0>
    auto e0 = dd->makeDDNode(0, std::array{dd::Package::vEdge::one, dd::Package::vEdge::zero}, false, nullptr);

    // make edge Z|+>
    dd::LimEntry<>* lim1 = new dd::LimEntry<>("Z");
    auto            e1   = dd->makeDDNode(0, std::array{dd::Package::vEdge::one, dd::Package::vEdge::one}, false, lim1);

    // make edge ZZ(|0>|0> + |1>Z|+>)
    dd::LimEntry<>* lim2 = new dd::LimEntry<>("ZZ");
    auto            e2   = dd->makeDDNode(1, std::array{e0, e1}, false, lim2);

    auto     vec = dd->getVectorLIMDD(e2);
    dd::CVec expectedVec;
    expectedVec.push_back({1.0, 0.0});
    expectedVec.push_back({0.0, 0.0});
    expectedVec.push_back({-1.0, 0.0});
    expectedVec.push_back({-1.0, 0.0});

    EXPECT_TRUE(dd->vectorsApproximatelyEqual(vec, expectedVec));
}

TEST(LimTest, getVectorLIMDD11) {
    auto dd = std::make_unique<dd::Package>(2);

    // make edge |0>
    auto e0 = dd->makeDDNode(0, std::array{dd::Package::vEdge::one, dd::Package::vEdge::zero}, false, nullptr);

    // make edge |+>
    auto e1 = dd->makeDDNode(0, std::array{dd::Package::vEdge::one, dd::Package::vEdge::one}, false, nullptr);

    // make edge ZZ(|0>|0> + |1>|+>)
    dd::LimEntry<>* lim2 = new dd::LimEntry<>("ZZ");
    auto            e2   = dd->makeDDNode(1, std::array{e0, e1}, false, lim2);

    auto     vec = dd->getVectorLIMDD(e2);
    dd::CVec expectedVec;
    expectedVec.push_back({1.0, 0.0});
    expectedVec.push_back({0.0, 0.0});
    expectedVec.push_back({-1.0, 0.0});
    expectedVec.push_back({1.0, 0.0});

    //    std::cout << "[getVector1] vec: " << vec << '\n';
    //    std::cout << "[getVector1] expected: " << expectedVec << '\n';

    EXPECT_TRUE(dd->vectorsApproximatelyEqual(vec, expectedVec));
}

TEST(LimTest, getVectorLIMDD12) {
    auto dd = std::make_unique<dd::Package>(2);

    // make edge |+>
    auto e0 = dd->makeDDNode(0, std::array{dd::Package::vEdge::one, dd::Package::vEdge::one}, false, nullptr);

    // make edge Z|1>
    dd::LimEntry<>* lim1 = new dd::LimEntry<>("Z");
    auto            e1   = dd->makeDDNode(0, std::array{dd::Package::vEdge::zero, dd::Package::vEdge::one}, false, lim1);

    // make edge ZZ(|0>|+> + |1>Z|1>)
    dd::LimEntry<>* lim2 = new dd::LimEntry<>("ZZ");
    auto            e2   = dd->makeDDNode(1, std::array{e0, e1}, false, lim2);

    auto     vec = dd->getVectorLIMDD(e2);
    dd::CVec expectedVec;
    expectedVec.push_back({1.0, 0.0});
    expectedVec.push_back({-1.0, 0.0});
    expectedVec.push_back({0.0, 0.0});
    expectedVec.push_back({1.0, 0.0});

    EXPECT_TRUE(dd->vectorsApproximatelyEqual(vec, expectedVec));
}

TEST(LimTest, GramSchmidt1) {
    dd::StabilizerGroup G;
    G.push_back(new dd::LimEntry<>("Z"));
    dd::LimEntry<>* x        = new dd::LimEntry<>("I");
    dd::LimEntry<>* y        = dd::Pauli::GramSchmidt(G, x);
    dd::LimEntry<>* expected = new dd::LimEntry<>("I");
    EXPECT_EQ(*y, *expected);
}

TEST(LimTest, GramSchmidt2) {
    dd::StabilizerGroup G;
    G.push_back(new dd::LimEntry<>("Z"));
    dd::LimEntry<>* x        = new dd::LimEntry<>("Z");
    dd::LimEntry<>* y        = dd::Pauli::GramSchmidt(G, x);
    dd::LimEntry<>* expected = new dd::LimEntry<>("I");
    EXPECT_EQ(*y, *expected);
}

TEST(LimTest, GramSchmidt3) {
    dd::StabilizerGroup G;
    G.push_back(new dd::LimEntry<>("Z"));
    dd::LimEntry<>* x        = new dd::LimEntry<>("ZZ");
    dd::LimEntry<>* y        = dd::Pauli::GramSchmidt(G, x);
    dd::LimEntry<>* expected = new dd::LimEntry<>("IZ");
    EXPECT_EQ(*y, *expected);
}

TEST(LimTest, GramSchmidt4) {
    dd::StabilizerGroup G;
    G.push_back(new dd::LimEntry<>("Z"));
    dd::LimEntry<>* x        = new dd::LimEntry<>("YZ");
    dd::LimEntry<>* y        = dd::Pauli::GramSchmidt(G, x);
    dd::LimEntry<>* expected = new dd::LimEntry<>("iXZ");
    EXPECT_EQ(*y, *expected);
}

TEST(LimTest, GramSchmidt5) {
    dd::StabilizerGroup G;
    G.push_back(new dd::LimEntry<>("Y"));
    dd::LimEntry<>* x        = new dd::LimEntry<>("YZ");
    dd::LimEntry<>* y        = dd::Pauli::GramSchmidt(G, x);
    dd::LimEntry<>* expected = new dd::LimEntry<>("IZ");
    EXPECT_EQ(*y, *expected);
}

TEST(LimTest, GramSchmidt6) {
    dd::StabilizerGroup G;
    G.push_back(new dd::LimEntry<>("YZ"));
    dd::LimEntry<>* x        = new dd::LimEntry<>("YZ");
    dd::LimEntry<>* y        = dd::Pauli::GramSchmidt(G, x);
    dd::LimEntry<>* expected = new dd::LimEntry<>("I");
    EXPECT_EQ(*y, *expected);
}

TEST(LimTest, GramSchmidt7) {
    dd::StabilizerGroup G;
    G.push_back(new dd::LimEntry<>("YI"));
    G.push_back(new dd::LimEntry<>("IZ"));
    dd::LimEntry<>* x        = new dd::LimEntry<>("YZ");
    dd::LimEntry<>* y        = dd::Pauli::GramSchmidt(G, x);
    dd::LimEntry<>* expected = new dd::LimEntry<>("I");
    EXPECT_EQ(*y, *expected);
}

TEST(LimTest, GramSchmidt8) {
    dd::StabilizerGroup G;
    G.push_back(new dd::LimEntry<>("IZ"));
    G.push_back(new dd::LimEntry<>("YI"));
    dd::LimEntry<>* x        = new dd::LimEntry<>("YZ");
    dd::LimEntry<>* y        = dd::Pauli::GramSchmidt(G, x);
    dd::LimEntry<>* expected = new dd::LimEntry<>("II");
    EXPECT_EQ(*y, *expected);
}

TEST(LimTest, GramSchmidt9) {
    dd::StabilizerGroup G;
    G.push_back(new dd::LimEntry<>("IZ"));
    G.push_back(new dd::LimEntry<>("YX"));
    dd::LimEntry<>* x        = new dd::LimEntry<>("YZ");
    dd::LimEntry<>* y        = dd::Pauli::GramSchmidt(G, x);
    dd::LimEntry<>* expected = new dd::LimEntry<>("-IX");
    std::cout << "[GramSchmidt9 test] y = " << *y << std::endl;
    EXPECT_EQ(*y, *expected);
}

TEST(LimTest, GramSchmidt10) {
    dd::StabilizerGroup G;
    G.push_back(new dd::LimEntry<>("IYZ"));
    G.push_back(new dd::LimEntry<>("ZIZ"));
    dd::LimEntry<>* x        = new dd::LimEntry<>("ZYI");
    dd::LimEntry<>* y        = dd::Pauli::GramSchmidt(G, x);
    dd::LimEntry<>* expected = new dd::LimEntry<>("I");
    EXPECT_EQ(*y, *expected);
}

TEST(LimTest, GramSchmidt11) {
    dd::StabilizerGroup G;
    G.push_back(new dd::LimEntry<>("IYZ"));
    G.push_back(new dd::LimEntry<>("ZXZ"));
    dd::LimEntry<>* x        = new dd::LimEntry<>("ZYI");
    dd::LimEntry<>* y        = dd::Pauli::GramSchmidt(G, x);
    dd::LimEntry<>* expected = new dd::LimEntry<>("-IXI");
    EXPECT_EQ(*y, *expected);
}

TEST(LimTest, GramSchmidt12) {
    dd::StabilizerGroup G;
    G.push_back(new dd::LimEntry<>("ZZZ"));
    G.push_back(new dd::LimEntry<>("IZZ"));
    G.push_back(new dd::LimEntry<>("IIZ"));
    dd::LimEntry<>* x        = new dd::LimEntry<>("ZZI");
    dd::LimEntry<>* y        = dd::Pauli::GramSchmidt(G, x);
    dd::LimEntry<>* expected = new dd::LimEntry<>("I");
    EXPECT_EQ(*y, *expected);
}

TEST(LimTest, intersectGroupsZ1) {
    dd::StabilizerGroup G, H;
    G.push_back(new dd::LimEntry<>("ZI"));
    G.push_back(new dd::LimEntry<>("IZ"));
    H.push_back(new dd::LimEntry<>("-ZI"));
    H.push_back(new dd::LimEntry<>("-IZ"));
    dd::StabilizerGroup intersection = dd::Pauli::intersectGroupsZ(G, H);
    dd::StabilizerGroup expectedIntersection;
    expectedIntersection.push_back(new dd::LimEntry<>("ZZ"));
    std::cout << "[intersectGroupsZ1 test] intersection:\n";
    dd::Pauli::printStabilizerGroup(intersection);
    std::cout << "interssectGroupsZ1 test] expected intersection:\n";
    dd::Pauli::printStabilizerGroup(expectedIntersection);
    EXPECT_TRUE(dd::Pauli::stabilizerGroupsEqual(intersection, expectedIntersection));
}

TEST(LimTest, intersectGroupsZ2) {
    dd::StabilizerGroup G, H;
    G.push_back(new dd::LimEntry<>("ZII"));
    G.push_back(new dd::LimEntry<>("IZI"));
    G.push_back(new dd::LimEntry<>("IIZ"));
    H.push_back(new dd::LimEntry<>("-ZII"));
    H.push_back(new dd::LimEntry<>("IZI"));
    H.push_back(new dd::LimEntry<>("-IIZ"));
    dd::StabilizerGroup intersection = dd::Pauli::intersectGroupsZ(G, H);
    dd::Pauli::toColumnEchelonForm(intersection);
    dd::StabilizerGroup expectedIntersection;
    expectedIntersection.push_back(new dd::LimEntry<>("ZIZ"));
    expectedIntersection.push_back(new dd::LimEntry<>("IZI"));
    EXPECT_TRUE(dd::Pauli::stabilizerGroupsEqual(intersection, expectedIntersection));
}

TEST(LimTest, intersectGroupsZ3) {
    dd::StabilizerGroup G, H;
    G.push_back(new dd::LimEntry<>("ZIZ"));
    G.push_back(new dd::LimEntry<>("IZZ"));
    H.push_back(new dd::LimEntry<>("IZI"));
    H.push_back(new dd::LimEntry<>("IIZ"));
    dd::StabilizerGroup intersection = dd::Pauli::intersectGroupsZ(G, H);
    dd::Pauli::toColumnEchelonForm(intersection);
    dd::StabilizerGroup expectedIntersection;
    expectedIntersection.push_back(new dd::LimEntry<>("IZZ"));
    EXPECT_TRUE(dd::Pauli::stabilizerGroupsEqual(intersection, expectedIntersection));
}

TEST(LimTest, intersectGroupsZ4) {
    dd::StabilizerGroup G, H;
    G.push_back(new dd::LimEntry<>("IZZ"));
    G.push_back(new dd::LimEntry<>("IIZ"));
    H.push_back(new dd::LimEntry<>("IZI"));
    H.push_back(new dd::LimEntry<>("IIZ"));
    dd::StabilizerGroup intersection = dd::Pauli::intersectGroupsZ(G, H);
    dd::Pauli::toColumnEchelonForm(intersection);
    dd::StabilizerGroup expectedIntersection;
    expectedIntersection.push_back(new dd::LimEntry<>("IZI"));
    expectedIntersection.push_back(new dd::LimEntry<>("IIZ"));
    EXPECT_TRUE(dd::Pauli::stabilizerGroupsEqual(intersection, expectedIntersection));
}

TEST(LimTest, intersectGroupsZ5) {
    dd::StabilizerGroup G, H;
    G.push_back(new dd::LimEntry<>("ZIIZ"));
    G.push_back(new dd::LimEntry<>("IZZZ"));
    H.push_back(new dd::LimEntry<>("IIZI"));
    H.push_back(new dd::LimEntry<>("IIIZ"));
    dd::StabilizerGroup intersection = dd::Pauli::intersectGroupsZ(G, H);
    dd::Pauli::toColumnEchelonForm(intersection);
    dd::StabilizerGroup expectedIntersection;
    EXPECT_TRUE(dd::Pauli::stabilizerGroupsEqual(intersection, expectedIntersection));
}

TEST(LimTest, intersectGroupsZ6) {
    dd::StabilizerGroup G, H;
    G.push_back(new dd::LimEntry<>("ZIZ"));
    G.push_back(new dd::LimEntry<>("-IZI"));
    H.push_back(new dd::LimEntry<>("-ZIZ"));
    H.push_back(new dd::LimEntry<>("IZI"));
    dd::StabilizerGroup intersection = dd::Pauli::intersectGroupsZ(G, H);
    dd::Pauli::toColumnEchelonForm(intersection);
    dd::StabilizerGroup expectedIntersection;
    expectedIntersection.push_back(new dd::LimEntry<>("-ZZZ"));
    EXPECT_TRUE(dd::Pauli::stabilizerGroupsEqual(intersection, expectedIntersection));
}

TEST(LimTest, intersectGroupsZ7) {
    dd::StabilizerGroup G, H;
    G.push_back(new dd::LimEntry<>("ZZIZ"));
    G.push_back(new dd::LimEntry<>("IIZZ"));
    H.push_back(new dd::LimEntry<>("-ZZZZ"));
    H.push_back(new dd::LimEntry<>("-IIZZ"));
    dd::StabilizerGroup intersection = dd::Pauli::intersectGroupsZ(G, H);
    dd::Pauli::toColumnEchelonForm(intersection);
    dd::StabilizerGroup expectedIntersection;
    EXPECT_TRUE(dd::Pauli::stabilizerGroupsEqual(intersection, expectedIntersection));
}

TEST(LimTest, intersectGroupsZ8) {
    dd::StabilizerGroup G, H;
    G.push_back(new dd::LimEntry<>("ZIZI"));
    G.push_back(new dd::LimEntry<>("IZZI"));
    G.push_back(new dd::LimEntry<>("IIIZ"));
    H.push_back(new dd::LimEntry<>("-ZIII"));
    H.push_back(new dd::LimEntry<>("IZZZ"));
    dd::StabilizerGroup intersection = dd::Pauli::intersectGroupsZ(G, H);
    dd::Pauli::toColumnEchelonForm(intersection);
    dd::StabilizerGroup expectedIntersection;
    expectedIntersection.push_back(new dd::LimEntry<>("IZZZ"));
    EXPECT_TRUE(dd::Pauli::stabilizerGroupsEqual(intersection, expectedIntersection));
}

TEST(LimTest, intersectGroupsZ9) {
    dd::StabilizerGroup G, H;
    G.push_back(new dd::LimEntry<>("ZIZI"));
    G.push_back(new dd::LimEntry<>("-IZZI"));
    G.push_back(new dd::LimEntry<>("-IIIZ"));
    H.push_back(new dd::LimEntry<>("-ZIII"));
    H.push_back(new dd::LimEntry<>("IZZZ"));
    dd::StabilizerGroup intersection = dd::Pauli::intersectGroupsZ(G, H);
    dd::Pauli::toColumnEchelonForm(intersection);
    dd::StabilizerGroup expectedIntersection;
    expectedIntersection.push_back(new dd::LimEntry<>("IZZZ"));
    EXPECT_TRUE(dd::Pauli::stabilizerGroupsEqual(intersection, expectedIntersection));
}

TEST(LimTest, intersectGroupsPauli1) {
    dd::StabilizerGroup G, H;
    G.push_back(new dd::LimEntry<>("X"));
    H.push_back(new dd::LimEntry<>("X"));
    dd::StabilizerGroup intersection = dd::Pauli::intersectGroupsPauli(G, H);
    dd::StabilizerGroup expectedIntersection;
    expectedIntersection.push_back(new dd::LimEntry<>("X"));
    EXPECT_TRUE(dd::Pauli::stabilizerGroupsEqual(intersection, expectedIntersection));
}

TEST(LimTest, intersectGroupsPauli2) {
    dd::StabilizerGroup G, H;
    G.push_back(new dd::LimEntry<>("X"));
    H.push_back(new dd::LimEntry<>("Z"));
    dd::StabilizerGroup intersection = dd::Pauli::intersectGroupsPauli(G, H);
    dd::StabilizerGroup expectedIntersection;
    EXPECT_TRUE(dd::Pauli::stabilizerGroupsEqual(intersection, expectedIntersection));
}

TEST(LimTest, intersectGroupsPauli3) {
    dd::StabilizerGroup G, H;
    G.push_back(new dd::LimEntry<>("X"));
    H.push_back(new dd::LimEntry<>("-X"));
    dd::StabilizerGroup intersection = dd::Pauli::intersectGroupsPauli(G, H);
    dd::StabilizerGroup expectedIntersection;
    EXPECT_TRUE(dd::Pauli::stabilizerGroupsEqual(intersection, expectedIntersection));
}

TEST(LimTest, intersectGroupsPauli4) {
    dd::StabilizerGroup G, H;
    G.push_back(new dd::LimEntry<>("X"));
    H.push_back(new dd::LimEntry<>("iX"));
    dd::StabilizerGroup intersection = dd::Pauli::intersectGroupsPauli(G, H);
    dd::StabilizerGroup expectedIntersection;
    EXPECT_TRUE(dd::Pauli::stabilizerGroupsEqual(intersection, expectedIntersection));
}

TEST(LimTest, intersectGroupsPauli5) {
    dd::StabilizerGroup G, H;
    G.push_back(new dd::LimEntry<>("X"));
    H.push_back(new dd::LimEntry<>("-iX"));
    dd::StabilizerGroup intersection = dd::Pauli::intersectGroupsPauli(G, H);
    dd::StabilizerGroup expectedIntersection;
    EXPECT_TRUE(dd::Pauli::stabilizerGroupsEqual(intersection, expectedIntersection));
}

TEST(LimTest, intersectGroupsPauli6) {
    dd::StabilizerGroup G, H;
    G.push_back(new dd::LimEntry<>("X"));
    G.push_back(new dd::LimEntry<>("Z"));
    H.push_back(new dd::LimEntry<>("-iY"));
    dd::StabilizerGroup intersection = dd::Pauli::intersectGroupsPauli(G, H);
    dd::StabilizerGroup expectedIntersection;
    expectedIntersection.push_back(new dd::LimEntry<>("-iY"));
    EXPECT_TRUE(dd::Pauli::stabilizerGroupsEqual(intersection, expectedIntersection));
}

TEST(LimTest, intersectGroupsPauli7) {
    dd::StabilizerGroup G, H;
    G.push_back(new dd::LimEntry<>("X"));
    G.push_back(new dd::LimEntry<>("-Z"));
    H.push_back(new dd::LimEntry<>("iY"));
    dd::StabilizerGroup intersection = dd::Pauli::intersectGroupsPauli(G, H);
    dd::StabilizerGroup expectedIntersection;
    expectedIntersection.push_back(new dd::LimEntry<>("iY"));
    EXPECT_TRUE(dd::Pauli::stabilizerGroupsEqual(intersection, expectedIntersection));
}

TEST(LimTest, intersectGroupsPauli8) {
    dd::StabilizerGroup G, H;
    G.push_back(new dd::LimEntry<>("ZZ"));
    G.push_back(new dd::LimEntry<>("XX"));
    H.push_back(new dd::LimEntry<>("XX"));
    dd::StabilizerGroup intersection = dd::Pauli::intersectGroupsPauli(G, H);
    dd::StabilizerGroup expectedIntersection;
    expectedIntersection.push_back(new dd::LimEntry<>("XX"));
    EXPECT_TRUE(dd::Pauli::stabilizerGroupsEqual(intersection, expectedIntersection));
}

TEST(LimTest, intersectGroupsPauli9) {
    dd::StabilizerGroup G, H;
    G.push_back(new dd::LimEntry<>("YY"));
    G.push_back(new dd::LimEntry<>("XX"));
    H.push_back(new dd::LimEntry<>("XX"));
    dd::StabilizerGroup intersection = dd::Pauli::intersectGroupsPauli(G, H);
    dd::StabilizerGroup expectedIntersection;
    expectedIntersection.push_back(new dd::LimEntry<>("XX"));
    EXPECT_TRUE(dd::Pauli::stabilizerGroupsEqual(intersection, expectedIntersection));
}

TEST(LimTest, intersectGroupsPauli10) {
    dd::StabilizerGroup G, H;
    G.push_back(new dd::LimEntry<>("YY"));
    G.push_back(new dd::LimEntry<>("XX"));
    H.push_back(new dd::LimEntry<>("YY"));
    dd::StabilizerGroup intersection = dd::Pauli::intersectGroupsPauli(G, H);
    dd::StabilizerGroup expectedIntersection;
    expectedIntersection.push_back(new dd::LimEntry<>("YY"));
    EXPECT_TRUE(dd::Pauli::stabilizerGroupsEqual(intersection, expectedIntersection));
}

TEST(LimTest, intersectGroupsPauli11) {
    dd::StabilizerGroup G, H;
    G.push_back(new dd::LimEntry<>("XX"));
    G.push_back(new dd::LimEntry<>("YY"));
    H.push_back(new dd::LimEntry<>("-ZZ"));
    dd::StabilizerGroup intersection = dd::Pauli::intersectGroupsPauli(G, H);
    dd::StabilizerGroup expectedIntersection;
    expectedIntersection.push_back(new dd::LimEntry<>("-ZZ"));
    EXPECT_TRUE(dd::Pauli::stabilizerGroupsEqual(intersection, expectedIntersection));
}

TEST(LimTest, intersectGroupsPauli12) {
    dd::StabilizerGroup G, H;
    G.push_back(new dd::LimEntry<>("XX"));
    G.push_back(new dd::LimEntry<>("YY"));
    H.push_back(new dd::LimEntry<>("ZI"));
    H.push_back(new dd::LimEntry<>("-IZ"));
    dd::StabilizerGroup intersection = dd::Pauli::intersectGroupsPauli(G, H);
    dd::StabilizerGroup expectedIntersection;
    expectedIntersection.push_back(new dd::LimEntry<>("-ZZ"));
    EXPECT_TRUE(dd::Pauli::stabilizerGroupsEqual(intersection, expectedIntersection));
}

TEST(LimTest, intersectGroupsPauli13) {
    dd::StabilizerGroup G, H;
    G.push_back(new dd::LimEntry<>("XX"));
    G.push_back(new dd::LimEntry<>("YY"));
    H.push_back(new dd::LimEntry<>("-ZI"));
    H.push_back(new dd::LimEntry<>("IZ"));
    dd::StabilizerGroup intersection = dd::Pauli::intersectGroupsPauli(G, H);
    dd::StabilizerGroup expectedIntersection;
    expectedIntersection.push_back(new dd::LimEntry<>("-ZZ"));
    EXPECT_TRUE(dd::Pauli::stabilizerGroupsEqual(intersection, expectedIntersection));
}

TEST(LimTest, intersectGroupsPauli14) {
    dd::StabilizerGroup G, H;
    G.push_back(new dd::LimEntry<>("-YY"));
    G.push_back(new dd::LimEntry<>("XX"));
    H.push_back(new dd::LimEntry<>("-iZI"));
    H.push_back(new dd::LimEntry<>("iIZ"));
    dd::StabilizerGroup intersection = dd::Pauli::intersectGroupsPauli(G, H);
    dd::StabilizerGroup expectedIntersection;
    expectedIntersection.push_back(new dd::LimEntry<>("ZZ"));
    EXPECT_TRUE(dd::Pauli::stabilizerGroupsEqual(intersection, expectedIntersection));
}

TEST(LimTest, intersectGroupsPauli15) {
    dd::StabilizerGroup G, H;
    G.push_back(new dd::LimEntry<>("ZZ"));
    G.push_back(new dd::LimEntry<>("XX"));
    H.push_back(new dd::LimEntry<>("-YY"));
    dd::StabilizerGroup intersection = dd::Pauli::intersectGroupsPauli(G, H);
    dd::StabilizerGroup expectedIntersection;
    expectedIntersection.push_back(new dd::LimEntry<>("-YY"));
    EXPECT_TRUE(dd::Pauli::stabilizerGroupsEqual(intersection, expectedIntersection));
}

TEST(LimTest, intersectGroupsPauli16) {
    dd::StabilizerGroup G, H;
    G.push_back(new dd::LimEntry<>("ZZ"));
    G.push_back(new dd::LimEntry<>("XX"));
    H.push_back(new dd::LimEntry<>("-YI"));
    H.push_back(new dd::LimEntry<>("iXZ"));
    dd::StabilizerGroup intersection = dd::Pauli::intersectGroupsPauli(G, H);
    dd::Pauli::toColumnEchelonForm(intersection);
    dd::StabilizerGroup expectedIntersection;
    expectedIntersection.push_back(new dd::LimEntry<>("ZZ"));
    EXPECT_TRUE(dd::Pauli::stabilizerGroupsEqual(intersection, expectedIntersection));
}

TEST(LimTest, intersectGroupsPauli17) {
    dd::StabilizerGroup G, H;
    G.push_back(new dd::LimEntry<>("ZZ"));
    G.push_back(new dd::LimEntry<>("XX"));
    H.push_back(new dd::LimEntry<>("-YY"));
    H.push_back(new dd::LimEntry<>("XX"));
    dd::StabilizerGroup intersection = dd::Pauli::intersectGroupsPauli(G, H);
    dd::Pauli::toColumnEchelonForm(intersection);
    dd::StabilizerGroup expectedIntersection;
    expectedIntersection.push_back(new dd::LimEntry<>("ZZ"));
    expectedIntersection.push_back(new dd::LimEntry<>("XX"));
    EXPECT_TRUE(dd::Pauli::stabilizerGroupsEqual(intersection, expectedIntersection));
}

// Removed because this functionality is not necessary
//TEST(LimTest, intersectGroupsPauli18) {
//    dd::StabilizerGroup G, H;
//    G.push_back(new dd::LimEntry<>("-I"));
//    H.push_back(new dd::LimEntry<>("X"));
//    H.push_back(new dd::LimEntry<>("Y"));
//    H.push_back(new dd::LimEntry<>("Z"));
//    dd::StabilizerGroup intersection = dd::Pauli::intersectGroupsPauli(G, H);
//    dd::StabilizerGroup expectedIntersection;
//    expectedIntersection.push_back(new dd::LimEntry<>("-I"));
//    EXPECT_TRUE(dd::Pauli::stabilizerGroupsEqual(intersection, expectedIntersection));
//}
//
//TEST(LimTest, intersectGroupsPauli19) {
//    dd::StabilizerGroup G, H;
//    G.push_back(new dd::LimEntry<>("iI"));
//    H.push_back(new dd::LimEntry<>("X"));
//    H.push_back(new dd::LimEntry<>("Y"));
//    H.push_back(new dd::LimEntry<>("Z"));
//    dd::StabilizerGroup intersection = dd::Pauli::intersectGroupsPauli(G, H);
//    dd::StabilizerGroup expectedIntersection;
//    expectedIntersection.push_back(new dd::LimEntry<>("-I"));
//    EXPECT_TRUE(dd::Pauli::stabilizerGroupsEqual(intersection, expectedIntersection));
//}

TEST(LimTest, intersectGroupsPauli20) {
    dd::StabilizerGroup G, H;
    G.push_back(new dd::LimEntry<>("XZ"));
    G.push_back(new dd::LimEntry<>("ZX"));
    H.push_back(new dd::LimEntry<>("iYZ"));
    H.push_back(new dd::LimEntry<>("IX"));
    dd::StabilizerGroup intersection = dd::Pauli::intersectGroupsPauli(G, H);
    dd::StabilizerGroup expectedIntersection;
    expectedIntersection.push_back(new dd::LimEntry<>("YY"));
    EXPECT_TRUE(dd::Pauli::stabilizerGroupsEqual(intersection, expectedIntersection));
}

TEST(LimTest, intersectGroupsPauli21) {
    dd::StabilizerGroup G, H;
    G.push_back(new dd::LimEntry<>("XIZ"));
    G.push_back(new dd::LimEntry<>("YIZ"));
    G.push_back(new dd::LimEntry<>("IIZ"));
    H.push_back(new dd::LimEntry<>("ZIZ"));
    H.push_back(new dd::LimEntry<>("IYI"));
    H.push_back(new dd::LimEntry<>("IIZ"));
    dd::StabilizerGroup intersection = dd::Pauli::intersectGroupsPauli(G, H);
    dd::StabilizerGroup expectedIntersection;
    expectedIntersection.push_back(new dd::LimEntry<>("IIZ"));
    EXPECT_TRUE(dd::Pauli::stabilizerGroupsEqual(intersection, expectedIntersection));
}

TEST(LimTest, CosetElementZ1) {
    dd::StabilizerGroup G, H;
    G.push_back(new dd::LimEntry<>("Z"));
    H.push_back(new dd::LimEntry<>("-Z"));
    dd::LimEntry<>* a = new dd::LimEntry<>("-I");
    dd::LimEntry<>* x = dd::Pauli::getCosetIntersectionElementPauli(G, H, a);
    std::cout << "[CosetElementZ1 test] Found coset intersection element: " << dd::LimEntry<>::to_string(x) << "\n";
    dd::LimEntry<>* expected1 = new dd::LimEntry<>("I");
    dd::LimEntry<>* expected2 = new dd::LimEntry<>("Z");
    EXPECT_TRUE(dd::LimEntry<>::Equal(x, expected1) || dd::LimEntry<>::Equal(x, expected2));
}

TEST(LimTest, CosetElementZ2) {
    dd::StabilizerGroup G, H;
    G.push_back(new dd::LimEntry<>("ZI"));
    H.push_back(new dd::LimEntry<>("ZZ"));
    dd::LimEntry<>* a = new dd::LimEntry<>("IZ");
    dd::LimEntry<>* x = dd::Pauli::getCosetIntersectionElementPauli(G, H, a);
    std::cout << "[CosetElementZ1 test] Found coset intersection element: " << dd::LimEntry<>::to_string(x) << "\n";
    dd::LimEntry<>* expected1 = new dd::LimEntry<>("ZI");
    EXPECT_TRUE(dd::LimEntry<>::Equal(x, expected1));
}

TEST(LimTest, CosetElementPauli1) {
    dd::StabilizerGroup G, H;
    G.push_back(new dd::LimEntry<>("X"));
    H.push_back(new dd::LimEntry<>("Y"));
    dd::LimEntry<>* a = new dd::LimEntry<>("I");
    dd::LimEntry<>* x = dd::Pauli::getCosetIntersectionElementPauli(G, H, a);
    std::cout << "[CosetElementZ1 test] Found coset intersection element: " << dd::LimEntry<>::to_string(x) << "\n";
    dd::LimEntry<>* expected1 = new dd::LimEntry<>("I");
    EXPECT_TRUE(dd::LimEntry<>::Equal(x, expected1));
}

TEST(LimTest, CosetElementPauli2) {
    dd::StabilizerGroup G, H;
    G.push_back(new dd::LimEntry<>("X"));
    H.push_back(new dd::LimEntry<>("X"));
    dd::LimEntry<>* a = new dd::LimEntry<>("I");
    dd::LimEntry<>* x = dd::Pauli::getCosetIntersectionElementPauli(G, H, a);
    std::cout << "[CosetElementZ1 test] Found coset intersection element: " << dd::LimEntry<>::to_string(x) << "\n";
    dd::LimEntry<>* expected1 = new dd::LimEntry<>("I");
    dd::LimEntry<>* expected2 = new dd::LimEntry<>("X");
    EXPECT_TRUE(dd::LimEntry<>::Equal(x, expected1) || dd::LimEntry<>::Equal(x, expected2));
}

TEST(LimTest, CosetElementPauli3) {
    dd::StabilizerGroup G, H;
    G.push_back(new dd::LimEntry<>("X"));
    H.push_back(new dd::LimEntry<>("X"));
    dd::LimEntry<>* a = new dd::LimEntry<>("X");
    dd::LimEntry<>* x = dd::Pauli::getCosetIntersectionElementPauli(G, H, a);
    std::cout << "[CosetElementZ1 test] Found coset intersection element: " << dd::LimEntry<>::to_string(x) << "\n";
    dd::LimEntry<>* expected1 = new dd::LimEntry<>("I");
    dd::LimEntry<>* expected2 = new dd::LimEntry<>("X");
    EXPECT_TRUE(dd::LimEntry<>::Equal(x, expected1) || dd::LimEntry<>::Equal(x, expected2));
}

TEST(LimTest, CosetElementPauli4) {
    dd::StabilizerGroup G, H;
    G.push_back(new dd::LimEntry<>("X"));
    H.push_back(new dd::LimEntry<>("Y"));
    dd::LimEntry<>* a        = new dd::LimEntry<>("-iX");
    dd::LimEntry<>* x        = dd::Pauli::getCosetIntersectionElementPauli(G, H, a);
    dd::LimEntry<>* expected = dd::LimEntry<>::noLIM;
    EXPECT_TRUE(dd::LimEntry<>::Equal(x, expected));
}

TEST(LimTest, CosetElementPauli5) {
    dd::StabilizerGroup G, H;
    G.push_back(new dd::LimEntry<>("X"));
    H.push_back(new dd::LimEntry<>("Y"));
    dd::LimEntry<>* a = new dd::LimEntry<>("X");
    dd::LimEntry<>* x = dd::Pauli::getCosetIntersectionElementPauli(G, H, a);
    std::cout << "[coset element pauli test 5] found element: " << *x << "\n";
    dd::LimEntry<>* expected = new dd::LimEntry<>("X");
    EXPECT_TRUE(dd::LimEntry<>::Equal(x, expected));
}

TEST(LimTest, CosetElementPauli6) {
    dd::StabilizerGroup G, H;
    G.push_back(new dd::LimEntry<>("X"));
    H.push_back(new dd::LimEntry<>("Y"));
    dd::LimEntry<>* a        = new dd::LimEntry<>("iX");
    dd::LimEntry<>* x        = dd::Pauli::getCosetIntersectionElementPauli(G, H, a);
    dd::LimEntry<>* expected = dd::LimEntry<>::noLIM;
    EXPECT_TRUE(dd::LimEntry<>::Equal(x, expected));
}

TEST(LimTest, CosetElementPauli7) {
    dd::StabilizerGroup G, H;
    G.push_back(new dd::LimEntry<>("X"));
    H.push_back(new dd::LimEntry<>("Y"));
    dd::LimEntry<>* a        = new dd::LimEntry<>("-X");
    dd::LimEntry<>* x        = dd::Pauli::getCosetIntersectionElementPauli(G, H, a);
    dd::LimEntry<>* expected = dd::LimEntry<>::noLIM;
    EXPECT_TRUE(dd::LimEntry<>::Equal(x, expected));
}

TEST(LimTest, CosetElementPauli8) {
    dd::StabilizerGroup G, H;
    G.push_back(new dd::LimEntry<>("Y"));
    H.push_back(new dd::LimEntry<>("X"));
    dd::LimEntry<>* a        = new dd::LimEntry<>("-iZ");
    dd::LimEntry<>* x        = dd::Pauli::getCosetIntersectionElementPauli(G, H, a);
    dd::LimEntry<>* expected = dd::LimEntry<>::noLIM;
    EXPECT_TRUE(dd::LimEntry<>::Equal(x, expected));
}

TEST(LimTest, CosetElementPauli9) {
    dd::StabilizerGroup G, H;
    G.push_back(new dd::LimEntry<>("Y"));
    H.push_back(new dd::LimEntry<>("X"));
    dd::LimEntry<>* a        = new dd::LimEntry<>("Z");
    dd::LimEntry<>* x        = dd::Pauli::getCosetIntersectionElementPauli(G, H, a);
    dd::LimEntry<>* expected = dd::LimEntry<>::noLIM;
    EXPECT_TRUE(dd::LimEntry<>::Equal(x, expected));
}

TEST(LimTest, CosetElementPauli10) {
    dd::StabilizerGroup G, H;
    G.push_back(new dd::LimEntry<>("Y"));
    H.push_back(new dd::LimEntry<>("X"));
    dd::LimEntry<>* a        = new dd::LimEntry<>("iZ");
    dd::LimEntry<>* x        = dd::Pauli::getCosetIntersectionElementPauli(G, H, a);
    dd::LimEntry<>* expected = new dd::LimEntry<>("Y");
    EXPECT_TRUE(dd::LimEntry<>::Equal(x, expected));
}

TEST(LimTest, CosetElementPauli11) {
    dd::StabilizerGroup G, H;
    G.push_back(new dd::LimEntry<>("XZ"));
    G.push_back(new dd::LimEntry<>("IZ"));
    H.push_back(new dd::LimEntry<>("XZ"));
    H.push_back(new dd::LimEntry<>("XY"));
    dd::LimEntry<>* a         = new dd::LimEntry<>("II");
    dd::LimEntry<>* x         = dd::Pauli::getCosetIntersectionElementPauli(G, H, a);
    dd::LimEntry<>* expected1 = new dd::LimEntry<>("II");
    dd::LimEntry<>* expected2 = new dd::LimEntry<>("XZ");
    EXPECT_TRUE(dd::LimEntry<>::Equal(x, expected1) || dd::LimEntry<>::Equal(x, expected2));
}

TEST(LimTest, CosetElementPauli12) {
    dd::StabilizerGroup G, H;
    G.push_back(new dd::LimEntry<>("XZ"));
    G.push_back(new dd::LimEntry<>("IZ"));
    H.push_back(new dd::LimEntry<>("ZI"));
    H.push_back(new dd::LimEntry<>("IX"));
    dd::LimEntry<>* a        = new dd::LimEntry<>("YX");
    dd::LimEntry<>* x        = dd::Pauli::getCosetIntersectionElementPauli(G, H, a);
    dd::LimEntry<>* expected = dd::LimEntry<>::noLIM;
    EXPECT_TRUE(dd::LimEntry<>::Equal(x, expected));
}

TEST(LimTest, CosetElementPauli13) {
    dd::StabilizerGroup G, H;
    G.push_back(new dd::LimEntry<>("Z"));
    H.push_back(new dd::LimEntry<>("-Z"));
    dd::LimEntry<>* a        = new dd::LimEntry<>("-I");
    dd::LimEntry<>* x        = dd::Pauli::getCosetIntersectionElementPauli(G, H, a);
    dd::LimEntry<>* expected = new dd::LimEntry<>("Z");
    EXPECT_TRUE(dd::LimEntry<>::Equal(x, expected));
}

TEST(LimTest, GaussianElimination1) {
    dd::StabilizerGroup G;
    dd::LimEntry<32>    zi{"ZI"};
    dd::LimEntry<32>    zz{"ZZ"};
    G.push_back(&zi);
    G.push_back(&zz);
    std::cout << "Group before Gaussian elimination:\n";
    dd::Pauli::printStabilizerGroup(G);
    dd::Pauli::GaussianElimination(G);
    std::cout << "Group after Gaussian elimination:\n";
    dd::Pauli::printStabilizerGroup(G);
    dd::StabilizerGroup expectedGroup;
    dd::LimEntry<32>    iz("IZ");
    expectedGroup.push_back(&zi);
    expectedGroup.push_back(&iz);
    EXPECT_EQ(dd::Pauli::stabilizerGroupsEqual(G, expectedGroup), true);
}

TEST(LimTest, GaussianElimination2) {
    dd::StabilizerGroup G;
    dd::LimEntry<>      zzi{"ZZI"};
    dd::LimEntry<>      zzi2{"ZZI"};
    dd::LimEntry<>      ziz{"ZIZ"};
    dd::LimEntry<>      izz{"IZZ"};
    G.push_back(&zzi);
    G.push_back(&zzi2);
    G.push_back(&ziz);
    G.push_back(&izz);
    std::cout << "Group before Gaussian elimination:\n";
    dd::Pauli::printStabilizerGroup(G);
    dd::Pauli::GaussianElimination(G);
    std::cout << "Group after Gaussian elimination:\n";
    dd::Pauli::printStabilizerGroup(G);

    // build expected group
    dd::LimEntry<>      ziz_exp{"ZIZ"};
    dd::LimEntry<>      iii_exp{"III"};
    dd::LimEntry<>      izz_exp{"IZZ"};
    dd::StabilizerGroup expectedGroup;
    expectedGroup.push_back(&ziz_exp);
    expectedGroup.push_back(&iii_exp);
    expectedGroup.push_back(&izz_exp);
    expectedGroup.push_back(&iii_exp);
    //    std::cout << "Expected group:\n";
    //    dd::Pauli::printStabilizerGroup(expectedGroup);
    EXPECT_EQ(dd::Pauli::stabilizerGroupsEqual(G, expectedGroup), true);
}

TEST(LimTest, columnEchelonForm1) {
    dd::StabilizerGroup G;
    dd::LimEntry<>      zzi{"ZZI"};
    dd::LimEntry<>      zzi2{"ZZI"};
    dd::LimEntry<>      ziz{"ZIZ"};
    dd::LimEntry<>      izz{"IZZ"};
    G.push_back(&zzi);
    G.push_back(&zzi2);
    G.push_back(&ziz);
    G.push_back(&izz);
    std::cout << "Group before column echelon form:\n";
    dd::Pauli::printStabilizerGroup(G);
    dd::Pauli::toColumnEchelonForm(G);
    std::cout << "Group after column echelon form:\n";
    dd::Pauli::printStabilizerGroup(G);

    dd::LimEntry<>      ziz_exp{"ZIZ"};
    dd::LimEntry<>      izz_exp{"IZZ"};
    dd::StabilizerGroup expectedGroup;
    expectedGroup.push_back(&ziz_exp);
    expectedGroup.push_back(&izz_exp);
    EXPECT_TRUE(dd::Pauli::stabilizerGroupsEqual(G, expectedGroup));
}

TEST(LimTest, columnEchelonForm2) {
    dd::StabilizerGroup G;
    G.push_back(new dd::LimEntry<>("ZI"));
    G.push_back(new dd::LimEntry<>("IZ"));
    G.push_back(new dd::LimEntry<>("ZI"));
    G.push_back(new dd::LimEntry<>("IZ"));
    dd::Pauli::toColumnEchelonForm(G);
    dd::StabilizerGroup expectedGroup;
    expectedGroup.push_back(new dd::LimEntry<>("ZI"));
    expectedGroup.push_back(new dd::LimEntry<>("IZ"));
    EXPECT_TRUE(dd::Pauli::stabilizerGroupsEqual(G, expectedGroup));
}

TEST(LimTest, createDDNode) {
    auto dd  = std::make_unique<dd::Package>(1);
    auto lim = dd->limTable.lookup('X');

    EXPECT_EQ(dd->vUniqueTable.getActiveNodeCount(), 0);
    EXPECT_EQ(dd->vUniqueTable.getNodeCount(), 0);

    auto l = dd->makeDDNode(1, std::array{dd::Package::vEdge::one, dd::Package::vEdge::zero}, false, lim);

    EXPECT_EQ(dd->vUniqueTable.getActiveNodeCount(), 0);
    EXPECT_EQ(dd->vUniqueTable.getNodeCount(), 1);

    dd->incRef(l);

    EXPECT_EQ(dd->vUniqueTable.getActiveNodeCount(), 1);
    EXPECT_EQ(dd->vUniqueTable.getNodeCount(), 1);
}

TEST(LimTest, CreateNode0) {
    auto dd  = std::make_unique<dd::Package>(1);
    auto lim = dd->limTable.lookup('X');

    dd::Edge<dd::vNode> e{dd->vUniqueTable.getNode(), dd::Complex::one, lim};
    e.p->v = 0;
    e.p->e = {dd::Package::vEdge::one, dd::Package::vEdge::zero};

    e = dd->normalizeLIMDDPauli(e, false);

    EXPECT_EQ(dd->vUniqueTable.getActiveNodeCount(), 0);
    EXPECT_EQ(dd->vUniqueTable.getNodeCount(), 0);

    auto l = dd->vUniqueTable.lookup(e, false);

    EXPECT_EQ(dd->vUniqueTable.getActiveNodeCount(), 0);
    EXPECT_EQ(dd->vUniqueTable.getNodeCount(), 1);

    dd->incRef(l);

    EXPECT_EQ(dd->vUniqueTable.getActiveNodeCount(), 1);
    EXPECT_EQ(dd->vUniqueTable.getNodeCount(), 1);
}

TEST(LimTest, CreateNode1) {
    // This test:
    //  Create a node for |+> |+>, i.e., the state [1 1 1 1].
    //  Create two nodes for |+>, and then a node both of whose edges point to |+>.
    auto dd = std::make_unique<dd::Package>(1);
    std::cout << "Test CreateNode1.\n";
    std::cout.flush();

    // Create |+>
    dd::Edge<dd::vNode> e1{dd->vUniqueTable.getNode(), dd::Complex::one, nullptr};
    e1.p->e = {dd::Package::vEdge::one, dd::Package::vEdge::one};

    // Create another |+>
    dd::Edge<dd::vNode> e2{dd->vUniqueTable.getNode(), dd::Complex::one, nullptr};
    e2.p->e = {dd::Package::vEdge::one, dd::Package::vEdge::one};

    dd::Edge<dd::vNode> e3{dd->vUniqueTable.getNode(), dd::Complex::one, nullptr};
    e3.p->e = {e1, e2};

    e3 = dd->normalizeLIMDDPauli(e3, false);

    // Assert: identity label on low edge
    EXPECT_TRUE(dd::LimEntry<>::isIdentityOperator(e3.p->e[0].l));
    // Assert: identity label on high edge
    EXPECT_TRUE(dd::LimEntry<>::isIdentityOperator(e3.p->e[1].l));
}

TEST(LimTest, CreateNode2) {
    auto dd = std::make_unique<dd::Package>(1, dd::Pauli_group);
    std::cout << "Test CreateNode2.\n";

    // Create node |+>
    dd::vNode* plus = dd->vUniqueTable.getNode();
    plus->e         = {dd::Package::vEdge::one, dd::Package::vEdge::one};
    plus->v         = 0;

    // Create edge I|+>
    dd::Edge<dd::vNode> e0 = {plus, dd::Complex::one, nullptr};
    std::cout << "[CreateNode2 test] before normalize, e0 is " << e0;
    e0 = dd->normalize(e0, false);
    std::cout << "[CreateNode2 test] e0 is " << e0;

    // Create edge Z|+>
    dd::LimEntry<>*     l  = new dd::LimEntry<>("Z");
    dd::Edge<dd::vNode> e1 = {plus, dd::Complex::one, l};
    e1                     = dd->normalize(e1, false);
    std::cout << "[CreateNode2 test] e1 is " << e1 << ".\n";

    // Create edge |0>|e0> + |1>|e1>
    dd::Edge<dd::vNode> e = {dd->vUniqueTable.getNode(), dd::Complex::one, nullptr};
    e.p->e                = {e0, e1};
    e.p->v                = 1;
    std::cout << "[CreateNode2 test] weights: " << e.p->e[0].w << ", " << e.p->e[1].w << ".\n";
    // normalize the edge / node
    e = dd->normalizeLIMDDPauli(e, false);
    std::cout << "[CreateNode2 test] root label: (should be I): " << dd::LimEntry<>::to_string(e.l) << '\n';
    EXPECT_EQ(dd::LimEntry<>::isIdentityOperator(e.l), true);
    std::cout << "[CreateNode2 test] high label: (should be Z):  " << dd::LimEntry<>::to_string(e.p->e[1].l) << '\n';
    EXPECT_EQ(dd::LimEntry<>::Equal(e.p->e[1].l, l), true);
}

TEST(LimTest, CreateNode2_simple) {
    auto dd = std::make_unique<dd::Package>(1);
    std::cout << "Test CreateNode2.\n";

    dd::Edge<dd::vNode> e0 = dd->makeDDNode(0, std::array{dd::Package::vEdge::one, dd::Package::vEdge::one}, false, nullptr);
    std::cout << "[CreateNode2 test] e0 is " << e0;

    dd::LimEntry<>*     z  = new dd::LimEntry<>("Z");
    dd::Edge<dd::vNode> e1 = dd->makeDDNode(0, std::array{dd::Package::vEdge::one, dd::Package::vEdge::one}, false, z);

    std::cout << "[CreateNode2 test] e1 is " << e1;

    // Create edge |0>|e0> + |1>|e1>
    dd::Edge<dd::vNode> e = dd->makeDDNode(1, std::array{e0, e1}, false, nullptr);
    std::cout << "[CreateNode2 test] e is " << e;
    // normalize the edge / node

    std::cout << "[CreateNode2 test] root label: (should be I): " << dd::LimEntry<>::to_string(e.l) << '\n';
    EXPECT_EQ(dd::LimEntry<>::isIdentityOperator(e.l), true);
    std::cout << "[CreateNode2 test] high label: (should be Z):  " << dd::LimEntry<>::to_string(e.p->e[1].l) << '\n';
    EXPECT_EQ(dd::LimEntry<>::Equal(e.p->e[1].l, z), true);
}

TEST(LimTest, CreateNode3) {
    auto dd = std::make_unique<dd::Package>(1);
    std::cout << "Test CreateNode3.\n";

    // Create node |+>
    dd::vNode* plus = dd->vUniqueTable.getNode();
    plus->e         = {dd::Package::vEdge::one, dd::Package::vEdge::one};
    plus->v         = 0;

    // Create edge Z|+>
    dd::LimEntry<>*     l  = new dd::LimEntry<>("Z");
    dd::Edge<dd::vNode> e0 = {plus, dd::Complex::one, l};

    // Create edge I|+>
    dd::Edge<dd::vNode> e1 = {plus, dd::Complex::one, nullptr};

    // Create edge |0>|e0> + |1>|e1>
    dd::Edge<dd::vNode> e = {dd->vUniqueTable.getNode(), dd::Complex::one, nullptr};
    e.p->e                = {e0, e1};
    // normalize the edge / node
    e = dd->normalizeLIMDDPauli(e, false);
    std::cout << "root label: (should be Z): " << dd::LimEntry<>::to_string(e.l) << '\n';
    EXPECT_EQ(dd::LimEntry<>::Equal(e.l, l), true);
    std::cout << "high label: (should be Z):  " << dd::LimEntry<>::to_string(e.p->e[1].l) << '\n';
    EXPECT_EQ(dd::LimEntry<>::Equal(e.p->e[1].l, l), true);
}

TEST(LimTest, CreateNode4) {
    auto dd = std::make_unique<dd::Package>(1);
    std::cout << "Test CreateNode4.\n";

    dd::LimEntry<>* lim = new dd::LimEntry<>("Z");
    // Create node |0>
    dd::vNode* zeroState = dd->vUniqueTable.getNode();
    zeroState->e         = {dd::Package::vEdge::one, dd::Package::vEdge::zero};
    // Add Z to the stabilizer group of zeroState
    zeroState->limVector.push_back(lim);

    // Create node |+>
    dd::vNode* plus = dd->vUniqueTable.getNode();
    plus->e         = {dd::Package::vEdge::one, dd::Package::vEdge::one};
    plus->v         = 0;

    // Create edge I|0>
    dd::Edge<dd::vNode> e0 = {zeroState, dd::Complex::one, nullptr};

    // Create edge Z|+>
    dd::Edge<dd::vNode> e1 = {plus, dd::Complex::one, lim};

    // Create edge |0>|e0> + |1>|e1>
    dd::Edge<dd::vNode> e = {dd->vUniqueTable.getNode(), dd::Complex::one, nullptr};
    e.p->e                = {e0, e1};
    // normalize the edge / node
    e = dd->normalizeLIMDDPauli(e, false);
    std::cout << "root label: (should be Z): " << dd::LimEntry<>::to_string(e.l) << '\n';
    EXPECT_EQ(dd::LimEntry<>::Equal(e.l, lim), true);
    std::cout << "high label: (should be I):  " << dd::LimEntry<>::to_string(e.p->e[1].l) << '\n';
    EXPECT_EQ(dd::LimEntry<>::isIdentityOperator(e.p->e[1].l), true);
}

TEST(LimTest, CreateNode6) {
    auto dd = std::make_unique<dd::Package>(2);
    std::cout << "Test CreateNode6.\n";

    // Create node |0>
    dd::vNode* zeroState = dd->vUniqueTable.getNode();
    zeroState->e         = {dd::Package::vEdge::one, dd::Package::vEdge::zero};
    // Add stabilizer Z
    dd::LimEntry<>* limZ = new dd::LimEntry<>("Z");
    zeroState->limVector.push_back(limZ);

    // Create node |0>|0>
    dd::vNode*          zeroZero = dd->vUniqueTable.getNode();
    dd::Edge<dd::vNode> e0       = {zeroState, dd::Complex::one, nullptr};
    zeroZero->e                  = {e0, dd::Package::vEdge::zero};
    // Add stabilizers ZI and IZ
    dd::LimEntry<>* limIZ = new dd::LimEntry<>("IZ");
    zeroZero->limVector.push_back(limZ);
    zeroZero->limVector.push_back(limIZ);

    // Create edge I |0>|0>
    dd::Edge<dd::vNode> zeroZeroEdge = {zeroZero, dd::Complex::one, nullptr};

    // Create edge ZZ |0>|0>
    dd::LimEntry<>*     limZZ         = new dd::LimEntry<>("ZZ");
    dd::Edge<dd::vNode> zeroZeroZEdge = {zeroZero, dd::Complex::one, limZZ};

    // Create node |0>|zeroZeroEdge> + |1>|zeroZeroZEdge>
    dd::vNode* v = dd->vUniqueTable.getNode();
    v->e         = {zeroZeroEdge, zeroZeroZEdge};

    // Create edge to v
    dd::Edge<dd::vNode> e = {v, dd::Complex::one, nullptr};

    // normalize the edge / node
    e = dd->normalizeLIMDDPauli(e, false);
    std::cout << "root label:                " << dd::LimEntry<>::to_string(e.l) << '\n';
    std::cout << "high label: (should be I): " << dd::LimEntry<>::to_string(e.p->e[1].l) << '\n';
    EXPECT_TRUE(dd::LimEntry<>::isIdentityOperator(e.p->e[1].l));
}

TEST(LimTest, CreateNode7) {
    auto dd = std::make_unique<dd::Package>(2);
    std::cout << "Test CreateNode7\n";

    // Create edge I|0>
    dd::Edge<dd::vNode> zero = {dd->vUniqueTable.getNode(), dd::Complex::one, nullptr};
    zero.p->e                = {dd::Package::vEdge::one, dd::Package::vEdge::zero};
    // Construct stabilizer group of |0>
    zero.p->limVector.push_back(new dd::LimEntry<>("Z"));

    // Create edge II |0>|0>
    dd::Edge<dd::vNode> zeroZero0 = {dd->vUniqueTable.getNode(), dd::Complex::one, nullptr};
    zeroZero0.p->e                = {zero, dd::Package::vEdge::zero};
    // Construct stabilizer group
    zeroZero0.p->limVector.push_back(new dd::LimEntry<>("ZI"));
    zeroZero0.p->limVector.push_back(new dd::LimEntry<>("IZ"));
    // Create a second edge II |0>|0>
    dd::Edge<dd::vNode> zeroZero1 = {dd->vUniqueTable.getNode(), dd::Complex::one, nullptr};
    zeroZero1.p->e                = {zero, dd::Package::vEdge::zero};
    zeroZero1.p->limVector.push_back(new dd::LimEntry<>("ZI"));
    zeroZero1.p->limVector.push_back(new dd::LimEntry<>("IZ"));

    // Create edge I|0>|zeroZero0> + |0>|zeroZero1>
    dd::Edge<dd::vNode> e = {dd->vUniqueTable.getNode(), dd::Complex::one, nullptr};
    e.p->e                = {zeroZero0, zeroZero1};
    e                     = dd->normalizeLIMDDPauli(e, false);

    std::cout << "root label: (should be I): " << dd::LimEntry<>::to_string(e.l) << '\n';
    EXPECT_EQ(dd::LimEntry<>::isIdentityOperator(e.l), true);
    std::cout << "high label: (should be I): " << dd::LimEntry<>::to_string(e.p->e[1].l) << '\n';
    EXPECT_EQ(dd::LimEntry<>::isIdentityOperator(e.p->e[1].l), true);
}

TEST(LimTest, CreateNode8) {
    auto dd = std::make_unique<dd::Package>(2);
    std::cout << "Test CreateNode7\n";

    // Create edge I|0>
    dd::Edge<dd::vNode> zero = {dd->vUniqueTable.getNode(), dd::Complex::one, nullptr};
    zero.p->e                = {dd::Package::vEdge::one, dd::Package::vEdge::zero};
    // Construct stabilizer group of |0>
    zero.p->limVector.push_back(new dd::LimEntry<>("Z"));

    // Create edge II |0>|0>
    dd::Edge<dd::vNode> zeroZero = {dd->vUniqueTable.getNode(), dd::Complex::one, nullptr};
    zeroZero.p->e                = {zero, dd::Package::vEdge::zero};
    // Construct stabilizer group
    zeroZero.p->limVector.push_back(new dd::LimEntry<>("ZI"));
    zeroZero.p->limVector.push_back(new dd::LimEntry<>("IZ"));

    // Create edge ZI |1>|0>
    dd::Edge<dd::vNode> oneZero = {dd->vUniqueTable.getNode(), dd::Complex::one, new dd::LimEntry<>("IZ")};
    oneZero.p->e                = {dd::Package::vEdge::zero, zero};
    // Construct stabilizer group
    oneZero.p->limVector.push_back(new dd::LimEntry<>("ZI"));
    oneZero.p->limVector.push_back(new dd::LimEntry<>("-IZ"));
    // todo finish this test
}

TEST(LimTest, CreateNode9) {
    auto dd = std::make_unique<dd::Package>(2);

    // make edge e0 = |+>
    std::cout << "[CreateNode9 test] making edge |0> by calling MakeDDNode.\n";
    auto e0 = dd->makeDDNode(0, std::array{dd::Package::vEdge::one, dd::Package::vEdge::one}, false, nullptr);

    // make edge e1 = -|->
    dd::Edge<dd::vNode> minusOne = dd::Package::vEdge::one;
    minusOne.w                   = dd::Complex::minusOne();
    dd::Edge<dd::vNode> e1       = dd->makeDDNode(0, std::array{dd::Package::vEdge::one, minusOne}, false, nullptr);
    //  set the weight of this edge to -1
    e1.w = dd::Complex::minusOne();
    std::cout << "[CreateNode9 test] Root node of state |-> (Z expected): " << (*e1.l) << "\n";

    // make e2 = |0>|e0> + |1>|e1> = |0+> - |1->
    std::cout << "[CreateNode9 test] making edge |0>|+> - |1>|-> by calling MakeDDNode.\n";
    auto e2 = dd->makeDDNode(1, std::array{e0, e1}, false, nullptr);

    // Expected: root label is IZ
    std::cout << "[CreateNode9 test] root label (IZ expected): " << *(e2.l) << "\n";
    dd::LimEntry<>* expectedRootLabel = new dd::LimEntry<>("IZ");
    EXPECT_TRUE(dd::LimEntry<>::Equal(e2.l, expectedRootLabel));
    // Expected: high label Identity
    std::cout << "[CreateNode9 test] high label  (Z expected): " << *(e2.p->e[1].l) << "\n";
    dd::LimEntry<>* expectedHighLabel = new dd::LimEntry<>("Z");
    EXPECT_TRUE(dd::LimEntry<>::Equal(e2.p->e[1].l, expectedHighLabel));
}

TEST(LimTest, CreateNode10) {
    auto dd = std::make_unique<dd::Package>(1);

    // make edge e1 = -|+>, and set this phase in the LIM incoming to the edge
    dd::LimEntry<>* lim = dd::LimEntry<>::getIdentityOperator();
    lim->setPhase(dd::phase_t::phase_minus_one);
    auto e1 = dd->makeDDNode(0, std::array{dd::Package::vEdge::one, dd::Package::vEdge::one}, false, lim);

    std::cout << "[CreateNode10 test] amplitude of edge: " << e1.w.toString() << std::endl;
    std::cout << "[CreateNode10 test] amplitude low: " << e1.p->e[0].w << " amplitude high: " << e1.p->e[1].w << std::endl;
    //    EXPECT_EQ(e1.w, dd::Complex::minusOne());
    // TODO I wish to check whether the weight on the incoming edge is appropriate, without imposing or assuming a specific weight normalization scheme. How do I do that?
    EXPECT_EQ(dd::LimEntry<>::getPhase(e1.l), dd::phase_t::phase_one);
}

TEST(LimTest, CreateNode11) {
    auto dd = std::make_unique<dd::Package>(2);

    // make edge e0 = |+>
    std::cout << "[CreateNode11 test] making edge |0> by calling MakeDDNode.\n";
    auto e0 = dd->makeDDNode(0, std::array{dd::Package::vEdge::one, dd::Package::vEdge::one}, false, nullptr);

    // make edge e1 = -i|+>
    auto e1 = dd->makeDDNode(0, std::array{dd::Package::vEdge::one, dd::Package::vEdge::one}, false, nullptr);
    //  set the weight of this edge to -i
    e1.w = {&dd::ComplexTable<>::zero, dd::ComplexTable<>::Entry::flipPointerSign(&dd::ComplexTable<>::one)};
    e0.w = dd::Complex::one;

    // make e2 = |0>|e0> + |1>|e1> = |0+> -i|1+>
    std::cout << "[CreateNode11 test] making edge |0>|+> -i |1>|+> by calling MakeDDNode.\n";
    auto e2 = dd->makeDDNode(1, std::array{e0, e1}, false, nullptr);

    // Expected: root label is IZ
    std::cout << "[CreateNode11 test] root label (IZ expected): " << *(e2.l) << "\n";
    dd::LimEntry<>* expectedRootLabel = new dd::LimEntry<>("IZ");
    EXPECT_TRUE(dd::LimEntry<>::Equal(e2.l, expectedRootLabel));
    // Expected: high label Identity
    std::cout << "[CreateNode11 test] high label  (I expected): " << *(e2.p->e[1].l) << "\n";
    EXPECT_TRUE(dd::LimEntry<>::isIdentityOperator(e2.p->e[1].l));
    // TODO I expect that the high edge weight is 1
}

TEST(LimTest, CreateNode12) {
    auto dd = std::make_unique<dd::Package>(2);

    // make edge e0 = |+>
    std::cout << "[CreateNode12 test] making edge |0> by calling MakeDDNode.\n";
    auto e0 = dd->makeDDNode(0, std::array{dd::Package::vEdge::one, dd::Package::vEdge::one}, false, nullptr);

    // make edge e1 = -|+>
    auto e1 = dd->makeDDNode(0, std::array{dd::Package::vEdge::one, dd::Package::vEdge::one}, false, nullptr);
    //  set the phase of this edge to i
    e1.w = {&dd::ComplexTable<>::zero, &dd::ComplexTable<>::one};

    // make e2 = |0>|e0> + |1>|e1>
    std::cout << "[CreateNode12 test] making edge |0>|+> - |1>|+> by calling MakeDDNode.\n";
    auto e2 = dd->makeDDNode(1, std::array{e0, e1}, false, nullptr);

    // Expected: root label is IZ
    std::cout << "[CreateNode12 test] root label (II expected): " << *(e2.l) << "\n";
    dd::LimEntry<>* expectedRootLabel = new dd::LimEntry<>("II");
    EXPECT_TRUE(dd::LimEntry<>::Equal(e2.l, expectedRootLabel));
    // Expected: high label Identity
    std::cout << "[CreateNode12 test] high label  (I expected): " << *(e2.p->e[1].l) << "\n";
    EXPECT_TRUE(dd::LimEntry<>::isIdentityOperator(e2.p->e[1].l));
    // todo I expect that the root node has weight 1, and the high edge has weight i
}

TEST(LimTest, CreateNode13) {
    auto dd = std::make_unique<dd::Package>(2);

    // make edge e0 = |+>
    std::cout << "[CreateNode13 test] making edge |0> by calling MakeDDNode.\n";
    auto e0 = dd->makeDDNode(0, std::array{dd::Package::vEdge::one, dd::Package::vEdge::one}, false, nullptr);

    // make edge e1 = -|+>
    auto e1 = dd->makeDDNode(0, std::array{dd::Package::vEdge::one, dd::Package::vEdge::one}, false, nullptr);
    //  set the weight of edge e0 to i and the weight of edge e1 to +1
    e0.w = {&dd::ComplexTable<>::zero, &dd::ComplexTable<>::one};
    e1.w = dd::Complex::one;

    // make e2 = i|0>|e0> + |1>|e1>
    std::cout << "[CreateNode13 test] making edge |0>|+> - |1>|+> by calling MakeDDNode.\n";
    auto e2 = dd->makeDDNode(1, std::array{e0, e1}, false, nullptr);

    // Expected: root label is IZ
    std::cout << "[CreateNode13 test] root label (IZ expected): " << *(e2.l) << "\n";
    std::cout << "[CreateNode13 test] root weight: (i expected):" << e2.w << "\n";
    dd::LimEntry<>* expectedRootLabel = new dd::LimEntry<>("IZ");
    EXPECT_TRUE(dd::LimEntry<>::Equal(e2.l, expectedRootLabel));
    // Expected: high label Identity
    std::cout << "[CreateNode13 test] high label  (I expected): " << *(e2.p->e[1].l) << "\n";
    std::cout << "[CreateNode13 test] high weight (i expected): " << e2.p->e[1].w << "\n";
    EXPECT_TRUE(dd::LimEntry<>::isIdentityOperator(e2.p->e[1].l));
    // TODO I expect that the root has phase i, and the high edge has weight i
}

TEST(LimTest, CreateNode14) {
    auto dd = std::make_unique<dd::Package>(2);

    // make edge e0 = -i|+>
    std::cout << "[CreateNode14 test] making edge |0> by calling MakeDDNode.\n";
    auto e0 = dd->makeDDNode(0, std::array{dd::Package::vEdge::one, dd::Package::vEdge::one}, false, nullptr);

    // make edge e1 = |+>
    auto e1 = dd->makeDDNode(0, std::array{dd::Package::vEdge::one, dd::Package::vEdge::one}, false, nullptr);
    //  set the phase of e0 to -i, and of e1 to +1
    e0.w = {&dd::ComplexTable<>::zero, dd::ComplexTable<>::Entry::flipPointerSign(&dd::ComplexTable<>::one)};
    e1.w = dd::Complex::one;

    // make e2 = |0>|e0> + |1>|e1>
    std::cout << "[CreateNode14 test] making edge -i|0>|+> + |1>|+> by calling MakeDDNode.\n";
    auto e2 = dd->makeDDNode(1, std::array{e0, e1}, false, nullptr);

    // Expected: root label is IZ
    std::cout << "[CreateNode14 test] root label (II expected): " << *(e2.l) << "\n";
    std::cout << "[CreateNode14 test] root weight: (-i expected):" << e2.w << "\n";
    dd::LimEntry<>* expectedRootLabel = new dd::LimEntry<>("II");
    EXPECT_TRUE(dd::LimEntry<>::Equal(e2.l, expectedRootLabel));
    // Expected: high label Identity
    std::cout << "[CreateNode14 test] high label  (I expected):  " << *(e2.p->e[1].l) << "\n";
    std::cout << "[CreateNode14 test] high weight (i expected): " << e2.p->e[1].w << "\n";
    EXPECT_TRUE(dd::LimEntry<>::isIdentityOperator(e2.p->e[1].l));
}

TEST(LimTest, CreateNode15) {
    auto dd = std::make_unique<dd::Package>(2);

    // make edge e0 = |+>
    std::cout << "[CreateNode15 test] making edge |0> by calling MakeDDNode.\n";
    auto e0 = dd->makeDDNode(0, std::array{dd::Package::vEdge::one, dd::Package::vEdge::one}, false, nullptr);

    // make edge e1 = -|+>
    auto e1 = dd->makeDDNode(0, std::array{dd::Package::vEdge::one, dd::Package::vEdge::one}, false, nullptr);
    //  set the weight of e0 to 1+i and the weight of e1 to +1
    e0.w = {&dd::ComplexTable<>::one, &dd::ComplexTable<>::one};
    e1.w = dd::Complex::one;

    // make e2 = |0>|e0> + |1>|e1>
    std::cout << "[CreateNode15 test] making edge |0>|+> - |1>|+> by calling MakeDDNode.\n";
    auto e2 = dd->makeDDNode(1, std::array{e0, e1}, false, nullptr);

    // Expected: root label is IZ
    std::cout << "[CreateNode15 test] root label (IZ expected):   " << *(e2.l) << "\n";
    std::cout << "[CreateNode15 test] root weight: (1+i expected):" << e2.w << "\n";
    dd::LimEntry<>* expectedRootLabel = new dd::LimEntry<>("II");
    EXPECT_TRUE(dd::LimEntry<>::Equal(e2.l, expectedRootLabel));
    // Expected: high label Identity
    std::cout << "[CreateNode15 test] high label  (I expected): " << *(e2.p->e[1].l) << "\n";
    std::cout << "[CreateNode15 test] high weight (1/(1+i) expected): " << e2.p->e[1].w << "\n";
    EXPECT_TRUE(dd::LimEntry<>::isIdentityOperator(e2.p->e[1].l));
}

TEST(LimTest, CreateNode16) {
    auto dd = std::make_unique<dd::Package>(2);

    // make edge e0 = |+>
    std::cout << "[CreateNode16 test] making edge |0> by calling MakeDDNode.\n";
    auto e0 = dd->makeDDNode(0, std::array{dd::Package::vEdge::one, dd::Package::vEdge::one}, false, nullptr);

    // make edge e1 = -|+>
    auto e1 = dd->makeDDNode(0, std::array{dd::Package::vEdge::one, dd::Package::vEdge::one}, false, nullptr);
    //  set the weight of edge e0 to -1 and the weight of e1 to -i
    e0.w = dd::Complex::minusOne();
    e1.w = {&dd::ComplexTable<>::zero, dd::ComplexTable<>::Entry::flipPointerSign(&dd::ComplexTable<>::one)};

    // make e2 = |0>|e0> + |1>|e1>
    std::cout << "[CreateNode16 test] making edge |0>|+> - |1>|+> by calling MakeDDNode.\n";
    auto e2 = dd->makeDDNode(1, std::array{e0, e1}, false, nullptr);

    // Expected: root label is IZ
    std::cout << "[CreateNode16 test] root label (II expected): " << *(e2.l) << "\n";
    std::cout << "[CreateNode16 test] root weight: (-1 expected):" << e2.w << "\n";
    dd::LimEntry<>* expectedRootLabel = new dd::LimEntry<>("II");
    EXPECT_TRUE(dd::LimEntry<>::Equal(e2.l, expectedRootLabel));
    // Expected: high label Identity
    std::cout << "[CreateNode16 test] high label  (I expected): " << *(e2.p->e[1].l) << "\n";
    std::cout << "[CreateNode16 test] high weight (i expected): " << e2.p->e[1].w << "\n";
    EXPECT_TRUE(dd::LimEntry<>::isIdentityOperator(e2.p->e[1].l));
}

TEST(LimTest, CreateNode17) {
    auto dd = std::make_unique<dd::Package>(2);

    // make edge e0 = |+>
    std::cout << "[CreateNode17 test] making edge |0> by calling MakeDDNode.\n";
    auto e0 = dd->makeDDNode(0, std::array{dd::Package::vEdge::one, dd::Package::vEdge::one}, false, nullptr);

    // make edge e1 = -|+>
    auto e1 = dd->makeDDNode(0, std::array{dd::Package::vEdge::one, dd::Package::vEdge::one}, false, nullptr);
    //  set the weight of edge e0 to -1 and the weight of e1 to i
    e0.w = dd::Complex::minusOne();
    e1.w = {&dd::ComplexTable<>::zero, &dd::ComplexTable<>::one};

    // make e2 = |0>|e0> + |1>|e1>
    std::cout << "[CreateNode17 test] making edge |0>|+> - |1>|+> by calling MakeDDNode.\n";
    auto e2 = dd->makeDDNode(1, std::array{e0, e1}, false, nullptr);

    // Expected: root label is IZ
    std::cout << "[CreateNode17 test] root label (II expected): " << *(e2.l) << "\n";
    std::cout << "[CreateNode17 test] root weight: (-1 expected):" << e2.w << "\n";
    dd::LimEntry<>* expectedRootLabel = new dd::LimEntry<>("IZ");
    EXPECT_TRUE(dd::LimEntry<>::Equal(e2.l, expectedRootLabel));
    // Expected: high label Identity
    std::cout << "[CreateNode17 test] high label  (I expected): " << *(e2.p->e[1].l) << "\n";
    std::cout << "[CreateNode17 test] high weight (i expected): " << e2.p->e[1].w << "\n";
    EXPECT_TRUE(dd::LimEntry<>::isIdentityOperator(e2.p->e[1].l));
}

TEST(LimTest, CreateNode18) {
    auto dd = std::make_unique<dd::Package>(2);

    // make edge e0 = |+>
    std::cout << "[CreateNode18 test] making edge |0> by calling MakeDDNode.\n";
    auto e0 = dd->makeDDNode(0, std::array{dd::Package::vEdge::one, dd::Package::vEdge::one}, false, nullptr);

    // make edge e1 = -|+>
    auto e1 = dd->makeDDNode(0, std::array{dd::Package::vEdge::one, dd::Package::vEdge::one}, false, nullptr);
    //  set the weight of edge e0 to -1 and the weight of e1 to i
    e0.w = dd::Complex::minusOne();
    e1.w = dd::Complex::one;

    // make e2 = |0>|e0> + |1>|e1>
    std::cout << "[CreateNode18 test] making edge |0>|+> - |1>|+> by calling MakeDDNode.\n";
    auto e2 = dd->makeDDNode(1, std::array{e0, e1}, false, nullptr);

    // Expected: root label is IZ
    std::cout << "[CreateNode18 test] root label (IZ expected): " << *(e2.l) << "\n";
    std::cout << "[CreateNode18 test] root weight: (-1 expected):" << e2.w << "\n";
    dd::LimEntry<>* expectedRootLabel = new dd::LimEntry<>("IZ");
    EXPECT_TRUE(dd::LimEntry<>::Equal(e2.l, expectedRootLabel));
    // Expected: high label Identity
    std::cout << "[CreateNode18 test] high label  (I expected): " << *(e2.p->e[1].l) << "\n";
    std::cout << "[CreateNode18 test] high weight (1 expected): " << e2.p->e[1].w << "\n";
    EXPECT_TRUE(dd::LimEntry<>::isIdentityOperator(e2.p->e[1].l));
}

TEST(LimTest, CreateNode19) {
    auto dd = std::make_unique<dd::Package>(1);

    // make edge e0 = |+>
    std::cout << "[CreateNode19 test] making edge |-> by calling MakeDDNode.\n";
    dd::Edge<dd::vNode> minusOne = {dd::vNode::terminal, dd::Complex::minus_one, nullptr};
    dd::Edge<dd::vNode> minus    = dd->makeDDNode(0, std::array{dd::Package::vEdge::one, minusOne}, false, nullptr);

    dd::LimEntry<>* expectedRootLabel = new dd::LimEntry<>("Z");
    EXPECT_TRUE(dd::LimEntry<>::Equal(minus.l, expectedRootLabel));
}

TEST(LimTest, CreateNode20) {
    auto dd = std::make_unique<dd::Package>(1, dd::Pauli_group);
    std::cout << "[Test CreateNode20] start.\n";

    // Create node |+>
    dd::Edge<dd::vNode> plusEdge = dd->makeDDNode(0, std::array{dd::Package::vEdge::one, dd::Package::vEdge::one}, false, nullptr);
    std::cout << "[CreateNode20 test] plusEdge is " << plusEdge;

    EXPECT_TRUE(dd::ComplexTable<>::Entry::val(plusEdge.p->e[0].w.r) > 0);
    EXPECT_TRUE(dd::ComplexTable<>::Entry::val(plusEdge.p->e[1].w.r) > 0);
}

TEST(LimTest, constructStabilizerGroup2) {
    auto dd = std::make_unique<dd::Package>(1);

    auto l = dd->makeDDNode(0, std::array{dd::Package::vEdge::one, dd::Package::vEdge::zero}, false, nullptr);
    std::cout << "Stabilizer group of |0>:\n";
    std::cout.flush();
    dd::Pauli::printStabilizerGroup(l.p->limVector);
    dd::StabilizerGroup expectedGroup;
    expectedGroup.push_back(new dd::LimEntry<>("Z"));
    EXPECT_EQ(dd::Pauli::stabilizerGroupsEqual(l.p->limVector, expectedGroup), true);
}

TEST(LimTest, constructStabilizergroup3) {
    auto dd = std::make_unique<dd::Package>(1);

    auto l = dd->makeDDNode(0, std::array{dd::Package::vEdge::zero, dd::Package::vEdge::one}, false, nullptr);
    std::cout << "Stabilizer group of |1>:\n";
    dd::Pauli::printStabilizerGroup(l.p->limVector);

    dd::StabilizerGroup expectedGroup;
    expectedGroup.push_back(new dd::LimEntry<>("-Z"));
    std::cout << "Expected group: \n";
    dd::Pauli::printStabilizerGroup(expectedGroup);

    EXPECT_TRUE(dd::Pauli::stabilizerGroupsEqual(l.p->limVector, expectedGroup));
}

TEST(LimTest, constructStabilizerGroup4) {
    auto dd = std::make_unique<dd::Package>(1);

    dd::ComplexValue    twocn = dd::ComplexValue{2.0, 0.0};
    dd::Complex         twoc  = dd->cn.lookup(twocn);
    dd::Edge<dd::vNode> two   = {dd->vUniqueTable.getNode(), twoc, nullptr};
    two.p                     = dd::vNode::terminal;
    auto e                    = dd->makeDDNode(0, std::array{dd::Package::vEdge::one, two}, false, nullptr);
    std::cout << "Stabilizer group of |0> + 2|1> :\n";
    dd::Pauli::printStabilizerGroup(e.p->limVector);

    dd::StabilizerGroup expectedGroup;
    EXPECT_TRUE(dd::Pauli::stabilizerGroupsEqual(e.p->limVector, expectedGroup));
}

TEST(LimTest, constructStabilizerGroup5) {
    auto dd = std::make_unique<dd::Package>(2);

    // make e0 = |0>
    std::cout << "[constructStabilizerGroup5 test] making edge |0> by calling MakeDDNode.\n";
    auto e0 = dd->makeDDNode(0, std::array{dd::Package::vEdge::one, dd::Package::vEdge::zero}, false, nullptr);

    // make e1 = |0>|0>
    std::cout << "[constructStabilizerGroup5 test] making edge |0>|0> by calling MakeDDNode.\n";
    auto e1 = dd->makeDDNode(1, std::array{e0, dd::Package::vEdge::zero}, false, nullptr);
    std::cout << "[constructStabilizergroup5 test]Stabilizer group of |0>|0>:\n";
    std::cout.flush();
    dd::Pauli::printStabilizerGroup(e1.p->limVector);

    dd::StabilizerGroup expectedGroup;
    expectedGroup.push_back(new dd::LimEntry<>("ZI"));
    std::cout << "[constructStabilizergroup5 test] added ZI to expected group.\n";
    std::cout.flush();
    expectedGroup.push_back(new dd::LimEntry<>("IZ"));
    EXPECT_TRUE(dd::Pauli::stabilizerGroupsEqual(e1.p->limVector, expectedGroup));
}

TEST(LimTest, constructStabilizerGroup6) {
    auto dd = std::make_unique<dd::Package>(2);

    // make e0 = |1>
    auto e0 = dd->makeDDNode(0, std::array{dd::Package::vEdge::zero, dd::Package::vEdge::one}, false, nullptr);

    // make e1 = |0>|1>
    auto e1 = dd->makeDDNode(1, std::array{e0, dd::Package::vEdge::zero}, false, nullptr);
    std::cout << "[constructStabilizergroup6 test] Stabilizer group of |0>|1>:\n";
    dd::Pauli::printStabilizerGroup(e1.p->limVector);

    dd::StabilizerGroup expectedGroup;
    expectedGroup.push_back(new dd::LimEntry<>("-ZI"));
    expectedGroup.push_back(new dd::LimEntry<>("IZ"));
    EXPECT_TRUE(dd::Pauli::stabilizerGroupsEqual(e1.p->limVector, expectedGroup));
}

TEST(LimTest, constructStabilizerGroup7) {
    auto dd = std::make_unique<dd::Package>(2);

    // make edge e0 = |0>
    auto e0 = dd->makeDDNode(0, std::array{dd::Package::vEdge::one, dd::Package::vEdge::zero}, false, nullptr);

    //make edge e1 = |1>|0>
    auto e1 = dd->makeDDNode(1, std::array{dd::Package::vEdge::zero, e0}, false, nullptr);
    std::cout << "[constructStabilizergroup7 test] Stabilizer group of |0>|1>:\n";
    dd::Pauli::printStabilizerGroup(e1.p->limVector);

    dd::StabilizerGroup expectedGroup;
    expectedGroup.push_back(new dd::LimEntry<>("ZI"));
    expectedGroup.push_back(new dd::LimEntry<>("-IZ"));
    EXPECT_TRUE(dd::Pauli::stabilizerGroupsEqual(e1.p->limVector, expectedGroup));
}

TEST(LimTest, constructStabilizerGroup8) {
    auto dd = std::make_unique<dd::Package>(2);

    // make edge |1>
    auto e0 = dd->makeDDNode(0, std::array{dd::Package::vEdge::zero, dd::Package::vEdge::one}, false, nullptr);

    // make edge |1>|1>
    auto e1 = dd->makeDDNode(1, std::array{dd::Package::vEdge::zero, e0}, false, nullptr);
    std::cout << "[constructStabilizergroup7 test] Stabilizer group of |0>|1>:\n";
    dd::Pauli::printStabilizerGroup(e1.p->limVector);

    dd::StabilizerGroup expectedGroup;
    expectedGroup.push_back(new dd::LimEntry<>("-ZI"));
    expectedGroup.push_back(new dd::LimEntry<>("-IZ"));
    EXPECT_TRUE(dd::Pauli::stabilizerGroupsEqual(e1.p->limVector, expectedGroup));
}

TEST(LimTest, constructStabilizerGroup9) {
    auto dd = std::make_unique<dd::Package>(2);

    // make edge |0>
    auto e0 = dd->makeDDNode(0, std::array{dd::Package::vEdge::one, dd::Package::vEdge::zero}, false, nullptr);

    // make edge |1>
    auto e1 = dd->makeDDNode(0, std::array{dd::Package::vEdge::zero, dd::Package::vEdge::one}, false, nullptr);

    // make edge |00> + |11>
    std::cout << "[constructStabilizerGroup9] making node |00> + |11>\n";
    std::cout.flush();
    auto e2 = dd->makeDDNode(1, std::array{e0, e1}, false, nullptr);

    dd::StabilizerGroup expectedGroup;
    expectedGroup.push_back(new dd::LimEntry<>("ZZ"));
    EXPECT_TRUE(dd::Pauli::stabilizerGroupsEqual(e2.p->limVector, expectedGroup));
}

TEST(LimTest, constructStabilizerGroup10) {
    auto dd = std::make_unique<dd::Package>(2);

    // make edge |0>
    auto e0 = dd->makeDDNode(0, std::array{dd::Package::vEdge::one, dd::Package::vEdge::zero}, false, nullptr);

    // make edge 2|1>
    auto             e1    = dd->makeDDNode(0, std::array{dd::Package::vEdge::zero, dd::Package::vEdge::one}, false, nullptr);
    dd::ComplexValue twocv = dd::ComplexValue{2.0, 0.0};
    dd::Complex      twoc  = dd->cn.lookup(twocv);
    e1.w                   = twoc;

    // make edge |00> + 2|11>
    auto e2 = dd->makeDDNode(1, std::array{e0, e1}, false, nullptr);

    dd::StabilizerGroup expectedGroup;
    expectedGroup.push_back(new dd::LimEntry<>("ZZ"));
    EXPECT_TRUE(dd::Pauli::stabilizerGroupsEqual(e2.p->limVector, expectedGroup));
}

TEST(LimTest, constructStabilizerGroup11) {
    auto dd = std::make_unique<dd::Package>(2);

    // make edge |+>
    auto e0 = dd->makeDDNode(0, std::array{dd::Package::vEdge::one, dd::Package::vEdge::one}, false, nullptr);

    // make edge |0>|+>
    auto e1 = dd->makeDDNode(1, std::array{e0, dd::Package::vEdge::zero}, false, nullptr);

    dd::StabilizerGroup expectedGroup;
    expectedGroup.push_back(new dd::LimEntry<>("IZ"));
    EXPECT_TRUE(dd::Pauli::stabilizerGroupsEqual(e1.p->limVector, expectedGroup));
}

TEST(LimTest, constructStabilizerGroup12) {
    auto dd = std::make_unique<dd::Package>(2);

    // make edge |+>
    auto e0 = dd->makeDDNode(0, std::array{dd::Package::vEdge::one, dd::Package::vEdge::one}, false, nullptr);

    // make edge |1>|+>
    auto e1 = dd->makeDDNode(1, std::array{dd::Package::vEdge::zero, e0}, false, nullptr);

    dd::StabilizerGroup expectedGroup;
    expectedGroup.push_back(new dd::LimEntry<>("-IZ"));
    EXPECT_TRUE(dd::Pauli::stabilizerGroupsEqual(e1.p->limVector, expectedGroup));
}

TEST(LimTest, constructStabilizerGroup13) {
    auto dd = std::make_unique<dd::Package>(2);

    // make edge |+>
    auto e0 = dd->makeDDNode(0, std::array{dd::Package::vEdge::one, dd::Package::vEdge::one}, false, nullptr);

    // make edge |1>
    auto e1 = dd->makeDDNode(0, std::array{dd::Package::vEdge::zero, dd::Package::vEdge::one}, false, nullptr);

    // make edge |0>|e0> + |1>|e1>
    auto e2 = dd->makeDDNode(1, std::array{e0, e1}, false, nullptr);

    // Expect trivial stabilizer group
    dd::StabilizerGroup expectedGroup;
    EXPECT_TRUE(dd::Pauli::stabilizerGroupsEqual(e2.p->limVector, expectedGroup));
}

TEST(LimTest, constructStabilizerGroup14) {
    auto dd = std::make_unique<dd::Package>(2);

    // make edge |+>
    auto e0 = dd->makeDDNode(0, std::array{dd::Package::vEdge::one, dd::Package::vEdge::one}, false, nullptr);

    // make edge |0>
    auto e1 = dd->makeDDNode(0, std::array{dd::Package::vEdge::one, dd::Package::vEdge::zero}, false, nullptr);

    // make edge |0>|e0> + |1>|e1>
    auto e2 = dd->makeDDNode(1, std::array{e0, e1}, false, nullptr);

    // Expect trivial stabilizer group
    dd::StabilizerGroup expectedGroup;
    EXPECT_TRUE(dd::Pauli::stabilizerGroupsEqual(e2.p->limVector, expectedGroup));
}

TEST(LimTest, constructStabilizerGroup15) {
    auto dd = std::make_unique<dd::Package>(2);

    // make edge |1>
    auto e0 = dd->makeDDNode(0, std::array{dd::Package::vEdge::zero, dd::Package::vEdge::one}, false, nullptr);

    // make edge |0>
    auto e1 = dd->makeDDNode(0, std::array{dd::Package::vEdge::one, dd::Package::vEdge::zero}, false, nullptr);

    // make edge |0>|e0> + |1>|e1>
    auto e2 = dd->makeDDNode(1, std::array{e0, e1}, false, nullptr);

    dd::StabilizerGroup expectedGroup;
    expectedGroup.push_back(new dd::LimEntry<>("-ZZ"));
    EXPECT_TRUE(dd::Pauli::stabilizerGroupsEqual(e2.p->limVector, expectedGroup));
}

TEST(LimTest, constructStabilizerGroup16) {
    auto dd = std::make_unique<dd::Package>(3);

    // make edge |0>
    auto e0 = dd->makeDDNode(0, std::array{dd::Package::vEdge::one, dd::Package::vEdge::zero}, false, nullptr);

    // make edge |00>
    auto e1 = dd->makeDDNode(1, std::array{e0, dd::Package::vEdge::zero}, false, nullptr);

    // make edge |000>
    auto e2 = dd->makeDDNode(2, std::array{e1, dd::Package::vEdge::zero}, false, nullptr);

    dd::StabilizerGroup expectedGroup;
    expectedGroup.push_back(new dd::LimEntry<>("ZII"));
    expectedGroup.push_back(new dd::LimEntry<>("IZI"));
    expectedGroup.push_back(new dd::LimEntry<>("IIZ"));
    EXPECT_TRUE(dd::Pauli::stabilizerGroupsEqual(e2.p->limVector, expectedGroup));
}

TEST(LimTest, constructStabilizerGroup17) {
    auto dd = std::make_unique<dd::Package>(3);

    // make edge |1>
    auto e0 = dd->makeDDNode(0, std::array{dd::Package::vEdge::zero, dd::Package::vEdge::one}, false, nullptr);

    // make edge |01>
    auto e1 = dd->makeDDNode(1, std::array{e0, dd::Package::vEdge::zero}, false, nullptr);

    // make edge |001>
    auto e2 = dd->makeDDNode(2, std::array{e1, dd::Package::vEdge::zero}, false, nullptr);

    dd::StabilizerGroup expectedGroup;
    expectedGroup.push_back(new dd::LimEntry<>("-ZII"));
    expectedGroup.push_back(new dd::LimEntry<>("IZI"));
    expectedGroup.push_back(new dd::LimEntry<>("IIZ"));
    EXPECT_TRUE(dd::Pauli::stabilizerGroupsEqual(e2.p->limVector, expectedGroup));
}

TEST(LimTest, constructStabilizerGroup18) {
    auto dd = std::make_unique<dd::Package>(3);

    // make edge |1>
    auto e0 = dd->makeDDNode(0, std::array{dd::Package::vEdge::zero, dd::Package::vEdge::one}, false, nullptr);

    // make edge |01>
    auto e1 = dd->makeDDNode(1, std::array{e0, dd::Package::vEdge::zero}, false, nullptr);

    // make edge |101>
    auto e2 = dd->makeDDNode(2, std::array{dd::Package::vEdge::zero, e1}, false, nullptr);

    dd::StabilizerGroup expectedGroup;
    expectedGroup.push_back(new dd::LimEntry<>("-ZII"));
    expectedGroup.push_back(new dd::LimEntry<>("IZI"));
    expectedGroup.push_back(new dd::LimEntry<>("-IIZ"));
    EXPECT_TRUE(dd::Pauli::stabilizerGroupsEqual(e2.p->limVector, expectedGroup));
}

TEST(LimTest, constructStabilizerGroup19) {
    auto dd = std::make_unique<dd::Package>(3);

    // make edge |0>
    auto e0 = dd->makeDDNode(0, std::array{dd::Package::vEdge::one, dd::Package::vEdge::zero}, false, nullptr);

    // make edge |1>
    auto e1 = dd->makeDDNode(0, std::array{dd::Package::vEdge::zero, dd::Package::vEdge::one}, false, nullptr);

    // make edge |0>|e0> + |1>|e1>
    auto e2 = dd->makeDDNode(1, std::array{e0, e1}, false, nullptr);

    // make edge |0>|e2>
    auto e3 = dd->makeDDNode(2, std::array{e2, dd::Package::vEdge::zero}, false, nullptr);

    dd::StabilizerGroup expectedGroup;
    expectedGroup.push_back(new dd::LimEntry<>("ZZI"));
    expectedGroup.push_back(new dd::LimEntry<>("IIZ"));
    EXPECT_TRUE(dd::Pauli::stabilizerGroupsEqual(e3.p->limVector, expectedGroup));
}

TEST(LimTest, constructStabilizerGroup20) {
    auto dd = std::make_unique<dd::Package>(3);

    // make edge |1>
    auto e0 = dd->makeDDNode(0, std::array{dd::Package::vEdge::zero, dd::Package::vEdge::one}, false, nullptr);

    // make edge |0>
    auto e1 = dd->makeDDNode(0, std::array{dd::Package::vEdge::one, dd::Package::vEdge::zero}, false, nullptr);

    // make edge |0>|e0> + |1>|e1>
    auto e2 = dd->makeDDNode(1, std::array{e0, e1}, false, nullptr);

    // make edge |1>|e2>
    auto e3 = dd->makeDDNode(2, std::array{dd::Package::vEdge::zero, e2}, false, nullptr);

    dd::StabilizerGroup expectedGroup;
    expectedGroup.push_back(new dd::LimEntry<>("-ZZI"));
    expectedGroup.push_back(new dd::LimEntry<>("-IIZ"));
    std::cout << "[construct stabilizer group test 22] Found stabilizer group:\n";
    dd::Pauli::printStabilizerGroup(e3.p->limVector);
    EXPECT_TRUE(dd::Pauli::stabilizerGroupsEqual(e3.p->limVector, expectedGroup));
}

TEST(LimTest, constructStabilizerGroup21) {
    auto dd = std::make_unique<dd::Package>(3);

    // make edge |0>
    auto e0 = dd->makeDDNode(0, std::array{dd::Package::vEdge::one, dd::Package::vEdge::zero}, false, nullptr);

    // make edge |1>
    auto e1 = dd->makeDDNode(0, std::array{dd::Package::vEdge::zero, dd::Package::vEdge::one}, false, nullptr);

    // make edge |0>|e0> + 2|1>|e1>
    auto             e2    = dd->makeDDNode(1, std::array{e0, e1}, false, nullptr);
    dd::ComplexValue twocv = dd::ComplexValue{2.0, 0.0};
    dd::Complex      twoc  = dd->cn.lookup(twocv);
    e1.w                   = twoc;

    // make edge |0>|e2>
    auto e3 = dd->makeDDNode(2, std::array{e2, dd::Package::vEdge::zero}, false, nullptr);

    dd::StabilizerGroup expectedGroup;
    expectedGroup.push_back(new dd::LimEntry<>("ZZI"));
    expectedGroup.push_back(new dd::LimEntry<>("IIZ"));
    EXPECT_TRUE(dd::Pauli::stabilizerGroupsEqual(e3.p->limVector, expectedGroup));
}

TEST(LimTest, constructStabilizerGroup22) {
    auto dd = std::make_unique<dd::Package>(3);

    // make edge |0>
    std::cout << "[construct stabilizer group test 22] making edge |0>.\n";
    auto e0 = dd->makeDDNode(0, std::array{dd::Package::vEdge::one, dd::Package::vEdge::zero}, false, nullptr);
    std::cout << "[construct stabilizer group test 22] stabilizer group of |0>:\n";
    dd::Pauli::printStabilizerGroup(e0.p->limVector);

    // make edge |1>
    std::cout << "[construct stabilizer group test 22] making edge |1>.\n";
    auto e1 = dd->makeDDNode(0, std::array{dd::Package::vEdge::zero, dd::Package::vEdge::one}, false, nullptr);
    std::cout << "[construct stabilizer group test 22] stabilizer group of |1>:\n";
    dd::Pauli::printStabilizerGroup(e1.p->limVector);

    // make edge |00>
    std::cout << "[construct stabilizer group test 22] making edge |00>.\n";
    auto e2 = dd->makeDDNode(1, std::array{e0, dd::Package::vEdge::zero}, false, nullptr);
    std::cout << "[construct stabilizer group test 22] stabilizer group of |00>:\n";
    dd::Pauli::printStabilizerGroup(e2.p->limVector);

    // make edge |11>
    std::cout << "[construct stabilizer group test 22] making edge |11>.\n";
    auto e3 = dd->makeDDNode(1, std::array{dd::Package::vEdge::zero, e1}, false, nullptr);
    std::cout << "[construct stabilizer group test 22] stabilizer group of |11>:\n";
    dd::Pauli::printStabilizerGroup(e3.p->limVector);

    // make edge |0>|e2> + |1>|e3>>
    std::cout << "[construct stabilizer group test 22] making edge |000> + |111>.\n";
    auto e4 = dd->makeDDNode(2, std::array{e2, e3}, false, nullptr);
    std::cout << "[construct stabilizer group test 22] stabilizer group of |000> + |111>:\n";
    dd::Pauli::printStabilizerGroup(e4.p->limVector);

    dd::StabilizerGroup expectedGroup;
    expectedGroup.push_back(new dd::LimEntry<>("ZIZ"));
    expectedGroup.push_back(new dd::LimEntry<>("IZZ"));
    EXPECT_TRUE(dd::Pauli::stabilizerGroupsEqual(e4.p->limVector, expectedGroup));
}

TEST(LimTest, nextTest) {
    auto dd = std::make_unique<dd::Package>(2);

    auto state0 = dd->makeZeroState(2);

    auto state1 = dd->multiply(dd->makeGateDD(dd::Hmat, 2, 0), state0);
    //auto state2 = dd->multiply(dd->makeGateDD(dd::Hmat, 2, 1), state1);
    auto state3 = dd->multiply(dd->makeGateDD(dd::Zmat, 2, 0), state1);
    dd::export2Dot(state3, "state3.dot", false, true, true, false, true, false);
    auto str = dd::LimEntry<>::to_string(state3.l);
    std::cout << "resulting LIM with Z:" << str << '\n';
    auto state3_vec = dd->getVectorLIMDD(state3);
    for (const auto& i: state3_vec) {
        std::cout << "  " << i << "\n";
    }

    auto state4 = dd->multiply(dd->makeGateDD(dd::Zmat, 2, 0), state3);
    dd::export2Dot(state3, "state4.dot", false, true, true, false, true, false);

    str = dd::LimEntry<>::to_string(state4.l);
    std::cout << "resulting LIM with Z^2:" << str << '\n';
    auto state4_vec = dd->getVectorLIMDD(state4);
    for (const auto& i: state4_vec) {
        std::cout << "  " << i << "\n";
    }

    EXPECT_FALSE(dd->vectorsApproximatelyEqual(state4_vec, state3_vec));
}

TEST(LimTest, simpleMultiplicationBellState) {
    auto dd = std::make_unique<dd::Package>(2);

    auto h_gate     = dd->makeGateDD(dd::Hmat, 2, 1);
    auto cx_gate    = dd->makeGateDD(dd::Xmat, 2, 1_pc, 0);
    auto zero_state = dd->makeZeroState(2);

    auto bell_state = dd->multiply(dd->multiply(cx_gate, h_gate), zero_state);

    auto result = dd->getVector(bell_state);
    dd->printVector(bell_state);

    EXPECT_TRUE(abs(result[0].real() - 0.707) < 0.001 && abs(result[0].imag()) < 0.001);
    EXPECT_TRUE(abs(result[1].real()) < 0.001 && abs(result[1].imag()) < 0.001);
    EXPECT_TRUE(abs(result[2].real()) < 0.001 && abs(result[2].imag()) < 0.001);
    EXPECT_TRUE(abs(result[3].real() - 0.707) < 0.001 && abs(result[3].imag()) < 0.001);
}

TEST(LimTest, highLabelPauli1) {
    auto dd = std::make_unique<dd::Package>(2);

    // make edge e0 = |+>
    std::cout << "[highLabelPauli1 test] making edge |0> by calling MakeDDNode.\n";
    dd::Edge<dd::vNode> e0 = dd->makeDDNode(0, std::array{dd::Package::vEdge::one, dd::Package::vEdge::one}, false, nullptr);

    // make edge e1 = -|+>
    dd::Edge<dd::vNode> e1 = dd->makeDDNode(0, std::array{dd::Package::vEdge::one, dd::Package::vEdge::one}, false, nullptr);
    //  set the weight of e0 to 1+i and the weight of e1 to +1
    e0.w = {&dd::ComplexTable<>::one, &dd::ComplexTable<>::one};
    e1.w = dd::Complex::one;

    // make e2 = |0>|e0> + |1>|e1>
    std::cout << "[highLabelPauli1 test] making edge |0>|+> - |1>|+> by calling MakeDDNode.\n";
    dd::Edge<dd::vNode> e2 = dd->makeDDNode(1, std::array{e0, e1}, false, nullptr);

    // Expected: root label is IZ
    std::cout << "[highLabelPauli1 test] root label (IZ expected):   " << *(e2.l) << "\n";
    std::cout << "[highLabelPauli1 test] root weight: (1+i expected):" << e2.w << "\n";
    dd::LimEntry<>* expectedRootLabel = new dd::LimEntry<>("I");
    EXPECT_TRUE(dd::LimEntry<>::Equal(e2.l, expectedRootLabel));
    // Expected: high label Identity
    std::cout << "[highLabelPauli1 test] high label  (I expected): " << *(e2.p->e[1].l) << "\n";
    std::cout << "[highLabelPauli1 test] high weight (1/(1+i) expected): " << e2.p->e[1].w << "\n";
    EXPECT_TRUE(dd::LimEntry<>::isIdentityOperator(e2.p->e[1].l));
}

TEST(LimTest, highLabelPauli2) {
    auto dd = std::make_unique<dd::Package>(2);

    // make edge e0 = |0>
    std::cout << "[highLabelPauli2 test] making edge |0> by calling MakeDDNode.\n";
    dd::Edge<dd::vNode> e0 = dd->makeDDNode(0, std::array{dd::Package::vEdge::one, dd::Package::vEdge::zero}, false, nullptr);

    EXPECT_TRUE(dd::LimEntry<>::isIdentityOperator(e0.p->e[0].l));
    EXPECT_TRUE(dd::LimEntry<>::isIdentityOperator(e0.p->e[1].l));
    EXPECT_TRUE(dd::LimEntry<>::isIdentityOperator(e0.l));
}

TEST(LimTest, highLabelPauli3) {
    auto dd = std::make_unique<dd::Package>(2);

    // make edge e0 = |0>
    std::cout << "[highLabelPauli3 test] making edge |1> by calling MakeDDNode.\n";
    dd::Edge<dd::vNode> e0 = dd->makeDDNode(0, std::array{dd::Package::vEdge::zero, dd::Package::vEdge::one}, false, nullptr);
    dd::LimEntry<> expectedRootLabel("X");

    EXPECT_TRUE(dd::LimEntry<>::isIdentityOperator(e0.p->e[0].l));
    EXPECT_TRUE(dd::LimEntry<>::isIdentityOperator(e0.p->e[1].l));
    EXPECT_TRUE(dd::LimEntry<>::Equal(e0.l, &expectedRootLabel));
}

TEST(LimTest, getIsomorphismPauli1) {
    auto dd = std::make_unique<dd::Package>(1);

    // make edge e0 = |0>
    std::cout << "[getIsomorphismPauli1 test] making edge |0> by calling MakeDDNode.\n";
    dd::Edge<dd::vNode> e0 = dd->makeDDNodeNonNormalized(std::array{dd::Package::vEdge::one, dd::Package::vEdge::zero});
    //    auto e0 = dd->makeDDNode(0, std::array{dd::Package::vEdge::one, dd::Package::vEdge::zero}, false, nullptr);

    // make edge e1 = |1>
    //    auto e1 = dd->makeDDNode(0, std::array{dd::Package::vEdge::zero, dd::Package::vEdge::one}, false, nullptr);
    dd::Edge<dd::vNode> e1 = dd->makeDDNodeNonNormalized(std::array{dd::Package::vEdge::zero, dd::Package::vEdge::one});

    dd::LimWeight<>* isomorphism         = dd::Pauli::getIsomorphismPauli(e0.p, e1.p, dd->cn);
    dd::LimWeight<>* expectedIsomorphism = new dd::LimWeight<>("X");
    std::cout << "Found isomorphism: " << dd::LimWeight<>::to_string(isomorphism) << std::endl;
    EXPECT_TRUE(dd::LimWeight<>::Equal(isomorphism, expectedIsomorphism));
}

TEST(LimTest, getIsomorphismPauli2) {
    auto dd = std::make_unique<dd::Package>(1);

    // make edge e0 = |0>
    std::cout << "[getIsomorpismPauli2 test] making edge |0> by calling MakeDDNode.\n";
    auto e0 = dd->makeDDNode(0, std::array{dd::Package::vEdge::one, dd::Package::vEdge::zero}, false, nullptr);

    // make edge e1 = |+> = |0> + |1>
    auto e1 = dd->makeDDNode(0, std::array{dd::Package::vEdge::one, dd::Package::vEdge::one}, false, nullptr);

    dd::LimWeight<>* isomorphism = dd::Pauli::getIsomorphismPauli(e0.p, e1.p, dd->cn);
    std::cout << "[getIsomorphismPauli2 test] Done finding isomorphism.\n";
    std::cout.flush();
    dd::LimWeight<>* expectedIsomorphism = dd::LimWeight<>::noLIM;

    std::cout << "Found isomorphism: " << dd::LimWeight<>::to_string(isomorphism) << std::endl;
    EXPECT_TRUE(dd::LimWeight<>::Equal(isomorphism, expectedIsomorphism));
}

TEST(LimTest, getIsomorphismPauli3) {
    auto dd = std::make_unique<dd::Package>(1);

    // make edge e0 = |0>
    std::cout << "[getIsomorpismPauli3 test] making edge |0> by calling MakeDDNode.\n";
    auto e0 = dd->makeDDNodeNonNormalized(std::array{dd::Package::vEdge::zero, dd::Package::vEdge::one});

    // make edge e1 = |+> = |0> + |1>
    auto e1 = dd->makeDDNodeNonNormalized(std::array{dd::Package::vEdge::one, dd::Package::vEdge::one});

    dd::LimWeight<>* isomorphism         = dd::Pauli::getIsomorphismPauli(e0.p, e1.p, dd->cn);
    dd::LimWeight<>* expectedIsomorphism = dd::LimWeight<>::noLIM;
    std::cout << "Found isomorphism: " << dd::LimWeight<>::to_string(isomorphism) << std::endl;
    EXPECT_TRUE(dd::LimWeight<>::Equal(isomorphism, expectedIsomorphism));
}

TEST(LimTest, getIsomorphismPauli4) {
    //    auto dd = std::make_unique<dd::Package>(1);
    //
    //    // make edge e0 = |0>
    //    std::cout << "[getIsomorpismPauli4 test] making edge |0> by calling MakeDDNode.\n";
    //    auto e0 = dd->makeDDNode(0, std::array{dd::Package::vEdge::zero, dd::Package::vEdge::one}, false, nullptr);
    //
    //    // make edge e1 = |+> = |0> + |1>
    //    std::cout << "[getIsomorpismPauli4 test] making edge |+> by calling MakeDDNode.\n";
    //    auto e1 = dd->makeDDNode(0, std::array{dd::Package::vEdge::one, dd::Package::vEdge::one}, false, nullptr);
    //
    //    // make edge e00 = |00> + |1+>
    //    std::cout << "[getIsomorpismPauli4 test] making edge |00> + |1+> by calling MakeDDNode.\n";
    //    dd::Edge<dd::vNode> e2 = dd->makeDDNodeNonNormalized(std::array{e0, e1});
    //
    //    // make edge e11 = |0+> + |10> = |0>|e1> + |1>|e0>
    //    std::cout << "[getIsomorpismPauli4 test] making edge |0+> + |10> by calling MakeDDNode.\n";
    //    dd::Edge<dd::vNode> e3 = dd->makeDDNodeNonNormalized(std::array{e1, e0});
    ////    auto e3 = dd->makeDDNode(1, std::array{e1, e0}, false, nullptr);
    //
    //    std::cout << "[getIsomorpismPauli4 test] Seeing whether |e2> ~~ |e3>.\n";
    //    dd::LimEntry<>* isomorphism = dd::Pauli::getIsomorphismPauli(e2.p, e3.p);
    //    dd::LimEntry<>* expectedIsomorphism = new dd::LimEntry<>("XI");
    //    std::cout << "Found isomorphism: " << dd::LimEntry<>::to_string(isomorphism) << std::endl;
    //    EXPECT_TRUE(dd::LimEntry<>::Equal(isomorphism, expectedIsomorphism));
}

TEST(LimTest, getIsomorphismPauli5) {
    auto dd = std::make_unique<dd::Package>(2);

    // make edge e0 = |0>
    std::cout << "[getIsomorpismPauli5 test] making edge |0> by calling MakeDDNode.\n";
    auto e0 = dd->makeDDNode(0, std::array{dd::Package::vEdge::one, dd::Package::vEdge::zero}, false, nullptr);

    // make edge e00 = |00> - |11>
    dd::Edge<dd::vNode> e2 = dd->makeDDNodeNonNormalized(std::array{e0, e0});
    e2.p->e[1].l           = new dd::LimEntry<>("X");
    e2.p->e[1].w           = dd::Complex::minus_one;

    // make edge e11 = |00> + |11>
    dd::Edge<dd::vNode> e3 = dd->makeDDNodeNonNormalized(std::array{e0, e0});
    e3.p->e[1].l           = new dd::LimEntry<>("X");
    e3.p->e[1].w           = dd::Complex::one;

    std::cout << "[getIsomorpismPauli5 test] Made all edges; now finding isomorphism between |00>-|11> vs |00>+|11>.\n";
    dd::LimWeight<>* isomorphism          = dd::Pauli::getIsomorphismPauli(e2.p, e3.p, dd->cn);
    dd::LimWeight<>* expectedIsomorphism1 = new dd::LimWeight<>("IZ");
    dd::LimWeight<>* expectedIsomorphism2 = new dd::LimWeight<>("ZI");
    std::cout << "Found isomorphism: " << dd::LimWeight<>::to_string(isomorphism) << std::endl;
    EXPECT_TRUE(dd::LimWeight<>::Equal(isomorphism, expectedIsomorphism1) || dd::LimWeight<>::Equal(isomorphism, expectedIsomorphism2));
}

TEST(LimTest, getIsomorphismPauli6) {
}

TEST(LimTest, getIsomorphismPauli7) {
    auto dd = std::make_unique<dd::Package>(2);

    // make edge e0 = |0>
    std::cout << "[getIsomorpismPauli7 test] making edge |0> by calling MakeDDNode.\n";
    dd::Edge<dd::vNode> e0 = dd->makeDDNode(0, std::array{dd::Package::vEdge::one, dd::Package::vEdge::zero}, false, nullptr);

    dd::Edge<dd::vNode> e1 = dd->makeDDNode(0, std::array{dd::Package::vEdge::zero, dd::Package::vEdge::one}, false, nullptr);
    e1.w                   = dd::Complex::minusOne();

    // make edge e00 = |00> - |11>
    dd::Edge<dd::vNode> e2 = dd->makeDDNodeNonNormalized(std::array{e0, e1});

    // make edge e11 = |10> + |11>
    dd::Edge<dd::vNode> e3 = dd->makeDDNodeNonNormalized(std::array{e0, e0});

    dd::LimWeight<>* isomorphism         = dd::Pauli::getIsomorphismPauli(e2.p, e3.p, dd->cn);
    dd::LimWeight<>* expectedIsomorphism = dd::LimWeight<>::noLIM;
    std::cout << "Found isomorphism: " << dd::LimWeight<>::to_string(isomorphism) << std::endl;
    EXPECT_TRUE(dd::LimWeight<>::Equal(isomorphism, expectedIsomorphism));
}

TEST(LimTest, getIsomorphismPauli8) {
    //    auto dd = std::make_unique<dd::Package>(2);
    //
    //    // make edge e0 = |+>
    //    std::cout << "[getIsomorpismPauli5 test] making edge |0> by calling MakeDDNode.\n";
    //    auto e0 = dd->makeDDNode(0, std::array{dd::Package::vEdge::one, dd::Package::vEdge::one}, false, nullptr);
    //
    //    // make edge e2 = |0>|e0> + |1>Z|e2>
    //    dd::Edge<dd::vNode> e2 = dd->makeDDNodeNonNormalized(std::array{e0, e0});
    //    e2.p->e[1].l = new dd::LimEntry<>("-X");
    //
    //    // make edge e3 = |0>|e2> + |1>
    //    dd::Edge<dd::vNode> e3 = dd->makeDDNodeNonNormalized(std::array{e0, e0});
    //    e3.p->e[1].l = nullptr;
    //
    //    dd::LimEntry<>* isomorphism = dd::Pauli::getIsomorphismPauli(e2.p, e3.p);
    //    dd::LimEntry<>* expectedIsomorphism = dd::LimEntry<>::noLIM;
    //    std::cout << "Found isomorphism: " << dd::LimEntry<>::to_string(isomorphism) << std::endl;
    //    EXPECT_TRUE(dd::LimEntry<>::Equal(isomorphism, expectedIsomorphism));
}

TEST(LimTest, rootLabel1) {
    auto dd = std::make_unique<dd::Package>(3);

    // make edge e5 = Z|+>
    std::cout << "[rootLabel1 test] making edge Z|+> by calling MakeDDNode.\n";
    auto e1 = dd->makeDDNode(0, std::array{dd::Package::vEdge::one, dd::Package::vEdge::one}, false, new dd::LimEntry<>("Z"));

    ASSERT_EQ(*e1.l, dd::LimEntry<>("Z"));
}

TEST(LimTest, distinctNodes1) {
    auto dd = std::make_unique<dd::Package>(3);

    // make edge e0 = |+>
    std::cout << "[distinctNodes1 test] making edge |+> by calling MakeDDNode.\n";
    auto e0 = dd->makeDDNode(0, std::array{dd::Package::vEdge::one, dd::Package::vEdge::one}, false, nullptr);

    // make edge e5 = Z|+>
    std::cout << "[distinctNodes1 test] making edge Z|+> by calling MakeDDNode.\n";
    auto e1 = dd->makeDDNode(0, std::array{dd::Package::vEdge::one, dd::Package::vEdge::one}, false, new dd::LimEntry<>("Z"));

    // make edge e1 = |++>
    std::cout << "[distinctNodes1 test] making edge |+>*(" << e0.p << ") by calling MakeDDNode.\n";
    auto e2 = dd->makeDDNode(1, std::array{e0, e0}, false, nullptr);

    // make edge e2 = |0+> + |1>Z|+>
    std::cout << "[distinctNodes1 test] making edge |0>|+> (" << e0.p << ")  +  |1>Z|+> (" << e1.p << ") by calling MakeDDNode.\n";
    auto e3 = dd->makeDDNode(1, std::array{e0, e1}, false, nullptr);

    std::cout << "[distinctNodes1 test] e2: " << e2.p << " e2: " << e3.p << " Same = " << (e2.p == e3.p) << std::endl;
    ASSERT_NE(e2.p, e3.p);
}

TEST(LimTest, getIsomorphismPauli9) {
    auto dd = std::make_unique<dd::Package>(3);

    // make edge e0 = |+>
    std::cout << "[getIsomorpismPauli9 test] making edge |+> by calling MakeDDNode.\n";
    auto e0 = dd->makeDDNode(0, std::array{dd::Package::vEdge::one, dd::Package::vEdge::one}, false, nullptr);

    // make edge e0Z = Z|+> = |->
    auto e0Z = dd->makeDDNode(0, std::array{dd::Package::vEdge::one, dd::Package::vEdge::one}, false, nullptr);
    e0Z.l    = new dd::LimEntry<>("Z");

    // make edge e1 = |++>
    auto e1 = dd->makeDDNode(1, std::array{e0, e0}, false, nullptr);

    // make edge e2 = |0+> + |1>Z|+>
    auto e2 = dd->makeDDNode(1, std::array{e0, e0Z}, false, nullptr);

    // make edge e3 = |0>|e2> + |1>|e3>
    auto e3 = dd->makeDDNodeNonNormalized(std::array{e1, e2});

    // make edge e4 = |0>|e3> + |1>|e2>
    auto e4 = dd->makeDDNodeNonNormalized(std::array{e2, e1});

    std::cout << "edge 1: " << e1;
    std::cout << "edge 2: " << e2;
    std::cout << "edge 3: " << e3;
    std::cout << "edge 4: " << e4;

    std::cout << "[getIsomorphismPauli9 test] Testing children of e3 and e4.\n";
    EXPECT_EQ(e3.p->e[0].p, e4.p->e[1].p);
    EXPECT_EQ(e3.p->e[1].p, e4.p->e[0].p);
    std::cout << "[getIsomorphismPauli9 test] Low label of e3: " << dd::LimEntry<>::to_string(e3.p->e[0].l) << " low label of e4: " << dd::LimEntry<>::to_string(e4.p->e[0].l) << std::endl;

    dd::LimWeight<>* isomorphism         = dd::Pauli::getIsomorphismPauli(e3.p, e4.p, dd->cn);
    dd::LimWeight<>* expectedIsomorphism = new dd::LimWeight<>("IIX");
    std::cout << "Found isomorphism: " << dd::LimWeight<>::to_string(isomorphism) << std::endl;
    EXPECT_TRUE(dd::LimWeight<>::Equal(isomorphism, expectedIsomorphism));
}

TEST(LimTest, getIsomorphismPauli10) {
    auto dd = std::make_unique<dd::Package>(3);

    // make edge e0 = |+>
    std::cout << "[getIsomorpismPauli10 test] making edge |+> by calling MakeDDNode.\n";
    auto e0 = dd->makeDDNode(0, std::array{dd::Package::vEdge::one, dd::Package::vEdge::one}, false, nullptr);

    // make edge e0Z = Z|+> = |->
    auto e0Z = dd->makeDDNode(0, std::array{dd::Package::vEdge::one, dd::Package::vEdge::one}, false, nullptr);
    e0Z.l    = new dd::LimEntry<>("Z");

    // make edge e1 = |++>
    dd::Edge<dd::vNode> e1 = dd->makeDDNode(1, std::array{e0, e0}, false, nullptr);

    // make edge e2 = |0+> + |1>Z|+>
    dd::Edge<dd::vNode> e2 = dd->makeDDNode(1, std::array{e0, e0Z}, false, nullptr);

    // make edge e3 = |0>|e1> + |1>|e2>
    dd::Edge<dd::vNode> e3 = dd->makeDDNodeNonNormalized(std::array{e1, e2});

    // make edge e4 = |0>|e1> + |1>|e1>
    dd::Edge<dd::vNode> e4 = dd->makeDDNodeNonNormalized(std::array{e2, e1});

    dd::LimWeight<>* isomorphism         = dd::Pauli::getIsomorphismPauli(e3.p, e4.p, dd->cn);
    dd::LimWeight<>* expectedIsomorphism = new dd::LimWeight<>("IIX");
    std::cout << "Found isomorphism: " << dd::LimWeight<>::to_string(isomorphism) << std::endl;
    EXPECT_TRUE(dd::LimWeight<>::Equal(isomorphism, expectedIsomorphism));
}

TEST(LimTest, returnToCache1) {
    auto dd = std::make_unique<dd::Package>(2);

	dd::Complex z = dd->cn.getCached();
	dd->cn.returnToCache(z);
}

TEST(LimTest, simpleCliffordCircuit_1) {
    auto dd = std::make_unique<dd::Package>(2);

    auto state = dd->makeZeroState(2);

    state = dd->multiply(dd->makeGateDD(dd::Hmat, 2, 0), state);
    state = dd->multiply(dd->makeGateDD(dd::Hmat, 2, 1), state);
    state = dd->multiply(dd->makeGateDD(dd::Zmat, 2, 0), state);
    state = dd->multiply(dd->makeGateDD(dd::Zmat, 2, 1), state);

    state = dd->multiply(dd->makeGateDD(dd::Zmat, 2, 1), state);
    state = dd->multiply(dd->makeGateDD(dd::Zmat, 2, 0), state);
    state = dd->multiply(dd->makeGateDD(dd::Hmat, 2, 1), state);
    state = dd->multiply(dd->makeGateDD(dd::Hmat, 2, 0), state);

    auto result = dd->getVectorLIMDD(state);

    EXPECT_TRUE(abs(result[0].real() - 1) < 0.0001 && abs(result[0].imag()) < 0.001);
    EXPECT_TRUE(abs(result[1].real()) < 0.0001 && abs(result[1].imag()) < 0.001);
    EXPECT_TRUE(abs(result[2].real()) < 0.0001 && abs(result[2].imag()) < 0.001);
    EXPECT_TRUE(abs(result[3].real()) < 0.0001 && abs(result[3].imag()) < 0.001);
}

TEST(LimTest, simpleCliffordCircuit_2) {
    auto dd = std::make_unique<dd::Package>(2);

    auto state = dd->makeZeroState(2);

    state = dd->multiply(dd->makeGateDD(dd::Xmat, 2, 1), state);
    state = dd->multiply(dd->makeGateDD(dd::Hmat, 2, 0), state);
    state = dd->multiply(dd->makeGateDD(dd::Hmat, 2, 1), state);

    auto result = dd->getVectorLIMDD(state);

    EXPECT_TRUE(abs(result[0].real() - 0.5) < 0.0001 && abs(result[0].imag()) < 0.001);
    EXPECT_TRUE(abs(result[1].real() - 0.5) < 0.0001 && abs(result[1].imag()) < 0.001);
    EXPECT_TRUE(abs(result[2].real() + 0.5) < 0.0001 && abs(result[2].imag()) < 0.001);
    EXPECT_TRUE(abs(result[3].real() + 0.5) < 0.0001 && abs(result[3].imag()) < 0.001);
}

TEST(LimTest, simpleCliffordCircuit_3) {
    auto dd = std::make_unique<dd::Package>(2);

    auto state = dd->makeZeroState(2);

    state = dd->multiply(dd->makeGateDD(dd::Xmat, 2, 1), state);
    state = dd->multiply(dd->makeGateDD(dd::Hmat, 2, 0), state);
    state = dd->multiply(dd->makeGateDD(dd::Hmat, 2, 1), state);
    state = dd->multiply(dd->makeGateDD(dd::Zmat, 2, 1), state);
    state = dd->multiply(dd->makeGateDD(dd::Hmat, 2, 0), state);
    state = dd->multiply(dd->makeGateDD(dd::Hmat, 2, 1), state);

    auto result = dd->getVectorLIMDD(state);

    EXPECT_TRUE(abs(result[0].real() - 1) < 0.0001 && abs(result[0].imag()) < 0.001);
    EXPECT_TRUE(abs(result[1].real()) < 0.0001 && abs(result[1].imag()) < 0.001);
    EXPECT_TRUE(abs(result[2].real()) < 0.0001 && abs(result[2].imag()) < 0.001);
    EXPECT_TRUE(abs(result[3].real()) < 0.0001 && abs(result[3].imag()) < 0.001);
}

<<<<<<< HEAD
TEST(LimTest, simpleCliffordCircuit_4) {
	auto qmdd = std::make_unique<dd::Package>(3, dd::QMDD_group);

	auto state = qmdd->makeZeroState(3);

	state = qmdd->multiply(qmdd->makeGateDD(dd::Xmat, 3, 0), state);        // x q[0];
	state = qmdd->multiply(qmdd->makeGateDD(dd::Xmat, 3, 1), state);        // x q[1];
	state = qmdd->multiply(qmdd->makeGateDD(dd::Xmat, 3, 2_pc, 1), state);  // cx q[2],q[1];
	state = qmdd->multiply(qmdd->makeGateDD(dd::Xmat, 3, 0_pc, 1), state);  // cx q[0],q[1];
	state = qmdd->multiply(qmdd->makeGateDD(dd::Hmat, 3, 2), state);        // h q[2];
	state = qmdd->multiply(qmdd->makeGateDD(dd::Tmat, 3, 0), state);        // t q[0];
	state = qmdd->multiply(qmdd->makeGateDD(dd::Tdagmat, 3, 1), state);     // tdg q[1];
	state = qmdd->multiply(qmdd->makeGateDD(dd::Tmat, 3, 2), state);        // t q[2];
	state = qmdd->multiply(qmdd->makeGateDD(dd::Xmat, 3, 2_pc, 1), state);  // cx q[2],q[1]
	state = qmdd->multiply(qmdd->makeGateDD(dd::Xmat, 3, 0_pc, 2), state);  // cx q[0],q[2];
	state = qmdd->multiply(qmdd->makeGateDD(dd::Tmat, 3, 1), state);        // t q[1];
	state = qmdd->multiply(qmdd->makeGateDD(dd::Xmat, 3, 0_pc, 1), state);  // cx q[0],q[1];
	state = qmdd->multiply(qmdd->makeGateDD(dd::Tdagmat, 3, 2), state);     // tdg q[2];
	state = qmdd->multiply(qmdd->makeGateDD(dd::Tdagmat, 3, 1), state);     // tdg q[1];
	state = qmdd->multiply(qmdd->makeGateDD(dd::Xmat, 3, 0_pc, 2), state);  // cx q[0],q[2];
	state = qmdd->multiply(qmdd->makeGateDD(dd::Xmat, 3, 2_pc, 1), state);  // cx q[2],q[1];
	state = qmdd->multiply(qmdd->makeGateDD(dd::Tmat, 3, 1), state);        // t q[1];
	state = qmdd->multiply(qmdd->makeGateDD(dd::Hmat, 3, 2), state);        // h q[2];
	state = qmdd->multiply(qmdd->makeGateDD(dd::Xmat, 3, 2_pc, 1), state);  // cx q[2],q[1];


	auto result_qmdd = qmdd->getVectorLIMDD(state);

	std::cout << "[simpleCliffordCircuit 4] QMDD result: " << result_qmdd << "\n";

	auto limdd = std::make_unique<dd::Package>(3, dd::Pauli_group);

	auto stateLIMDD = limdd->makeZeroState(3);

	stateLIMDD = limdd->multiply(limdd->makeGateDD(dd::Xmat, 3, 0), stateLIMDD);        // x q[0];
	stateLIMDD = limdd->multiply(limdd->makeGateDD(dd::Xmat, 3, 1), stateLIMDD);        // x q[1];
	stateLIMDD = limdd->multiply(limdd->makeGateDD(dd::Xmat, 3, 2_pc, 1), stateLIMDD);  // cx q[2],q[1];
	stateLIMDD = limdd->multiply(limdd->makeGateDD(dd::Xmat, 3, 0_pc, 1), stateLIMDD);  // cx q[0],q[1];
	stateLIMDD = limdd->multiply(limdd->makeGateDD(dd::Hmat, 3, 2), stateLIMDD);        // h q[2];
	stateLIMDD = limdd->multiply(limdd->makeGateDD(dd::Tmat, 3, 0), stateLIMDD);        // t q[0];
	stateLIMDD = limdd->multiply(limdd->makeGateDD(dd::Tdagmat, 3, 1), stateLIMDD);     // tdg q[1];
	stateLIMDD = limdd->multiply(limdd->makeGateDD(dd::Tmat, 3, 2), stateLIMDD);        // t q[2];
	stateLIMDD = limdd->multiply(limdd->makeGateDD(dd::Xmat, 3, 2_pc, 1), stateLIMDD);  // cx q[2],q[1]
	stateLIMDD = limdd->multiply(limdd->makeGateDD(dd::Xmat, 3, 0_pc, 2), stateLIMDD);  // cx q[0],q[2];
	stateLIMDD = limdd->multiply(limdd->makeGateDD(dd::Tmat, 3, 1), stateLIMDD);        // t q[1];
	stateLIMDD = limdd->multiply(limdd->makeGateDD(dd::Xmat, 3, 0_pc, 1), stateLIMDD);  // cx q[0],q[1];
	stateLIMDD = limdd->multiply(limdd->makeGateDD(dd::Tdagmat, 3, 2), stateLIMDD);     // tdg q[2];
	stateLIMDD = limdd->multiply(limdd->makeGateDD(dd::Tdagmat, 3, 1), stateLIMDD);     // tdg q[1];
	stateLIMDD = limdd->multiply(limdd->makeGateDD(dd::Xmat, 3, 0_pc, 2), stateLIMDD);  // cx q[0],q[2];
	stateLIMDD = limdd->multiply(limdd->makeGateDD(dd::Xmat, 3, 2_pc, 1), stateLIMDD);  // cx q[2],q[1];
	stateLIMDD = limdd->multiply(limdd->makeGateDD(dd::Tmat, 3, 1), stateLIMDD);        // t q[1];
	stateLIMDD = limdd->multiply(limdd->makeGateDD(dd::Hmat, 3, 2), stateLIMDD);        // h q[2];
	stateLIMDD = limdd->multiply(limdd->makeGateDD(dd::Xmat, 3, 2_pc, 1), stateLIMDD);  // cx q[2],q[1];
	auto result_limdd = limdd->getVectorLIMDD(stateLIMDD);

	std::cout << "[simpleCliffordCircuit 4] LIMDD result: " << result_limdd << "\n";
	// assertions
	EXPECT_TRUE(qmdd->vectorsApproximatelyEqual(result_qmdd, result_limdd));
}

TEST(LimTest, simpleCliffordCircuit_5) {
	auto qmdd = std::make_unique<dd::Package>(3, dd::QMDD_group);

	auto stateQMDD = qmdd->makeZeroState(3);

	stateQMDD = qmdd->multiply(qmdd->makeGateDD(dd::Xmat, 3, 0), stateQMDD);        // x q[0];
	stateQMDD = qmdd->multiply(qmdd->makeGateDD(dd::Hmat, 3, 1), stateQMDD);        // x q[0];
	stateQMDD = qmdd->multiply(qmdd->makeGateDD(dd::Hmat, 3, 2), stateQMDD);        // x q[0];
	stateQMDD = qmdd->multiply(qmdd->makeGateDD(dd::Zmat, 3, 0_pc, 1), stateQMDD);        // x q[0];
//	stateQMDD = qmdd->multiply(qmdd->makeGateDD(dd::Zmat, 3, 0_pc, 2), stateQMDD);        // x q[0];
//	stateQMDD = qmdd->multiply(qmdd->makeGateDD(dd::Hmat, 3, 1), stateQMDD);        // x q[0];
//	stateQMDD = qmdd->multiply(qmdd->makeGateDD(dd::Hmat, 3, 2), stateQMDD);        // x q[0];

	auto resultQMDD = qmdd->getVector(stateQMDD);
	std::cout << "[simpleCliffordCircuit 5] QMDD result: " << resultQMDD << '\n';

	auto limdd = std::make_unique<dd::Package>(3, dd::Pauli_group);

	auto stateLIMDD = limdd->makeZeroState(3);

	stateLIMDD = limdd->multiply(limdd->makeGateDD(dd::Xmat, 3, 0), stateLIMDD);        // x q[0];
	dd::export2Dot(stateLIMDD, "simpleCliffordCircuit_5_1");
	stateLIMDD = limdd->multiply(limdd->makeGateDD(dd::Hmat, 3, 1), stateLIMDD);        // x q[0];
	dd::export2Dot(stateLIMDD, "simpleCliffordCircuit_5_2");
	stateLIMDD = limdd->multiply(limdd->makeGateDD(dd::Hmat, 3, 2), stateLIMDD);        // x q[0];
	dd::export2Dot(stateLIMDD, "simpleCliffordCircuit_5_3");
	stateLIMDD = limdd->multiply(limdd->makeGateDD(dd::Zmat, 3, 0_pc, 1), stateLIMDD);        // x q[0];
	dd::export2Dot(stateLIMDD, "simpleCliffordCircuit_5_4");
//	stateLIMDD = limdd->multiply(limdd->makeGateDD(dd::Zmat, 3, 0_pc, 2), stateLIMDD);        // x q[0];
//	dd::export2Dot(stateLIMDD, "simpleCliffordCircuit_5_5");
//	stateLIMDD = limdd->multiply(limdd->makeGateDD(dd::Hmat, 3, 1), stateLIMDD);        // x q[0];
//	dd::export2Dot(stateLIMDD, "simpleCliffordCircuit_5_6");
//	stateLIMDD = limdd->multiply(limdd->makeGateDD(dd::Hmat, 3, 2), stateLIMDD);        // x q[0];
//	dd::export2Dot(stateLIMDD, "simpleCliffordCircuit_5_7");

	auto resultLIMDD = limdd->getVectorLIMDD(stateLIMDD);

	std::cout << "[simpleCliffordCircuit 5] LIMDDresult: " << resultLIMDD << '\n';
	EXPECT_TRUE(qmdd->vectorsApproximatelyEqual(resultQMDD, resultLIMDD));
=======
std::ostream& operator<<(std::ostream& out, const dd::CVec& vec) {
    for (unsigned int i = 0; i < vec.size(); i++) {
        out << vec[i] << ' ';
    }
    return out;
}

TEST(LimTest, simpleCliffordCircuit_4) {
    auto dd = std::make_unique<dd::Package>(3);

    auto state = dd->makeZeroState(3);

    state = dd->multiply(dd->makeGateDD(dd::Xmat, 3, 0), state);       // x q[0];
    state = dd->multiply(dd->makeGateDD(dd::Xmat, 3, 1), state);       // x q[1];
    state = dd->multiply(dd->makeGateDD(dd::Xmat, 3, 2_pc, 1), state); // cx q[2],q[1];
    state = dd->multiply(dd->makeGateDD(dd::Xmat, 3, 0_pc, 1), state); // cx q[0],q[1];
    state = dd->multiply(dd->makeGateDD(dd::Hmat, 3, 2), state);       // h q[2];
    state = dd->multiply(dd->makeGateDD(dd::Tmat, 3, 0), state);       // t q[0];
    state = dd->multiply(dd->makeGateDD(dd::Tdagmat, 3, 1), state);    // tdg q[1];
    state = dd->multiply(dd->makeGateDD(dd::Tmat, 3, 2), state);       // t q[2];
    state = dd->multiply(dd->makeGateDD(dd::Xmat, 3, 2_pc, 1), state); // cx q[2],q[1]
    state = dd->multiply(dd->makeGateDD(dd::Xmat, 3, 0_pc, 2), state); // cx q[0],q[2];
    state = dd->multiply(dd->makeGateDD(dd::Tmat, 3, 1), state);       // t q[1];
    state = dd->multiply(dd->makeGateDD(dd::Xmat, 3, 0_pc, 1), state); // cx q[0],q[1];
    state = dd->multiply(dd->makeGateDD(dd::Tdagmat, 3, 2), state);    // tdg q[2];
    state = dd->multiply(dd->makeGateDD(dd::Tdagmat, 3, 1), state);    // tdg q[1];
    state = dd->multiply(dd->makeGateDD(dd::Xmat, 3, 0_pc, 2), state); // cx q[0],q[2];
    state = dd->multiply(dd->makeGateDD(dd::Xmat, 3, 2_pc, 1), state); // cx q[2],q[1];
    state = dd->multiply(dd->makeGateDD(dd::Tmat, 3, 1), state);       // t q[1];
    state = dd->multiply(dd->makeGateDD(dd::Hmat, 3, 2), state);       // h q[2];
    state = dd->multiply(dd->makeGateDD(dd::Xmat, 3, 2_pc, 1), state); // cx q[2],q[1];

    // assertions

    auto result = dd->getVectorLIMDD(state);

    std::cout << "[simpleCliffordCircuit 4] result: " << result << "\n";
}

TEST(LimTest, simpleTCircuit) {
    auto dd = std::make_unique<dd::Package>(1);

    auto state = dd->makeZeroState(dd->qubits());

    state = dd->multiply(dd->makeGateDD(dd::Hmat, dd->qubits(), 0), state); // h q[0];
    state = dd->multiply(dd->makeGateDD(dd::Tmat, dd->qubits(), 0), state); // t q[0];
    state = dd->multiply(dd->makeGateDD(dd::Hmat, dd->qubits(), 0), state); // h q[0];

    auto   result    = dd->getVectorLIMDD(state);
    double tolerance = 1e-5;
    EXPECT_NEAR(result[0].real(), 0.853553, tolerance);
    EXPECT_NEAR(result[0].imag(), 0.353553, tolerance);
    EXPECT_NEAR(result[1].real(), 0.146447, tolerance);
    EXPECT_NEAR(result[1].imag(), -0.353553, tolerance);
}

TEST(LimTest, multiQubitTCircuit) {
    auto dd = std::make_unique<dd::Package>(3);

    auto state = dd->makeZeroState(dd->qubits());

    state = dd->multiply(dd->makeGateDD(dd::Hmat, dd->qubits(), 0), state); // h q[0];
    state = dd->multiply(dd->makeGateDD(dd::Hmat, dd->qubits(), 1), state); // h q[1];
    state = dd->multiply(dd->makeGateDD(dd::Hmat, dd->qubits(), 2), state); // h q[2];
    state = dd->multiply(dd->makeGateDD(dd::Tmat, dd->qubits(), 0), state); // t q[0];
    state = dd->multiply(dd->makeGateDD(dd::Tmat, dd->qubits(), 1), state); // t q[1];
    state = dd->multiply(dd->makeGateDD(dd::Tmat, dd->qubits(), 2), state); // t q[2];
    state = dd->multiply(dd->makeGateDD(dd::Hmat, dd->qubits(), 0), state); // h q[0];
    state = dd->multiply(dd->makeGateDD(dd::Hmat, dd->qubits(), 1), state); // h q[1];
    state = dd->multiply(dd->makeGateDD(dd::Hmat, dd->qubits(), 2), state); // h q[1];

    auto result = dd->getVectorLIMDD(state);

    double tolerance = 1e-5;
    EXPECT_NEAR(result[0].real(), 0.301777, tolerance);
    EXPECT_NEAR(result[0].imag(), +0.728553, tolerance);
    EXPECT_NEAR(result[1].real(), 0.301777, tolerance);
    EXPECT_NEAR(result[1].imag(), -0.125, tolerance);
    EXPECT_NEAR(result[2].real(), 0.301777, tolerance);
    EXPECT_NEAR(result[2].imag(), -0.125, tolerance);
    EXPECT_NEAR(result[3].real(), -0.0517767, tolerance);
    EXPECT_NEAR(result[3].imag(), -0.125, tolerance);
    EXPECT_NEAR(result[4].real(), 0.301777, tolerance);
    EXPECT_NEAR(result[4].imag(), -0.125, tolerance);
    EXPECT_NEAR(result[5].real(), -0.0517767, tolerance);
    EXPECT_NEAR(result[5].imag(), -0.125, tolerance);
    EXPECT_NEAR(result[6].real(), -0.0517767, tolerance);
    EXPECT_NEAR(result[6].imag(), -0.125, tolerance);
    EXPECT_NEAR(result[7].real(), -0.0517767, tolerance);
    EXPECT_NEAR(result[7].imag(), +0.0214466, tolerance);
}

TEST(LimTest, simpleU3Circuit) {
    auto dd    = std::make_unique<dd::Package>(1);
    auto state = dd->makeZeroState(dd->qubits());

    state = dd->multiply(dd->makeGateDD(dd::U3mat(1, 2, 3), dd->qubits(), 0), state);

    auto   result    = dd->getVectorLIMDD(state);
    double tolerance = 1e-5;

    EXPECT_NEAR(result[0].real(), 0.0707372, tolerance);
    EXPECT_NEAR(result[0].imag(), 0, tolerance);
    EXPECT_NEAR(result[1].real(), -0.415104, tolerance);
    EXPECT_NEAR(result[1].imag(), +0.90702, tolerance);
}

TEST(LimTest, multiQubitU3Circuit) {
    auto dd    = std::make_unique<dd::Package>(3);
    auto state = dd->makeZeroState(dd->qubits());

    state = dd->multiply(dd->makeGateDD(dd::U3mat(1, 2, 3), dd->qubits(), 2), state);
    state = dd->multiply(dd->makeGateDD(dd::U3mat(4, 5, 6), dd->qubits(), 1), state);
    state = dd->multiply(dd->makeGateDD(dd::U3mat(7, 8, 9), dd->qubits(), 0), state);
    state = dd->multiply(dd->makeGateDD(dd::Tmat, dd->qubits(), 2), state);
    state = dd->multiply(dd->makeGateDD(dd::Tmat, dd->qubits(), 1), state);
    state = dd->multiply(dd->makeGateDD(dd::Tmat, dd->qubits(), 0), state);
    state = dd->multiply(dd->makeGateDD(dd::U3mat(0.1, 0.2, 0.3), dd->qubits(), 2), state);
    state = dd->multiply(dd->makeGateDD(dd::U3mat(0.4, 0.5, 0.6), dd->qubits(), 1), state);
    state = dd->multiply(dd->makeGateDD(dd::U3mat(0.7, 0.8, 0.9), dd->qubits(), 0), state);

    auto   result    = dd->getVectorLIMDD(state);
    double tolerance = 1e-5;

    EXPECT_NEAR(result[0].real(), 0.130746, tolerance);
    EXPECT_NEAR(result[0].imag(), -0.0179993, tolerance);
    EXPECT_NEAR(result[1].real(), -0.130704, tolerance);
    EXPECT_NEAR(result[1].imag(), -0.107643, tolerance);
    EXPECT_NEAR(result[2].real(), 0.019129, tolerance);
    EXPECT_NEAR(result[2].imag(), +0.00924575, tolerance);
    EXPECT_NEAR(result[3].real(), -0.00792028, tolerance);
    EXPECT_NEAR(result[3].imag(), -0.026082, tolerance);
    EXPECT_NEAR(result[4].real(), -0.592292, tolerance);
    EXPECT_NEAR(result[4].imag(), +0.0125283, tolerance);
    EXPECT_NEAR(result[5].real(), 0.527022, tolerance);
    EXPECT_NEAR(result[5].imag(), +0.547661, tolerance);
    EXPECT_NEAR(result[6].real(), -0.0805028, tolerance);
    EXPECT_NEAR(result[6].imag(), -0.0511337, tolerance);
    EXPECT_NEAR(result[7].real(), 0.0218042, tolerance);
    EXPECT_NEAR(result[7].imag(), +0.120397, tolerance);
>>>>>>> c3b5f28e
}<|MERGE_RESOLUTION|>--- conflicted
+++ resolved
@@ -2685,7 +2685,6 @@
     EXPECT_TRUE(abs(result[3].real()) < 0.0001 && abs(result[3].imag()) < 0.001);
 }
 
-<<<<<<< HEAD
 TEST(LimTest, simpleCliffordCircuit_4) {
 	auto qmdd = std::make_unique<dd::Package>(3, dd::QMDD_group);
 
@@ -2785,44 +2784,6 @@
 
 	std::cout << "[simpleCliffordCircuit 5] LIMDDresult: " << resultLIMDD << '\n';
 	EXPECT_TRUE(qmdd->vectorsApproximatelyEqual(resultQMDD, resultLIMDD));
-=======
-std::ostream& operator<<(std::ostream& out, const dd::CVec& vec) {
-    for (unsigned int i = 0; i < vec.size(); i++) {
-        out << vec[i] << ' ';
-    }
-    return out;
-}
-
-TEST(LimTest, simpleCliffordCircuit_4) {
-    auto dd = std::make_unique<dd::Package>(3);
-
-    auto state = dd->makeZeroState(3);
-
-    state = dd->multiply(dd->makeGateDD(dd::Xmat, 3, 0), state);       // x q[0];
-    state = dd->multiply(dd->makeGateDD(dd::Xmat, 3, 1), state);       // x q[1];
-    state = dd->multiply(dd->makeGateDD(dd::Xmat, 3, 2_pc, 1), state); // cx q[2],q[1];
-    state = dd->multiply(dd->makeGateDD(dd::Xmat, 3, 0_pc, 1), state); // cx q[0],q[1];
-    state = dd->multiply(dd->makeGateDD(dd::Hmat, 3, 2), state);       // h q[2];
-    state = dd->multiply(dd->makeGateDD(dd::Tmat, 3, 0), state);       // t q[0];
-    state = dd->multiply(dd->makeGateDD(dd::Tdagmat, 3, 1), state);    // tdg q[1];
-    state = dd->multiply(dd->makeGateDD(dd::Tmat, 3, 2), state);       // t q[2];
-    state = dd->multiply(dd->makeGateDD(dd::Xmat, 3, 2_pc, 1), state); // cx q[2],q[1]
-    state = dd->multiply(dd->makeGateDD(dd::Xmat, 3, 0_pc, 2), state); // cx q[0],q[2];
-    state = dd->multiply(dd->makeGateDD(dd::Tmat, 3, 1), state);       // t q[1];
-    state = dd->multiply(dd->makeGateDD(dd::Xmat, 3, 0_pc, 1), state); // cx q[0],q[1];
-    state = dd->multiply(dd->makeGateDD(dd::Tdagmat, 3, 2), state);    // tdg q[2];
-    state = dd->multiply(dd->makeGateDD(dd::Tdagmat, 3, 1), state);    // tdg q[1];
-    state = dd->multiply(dd->makeGateDD(dd::Xmat, 3, 0_pc, 2), state); // cx q[0],q[2];
-    state = dd->multiply(dd->makeGateDD(dd::Xmat, 3, 2_pc, 1), state); // cx q[2],q[1];
-    state = dd->multiply(dd->makeGateDD(dd::Tmat, 3, 1), state);       // t q[1];
-    state = dd->multiply(dd->makeGateDD(dd::Hmat, 3, 2), state);       // h q[2];
-    state = dd->multiply(dd->makeGateDD(dd::Xmat, 3, 2_pc, 1), state); // cx q[2],q[1];
-
-    // assertions
-
-    auto result = dd->getVectorLIMDD(state);
-
-    std::cout << "[simpleCliffordCircuit 4] result: " << result << "\n";
 }
 
 TEST(LimTest, simpleTCircuit) {
@@ -2926,5 +2887,4 @@
     EXPECT_NEAR(result[6].imag(), -0.0511337, tolerance);
     EXPECT_NEAR(result[7].real(), 0.0218042, tolerance);
     EXPECT_NEAR(result[7].imag(), +0.120397, tolerance);
->>>>>>> c3b5f28e
 }
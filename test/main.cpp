--- conflicted
+++ resolved
@@ -17,17 +17,10 @@
     //    0 neg. control
     //    1 pos. control
     //    2 target
-<<<<<<< HEAD
-    dd::Edge h_gate = dd->makeGateDD(Hmat, 2, 0);
+    dd::Edge h_gate = dd->makeGateDD(dd::Hmat, 2, 0);
 
     /***** define cx gate with control q0 and target q1 *****/
-    dd::Edge cx_gate = dd->makeGateDD(Xmat, 2, 1, {dd::Control(0)});
-=======
-    dd::Edge h_gate = dd->makeGateDD(dd::Hmat, 2, {2, -1});
-
-    /***** define cx gate with control q0 and target q1 *****/
-    dd::Edge cx_gate = dd->makeGateDD(dd::Xmat, 2, {1, 2});
->>>>>>> 6bc27c71
+    dd::Edge cx_gate = dd->makeGateDD(dd::Xmat, 2, 1, {dd::Control(0)});
 
     //Multiply matrices to get functionality of circuit
     return dd->multiply(cx_gate, h_gate);
@@ -35,23 +28,13 @@
 
 dd::Edge BellCicuit2(std::unique_ptr<dd::Package>& dd) {
     /***** define Hadamard gate acting on q1 *****/
-<<<<<<< HEAD
-    dd::Edge h_gate_q1 = dd->makeGateDD(Hmat, 2, 1);
+    dd::Edge h_gate_q1 = dd->makeGateDD(dd::Hmat, 2, 1);
 
     /***** define Hadamard gate acting on q0 *****/
-    dd::Edge h_gate_q0 = dd->makeGateDD(Hmat, 2, 0);
+    dd::Edge h_gate_q0 = dd->makeGateDD(dd::Hmat, 2, 0);
 
     /***** define cx gate with control q1 and target q0 *****/
-    dd::Edge cx_gate = dd->makeGateDD(Xmat, 2, 0, {dd::Control(1)});
-=======
-    dd::Edge h_gate_q1 = dd->makeGateDD(dd::Hmat, 2, {-1, 2});
-
-    /***** define Hadamard gate acting on q0 *****/
-    dd::Edge h_gate_q0 = dd->makeGateDD(dd::Hmat, 2, {2, -1});
-
-    /***** define cx gate with control q1 and target q0 *****/
-    dd::Edge cx_gate = dd->makeGateDD(dd::Xmat, 2, {2, 1});
->>>>>>> 6bc27c71
+    dd::Edge cx_gate = dd->makeGateDD(dd::Xmat, 2, 0, {dd::Control(1)});
 
     //Multiply matrices to get functionality of circuit
     return dd->multiply(dd->multiply(h_gate_q1, h_gate_q0), dd->multiply(cx_gate, h_gate_q1));

--- conflicted
+++ resolved
@@ -9,11 +9,7 @@
 #include <benchmark/benchmark.h>
 #include <memory>
 
-<<<<<<< HEAD
-using namespace dd;
-=======
 using namespace dd::literals;
->>>>>>> 89322626
 
 static void QubitRange(benchmark::internal::Benchmark* b) {
     b->Unit(benchmark::kMicrosecond)->RangeMultiplier(2)->Range(2, 128);
@@ -29,7 +25,7 @@
 
 static void BM_DDVectorNodeCreation(benchmark::State& state) {
     for (auto _: state) {
-        auto node = Package::vNode{};
+        auto node = dd::Package::vNode{};
         benchmark::DoNotOptimize(node);
         benchmark::ClobberMemory();
     }
@@ -38,7 +34,7 @@
 
 static void BM_DDMatrixNodeCreation(benchmark::State& state) {
     for (auto _: state) {
-        auto node = Package::mNode{};
+        auto node = dd::Package::mNode{};
         benchmark::DoNotOptimize(node);
         benchmark::ClobberMemory();
     }
@@ -47,7 +43,7 @@
 
 static void BM_ComplexNumbersCreation(benchmark::State& state) {
     for (auto _: state) {
-        auto cn = ComplexNumbers();
+        auto cn = dd::ComplexNumbers();
         benchmark::DoNotOptimize(cn);
         benchmark::ClobberMemory();
     }
@@ -55,13 +51,9 @@
 BENCHMARK(BM_ComplexNumbersCreation)->Unit(benchmark::kMicrosecond);
 
 static void BM_PackageCreation(benchmark::State& state) {
-    [[maybe_unused]] unsigned short nqubits = state.range(0);
-    for (auto _: state) {
-<<<<<<< HEAD
-        auto dd = std::make_unique<Package>();
-=======
+    [[maybe_unused]] auto nqubits = state.range(0);
+    for (auto _: state) {
         auto dd = std::make_unique<dd::Package>(nqubits);
->>>>>>> 89322626
         benchmark::DoNotOptimize(dd);
         benchmark::ClobberMemory();
     }
@@ -73,34 +65,19 @@
 ///
 
 static void BM_MakeIdentCached(benchmark::State& state) {
-<<<<<<< HEAD
-    auto msq = static_cast<Qubit>(state.range(0) - 1);
-    auto dd  = std::make_unique<Package>();
-=======
-    unsigned short nqubits = state.range(0);
-    auto           dd      = std::make_unique<dd::Package>(nqubits);
->>>>>>> 89322626
-    for (auto _: state) {
-        benchmark::DoNotOptimize(dd->makeIdent(msq));
+    auto nqubits = state.range(0);
+    auto dd      = std::make_unique<dd::Package>(nqubits);
+    for (auto _: state) {
+        benchmark::DoNotOptimize(dd->makeIdent(nqubits));
     }
 }
 BENCHMARK(BM_MakeIdentCached)->Unit(benchmark::kNanosecond)->RangeMultiplier(2)->Range(2, 128);
 
 static void BM_MakeIdent(benchmark::State& state) {
-<<<<<<< HEAD
-    auto msq  = static_cast<Qubit>(state.range(0) - 1);
-    auto dd   = std::make_unique<Package>();
-    auto line = std::array<Qubit, MAXN>{};
-    for (auto _: state) {
-        line.fill(-1);
-        line[0] = 2;
-        benchmark::DoNotOptimize(dd->makeGateDD(Imat, msq, line));
-=======
-    unsigned short nqubits = state.range(0);
-    auto           dd      = std::make_unique<dd::Package>(nqubits);
+    auto nqubits = state.range(0);
+    auto dd      = std::make_unique<dd::Package>(nqubits);
     for (auto _: state) {
         benchmark::DoNotOptimize(dd->makeGateDD(dd::Imat, nqubits, 0));
->>>>>>> 89322626
     }
 }
 BENCHMARK(BM_MakeIdent)->Apply(QubitRange);
@@ -110,232 +87,113 @@
 ///
 
 static void BM_MakeSingleQubitGateDD_TargetTop(benchmark::State& state) {
-<<<<<<< HEAD
-    auto msq  = static_cast<Qubit>(state.range(0) - 1);
-    auto dd   = std::make_unique<Package>();
-    auto line = std::array<Qubit, MAXN>{};
-    for (auto _: state) {
-        line.fill(-1);
-        line[msq] = 2;
-        benchmark::DoNotOptimize(dd->makeGateDD(Xmat, msq, line));
-=======
-    unsigned short nqubits = state.range(0);
-    auto           dd      = std::make_unique<dd::Package>(nqubits);
-    for (auto _: state) {
-        benchmark::DoNotOptimize(dd->makeGateDD(dd::Xmat, nqubits, nqubits - 1));
->>>>>>> 89322626
+    auto nqubits = state.range(0);
+    auto dd      = std::make_unique<dd::Package>(nqubits);
+    for (auto _: state) {
+        benchmark::DoNotOptimize(dd->makeGateDD(dd::Xmat, nqubits, static_cast<dd::Qubit>(nqubits - 1)));
     }
 }
 BENCHMARK(BM_MakeSingleQubitGateDD_TargetTop)->Apply(QubitRange);
 
 static void BM_MakeSingleQubitGateDD_TargetMiddle(benchmark::State& state) {
-<<<<<<< HEAD
-    auto msq  = static_cast<Qubit>(state.range(0) - 1);
-    auto dd   = std::make_unique<Package>();
-    auto line = std::array<Qubit, MAXN>{};
-    for (auto _: state) {
-        line.fill(-1);
-        line[msq / 2] = 2;
-        benchmark::DoNotOptimize(dd->makeGateDD(Xmat, msq, line));
-=======
-    unsigned short nqubits = state.range(0);
-    auto           dd      = std::make_unique<dd::Package>(nqubits);
-    for (auto _: state) {
-        benchmark::DoNotOptimize(dd->makeGateDD(dd::Xmat, nqubits, nqubits / 2));
->>>>>>> 89322626
+    auto nqubits = state.range(0);
+    auto dd      = std::make_unique<dd::Package>(nqubits);
+    for (auto _: state) {
+        benchmark::DoNotOptimize(dd->makeGateDD(dd::Xmat, nqubits, static_cast<dd::Qubit>(nqubits / 2)));
     }
 }
 BENCHMARK(BM_MakeSingleQubitGateDD_TargetMiddle)->Apply(QubitRange);
 
 static void BM_MakeSingleQubitGateDD_TargetBottom(benchmark::State& state) {
-<<<<<<< HEAD
-    auto msq  = static_cast<Qubit>(state.range(0) - 1);
-    auto dd   = std::make_unique<Package>();
-    auto line = std::array<Qubit, MAXN>{};
-    for (auto _: state) {
-        line.fill(-1);
-        line[0] = 2;
-        benchmark::DoNotOptimize(dd->makeGateDD(Xmat, msq, line));
-=======
-    unsigned short nqubits = state.range(0);
-    auto           dd      = std::make_unique<dd::Package>(nqubits);
+    auto nqubits = state.range(0);
+    auto dd      = std::make_unique<dd::Package>(nqubits);
     for (auto _: state) {
         benchmark::DoNotOptimize(dd->makeGateDD(dd::Xmat, nqubits, 0));
->>>>>>> 89322626
     }
 }
 BENCHMARK(BM_MakeSingleQubitGateDD_TargetBottom)->Apply(QubitRange);
 
 static void BM_MakeControlledQubitGateDD_ControlBottom_TargetTop(benchmark::State& state) {
-<<<<<<< HEAD
-    auto msq  = static_cast<Qubit>(state.range(0) - 1);
-    auto dd   = std::make_unique<Package>();
-    auto line = std::array<Qubit, MAXN>{};
-    for (auto _: state) {
-        line.fill(-1);
-        line[0]   = 1;
-        line[msq] = 2;
-        benchmark::DoNotOptimize(dd->makeGateDD(Xmat, msq, line));
-=======
-    unsigned short nqubits = state.range(0);
-    auto           dd      = std::make_unique<dd::Package>(nqubits);
-    for (auto _: state) {
-        benchmark::DoNotOptimize(dd->makeGateDD(dd::Xmat, nqubits, nqubits - 1));
->>>>>>> 89322626
+    auto nqubits = state.range(0);
+    auto dd      = std::make_unique<dd::Package>(nqubits);
+    for (auto _: state) {
+        benchmark::DoNotOptimize(dd->makeGateDD(dd::Xmat, nqubits, static_cast<dd::Qubit>(nqubits - 1)));
     }
 }
 BENCHMARK(BM_MakeControlledQubitGateDD_ControlBottom_TargetTop)->Apply(QubitRange);
 
 static void BM_MakeControlledQubitGateDD_ControlBottom_TargetMiddle(benchmark::State& state) {
-<<<<<<< HEAD
-    auto msq  = static_cast<Qubit>(state.range(0) - 1);
-    auto dd   = std::make_unique<Package>();
-    auto line = std::array<Qubit, MAXN>{};
-    for (auto _: state) {
-        line.fill(-1);
-        line[0]       = 1;
-        line[msq / 2] = 2;
-        benchmark::DoNotOptimize(dd->makeGateDD(Xmat, msq, line));
-=======
-    unsigned short nqubits = state.range(0);
-    auto           dd      = std::make_unique<dd::Package>(nqubits);
-    for (auto _: state) {
-        benchmark::DoNotOptimize(dd->makeGateDD(dd::Xmat, nqubits, 0, nqubits / 2));
->>>>>>> 89322626
+    auto nqubits = state.range(0);
+    auto dd      = std::make_unique<dd::Package>(nqubits);
+    for (auto _: state) {
+        benchmark::DoNotOptimize(dd->makeGateDD(dd::Xmat, nqubits, 0, static_cast<dd::Qubit>(nqubits / 2)));
     }
 }
 BENCHMARK(BM_MakeControlledQubitGateDD_ControlBottom_TargetMiddle)->Apply(QubitRange);
 
 static void BM_MakeControlledQubitGateDD_ControlTop_TargetMiddle(benchmark::State& state) {
-<<<<<<< HEAD
-    auto msq  = static_cast<Qubit>(state.range(0) - 1);
-    auto dd   = std::make_unique<Package>();
-    auto line = std::array<Qubit, MAXN>{};
-    for (auto _: state) {
-        line.fill(-1);
-        line[msq]     = 1;
-        line[msq / 2] = 2;
-        benchmark::DoNotOptimize(dd->makeGateDD(Xmat, msq, line));
-=======
-    unsigned short nqubits = state.range(0);
-    auto           dd      = std::make_unique<dd::Package>(nqubits);
-    for (auto _: state) {
-        benchmark::DoNotOptimize(dd->makeGateDD(dd::Xmat, nqubits, nqubits - 1, nqubits / 2));
->>>>>>> 89322626
+    auto nqubits = state.range(0);
+    auto dd      = std::make_unique<dd::Package>(nqubits);
+    for (auto _: state) {
+        benchmark::DoNotOptimize(dd->makeGateDD(dd::Xmat, nqubits, static_cast<dd::Qubit>(nqubits - 1), static_cast<dd::Qubit>(nqubits / 2)));
     }
 }
 BENCHMARK(BM_MakeControlledQubitGateDD_ControlTop_TargetMiddle)->Apply(QubitRange);
 
 static void BM_MakeControlledQubitGateDD_ControlTop_TargetBottom(benchmark::State& state) {
-<<<<<<< HEAD
-    auto msq  = static_cast<Qubit>(state.range(0) - 1);
-    auto dd   = std::make_unique<Package>();
-    auto line = std::array<Qubit, MAXN>{};
-    for (auto _: state) {
-        line.fill(-1);
-        line[msq] = 1;
-        line[0]   = 2;
-        benchmark::DoNotOptimize(dd->makeGateDD(Xmat, msq, line));
-=======
-    unsigned short nqubits = state.range(0);
-    auto           dd      = std::make_unique<dd::Package>(nqubits);
-    for (auto _: state) {
-        benchmark::DoNotOptimize(dd->makeGateDD(dd::Xmat, nqubits, nqubits - 1, 0));
->>>>>>> 89322626
+    auto nqubits = state.range(0);
+    auto dd      = std::make_unique<dd::Package>(nqubits);
+    for (auto _: state) {
+        benchmark::DoNotOptimize(dd->makeGateDD(dd::Xmat, nqubits, static_cast<dd::Qubit>(nqubits - 1), 0));
     }
 }
 BENCHMARK(BM_MakeControlledQubitGateDD_ControlTop_TargetBottom)->Apply(QubitRange);
 
 static void BM_MakeFullControlledToffoliDD_TargetTop(benchmark::State& state) {
-<<<<<<< HEAD
-    auto msq  = static_cast<Qubit>(state.range(0) - 1);
-    auto dd   = std::make_unique<Package>();
-    auto line = std::array<Qubit, MAXN>{};
-    for (auto _: state) {
-        line.fill(1);
-        line[msq] = 2;
-        benchmark::DoNotOptimize(dd->makeGateDD(Xmat, msq, line));
-=======
     unsigned short        nqubits = state.range(0);
     auto                  dd      = std::make_unique<dd::Package>(nqubits);
     std::set<dd::Control> controls;
-    for (unsigned short i = 0; i < nqubits - 1; i++)
-        controls.insert({i});
-    for (auto _: state) {
-        benchmark::DoNotOptimize(dd->makeGateDD(dd::Xmat, nqubits, controls, nqubits - 1));
->>>>>>> 89322626
+    for (std::size_t i = 0; i < nqubits - 1; i++)
+        controls.insert({static_cast<dd::Qubit>(i)});
+    for (auto _: state) {
+        benchmark::DoNotOptimize(dd->makeGateDD(dd::Xmat, nqubits, controls, static_cast<dd::Qubit>(nqubits - 1)));
     }
 }
 BENCHMARK(BM_MakeFullControlledToffoliDD_TargetTop)->Apply(QubitRange);
 
 static void BM_MakeFullControlledToffoliDD_TargetMiddle(benchmark::State& state) {
-<<<<<<< HEAD
-    auto msq  = static_cast<Qubit>(state.range(0) - 1);
-    auto dd   = std::make_unique<Package>();
-    auto line = std::array<Qubit, MAXN>{};
-    for (auto _: state) {
-        line.fill(1);
-        line[msq / 2] = 2;
-        benchmark::DoNotOptimize(dd->makeGateDD(Xmat, msq, line));
-=======
     unsigned short        nqubits = state.range(0);
     auto                  dd      = std::make_unique<dd::Package>(nqubits);
     std::set<dd::Control> controls;
-    for (unsigned short i = 0; i < nqubits; i++)
+    for (std::size_t i = 0; i < nqubits; i++)
         if (i != nqubits / 2)
-            controls.insert({i});
-    for (auto _: state) {
-        benchmark::DoNotOptimize(dd->makeGateDD(dd::Xmat, nqubits, controls, nqubits / 2));
->>>>>>> 89322626
+            controls.insert({static_cast<dd::Qubit>(i)});
+    for (auto _: state) {
+        benchmark::DoNotOptimize(dd->makeGateDD(dd::Xmat, nqubits, controls, static_cast<dd::Qubit>(nqubits / 2)));
     }
 }
 BENCHMARK(BM_MakeFullControlledToffoliDD_TargetMiddle)->Apply(QubitRange);
 
 static void BM_MakeFullControlledToffoliDD_TargetBottom(benchmark::State& state) {
-<<<<<<< HEAD
-    auto msq  = static_cast<Qubit>(state.range(0) - 1);
-    auto dd   = std::make_unique<Package>();
-    auto line = std::array<Qubit, MAXN>{};
-    for (auto _: state) {
-        line.fill(1);
-        line[0] = 2;
-        benchmark::DoNotOptimize(dd->makeGateDD(Xmat, msq, line));
-=======
     unsigned short        nqubits = state.range(0);
     auto                  dd      = std::make_unique<dd::Package>(nqubits);
     std::set<dd::Control> controls;
-    for (unsigned short i = 1; i < nqubits; i++)
-        controls.insert({i});
+    for (std::size_t i = 1; i < nqubits; i++)
+        controls.insert({static_cast<dd::Qubit>(i)});
     for (auto _: state) {
         benchmark::DoNotOptimize(dd->makeGateDD(dd::Xmat, nqubits, controls, 0));
->>>>>>> 89322626
     }
 }
 BENCHMARK(BM_MakeFullControlledToffoliDD_TargetBottom)->Apply(QubitRange);
 
 static void BM_MakeSWAPDD(benchmark::State& state) {
-<<<<<<< HEAD
-    auto msq  = static_cast<Qubit>(state.range(0) - 1);
-    auto dd   = std::make_unique<Package>();
-    auto line = std::array<Qubit, MAXN>{};
-    line.fill(-1);
-
-    for (auto _: state) {
-        line[msq] = 1;
-        line[0]   = 2;
-        auto sv   = dd->makeGateDD(Xmat, msq, line);
-        line[msq] = 2;
-        line[0]   = 1;
-        sv        = dd->multiply(sv, dd->multiply(dd->makeGateDD(Xmat, msq, line), sv));
-=======
-    unsigned short nqubits = state.range(0);
-    auto           dd      = std::make_unique<dd::Package>(nqubits);
-
-    for (auto _: state) {
-        auto sv = dd->makeGateDD(dd::Xmat, nqubits, nqubits - 1, 0);
-        sv      = dd->multiply(sv, dd->multiply(dd->makeGateDD(dd::Xmat, nqubits, 0, nqubits - 1), sv));
-
->>>>>>> 89322626
+    auto nqubits = state.range(0);
+    auto dd      = std::make_unique<dd::Package>(nqubits);
+
+    for (auto _: state) {
+        auto sv = dd->makeGateDD(dd::Xmat, nqubits, static_cast<dd::Qubit>(nqubits - 1), 0);
+        sv      = dd->multiply(sv, dd->multiply(dd->makeGateDD(dd::Xmat, nqubits, 0, static_cast<dd::Qubit>(nqubits - 1)), sv));
+
         benchmark::DoNotOptimize(sv);
         dd->clearComputeTables();
     }
@@ -347,24 +205,12 @@
 ///
 
 static void BM_MxV_X(benchmark::State& state) {
-<<<<<<< HEAD
-    auto msq  = static_cast<Qubit>(state.range(0) - 1);
-    auto dd   = std::make_unique<Package>();
-    auto line = std::array<Qubit, MAXN>{};
-
-    for (auto _: state) {
-        auto zero = dd->makeZeroState(msq);
-        line.fill(-1);
-        line[0]  = 2;
-        auto x   = dd->makeGateDD(Xmat, msq, line);
-=======
-    unsigned short nqubits = state.range(0);
-    auto           dd      = std::make_unique<dd::Package>(nqubits);
-    auto           zero    = dd->makeZeroState(nqubits);
-    auto           x       = dd->makeGateDD(dd::Xmat, nqubits, 0);
-
-    for (auto _: state) {
->>>>>>> 89322626
+    auto nqubits = state.range(0);
+    auto dd      = std::make_unique<dd::Package>(nqubits);
+    auto zero    = dd->makeZeroState(nqubits);
+    auto x       = dd->makeGateDD(dd::Xmat, nqubits, 0);
+
+    for (auto _: state) {
         auto sim = dd->multiply(x, zero);
         benchmark::DoNotOptimize(sim);
         // clear compute table so the next iteration does not find the result cached
@@ -374,24 +220,12 @@
 BENCHMARK(BM_MxV_X)->Apply(QubitRange);
 
 static void BM_MxV_H(benchmark::State& state) {
-<<<<<<< HEAD
-    auto msq  = static_cast<Qubit>(state.range(0) - 1);
-    auto dd   = std::make_unique<Package>();
-    auto line = std::array<Qubit, MAXN>{};
-
-    for (auto _: state) {
-        auto zero = dd->makeZeroState(msq);
-        line.fill(-1);
-        line[0]  = 2;
-        auto h   = dd->makeGateDD(Hmat, msq, line);
-=======
-    unsigned short nqubits = state.range(0);
-    auto           dd      = std::make_unique<dd::Package>(nqubits);
-    auto           zero    = dd->makeZeroState(nqubits);
-    auto           h       = dd->makeGateDD(dd::Hmat, nqubits, 0);
-
-    for (auto _: state) {
->>>>>>> 89322626
+    auto nqubits = state.range(0);
+    auto dd      = std::make_unique<dd::Package>(nqubits);
+    auto zero    = dd->makeZeroState(nqubits);
+    auto h       = dd->makeGateDD(dd::Hmat, nqubits, 0);
+
+    for (auto _: state) {
         auto sim = dd->multiply(h, zero);
         benchmark::DoNotOptimize(sim);
         // clear compute table so the next iteration does not find the result cached
@@ -401,24 +235,12 @@
 BENCHMARK(BM_MxV_H)->Apply(QubitRange);
 
 static void BM_MxV_T(benchmark::State& state) {
-<<<<<<< HEAD
-    auto msq  = static_cast<Qubit>(state.range(0) - 1);
-    auto dd   = std::make_unique<Package>();
-    auto line = std::array<Qubit, MAXN>{};
-
-    for (auto _: state) {
-        auto zero = dd->makeZeroState(msq);
-        line.fill(-1);
-        line[0]  = 2;
-        auto t   = dd->makeGateDD(Tmat, msq, line);
-=======
-    unsigned short nqubits = state.range(0);
-    auto           dd      = std::make_unique<dd::Package>(nqubits);
-    auto           zero    = dd->makeZeroState(nqubits);
-    auto           t       = dd->makeGateDD(dd::Tmat, nqubits, 0);
-
-    for (auto _: state) {
->>>>>>> 89322626
+    auto nqubits = state.range(0);
+    auto dd      = std::make_unique<dd::Package>(nqubits);
+    auto zero    = dd->makeZeroState(nqubits);
+    auto t       = dd->makeGateDD(dd::Tmat, nqubits, 0);
+
+    for (auto _: state) {
         auto sim = dd->multiply(t, zero);
         benchmark::DoNotOptimize(sim);
         // clear compute table so the next iteration does not find the result cached
@@ -428,31 +250,15 @@
 BENCHMARK(BM_MxV_T)->Apply(QubitRange);
 
 static void BM_MxV_CX_ControlTop_TargetBottom(benchmark::State& state) {
-<<<<<<< HEAD
-    auto msq         = static_cast<Qubit>(state.range(0) - 1);
-    auto dd          = std::make_unique<Package>();
-    auto line        = std::array<Qubit, MAXN>{};
-    auto basisStates = std::vector<BasisStates>{static_cast<std::size_t>(msq + 1), BasisStates::zero};
-    basisStates[msq] = BasisStates::plus;
-
-    for (auto _: state) {
-        auto plus = dd->makeBasisState(msq, basisStates);
-        line.fill(-1);
-        line[0]   = 2;
-        line[msq] = 1;
-        auto cx   = dd->makeGateDD(Xmat, msq, line);
-        auto sim  = dd->multiply(cx, plus);
-=======
     unsigned short nqubits     = state.range(0);
     auto           dd          = std::make_unique<dd::Package>(nqubits);
     auto           basisStates = std::vector<dd::BasisStates>{nqubits, dd::BasisStates::zero};
     basisStates[nqubits - 1]   = dd::BasisStates::plus;
     auto plus                  = dd->makeBasisState(nqubits, basisStates);
-    auto cx                    = dd->makeGateDD(dd::Xmat, nqubits, nqubits - 1, 0);
+    auto cx                    = dd->makeGateDD(dd::Xmat, nqubits, static_cast<dd::Qubit>(nqubits - 1), 0);
 
     for (auto _: state) {
         auto sim = dd->multiply(cx, plus);
->>>>>>> 89322626
         benchmark::DoNotOptimize(sim);
         // clear compute table so the next iteration does not find the result cached
         dd->clearComputeTables();
@@ -461,31 +267,15 @@
 BENCHMARK(BM_MxV_CX_ControlTop_TargetBottom)->Apply(QubitRange);
 
 static void BM_MxV_CX_ControlBottom_TargetTop(benchmark::State& state) {
-<<<<<<< HEAD
-    auto msq         = static_cast<Qubit>(state.range(0) - 1);
-    auto dd          = std::make_unique<Package>();
-    auto line        = std::array<Qubit, MAXN>{};
-    auto basisStates = std::vector<BasisStates>{static_cast<std::size_t>(msq + 1), BasisStates::zero};
-    basisStates[0]   = BasisStates::plus;
-
-    for (auto _: state) {
-        auto plus = dd->makeBasisState(msq, basisStates);
-        line.fill(-1);
-        line[msq] = 2;
-        line[0]   = 1;
-        auto cx   = dd->makeGateDD(Xmat, msq, line);
-        auto sim  = dd->multiply(cx, plus);
-=======
     unsigned short nqubits     = state.range(0);
     auto           dd          = std::make_unique<dd::Package>(nqubits);
     auto           basisStates = std::vector<dd::BasisStates>{nqubits, dd::BasisStates::zero};
     basisStates[0]             = dd::BasisStates::plus;
     auto plus                  = dd->makeBasisState(nqubits, basisStates);
-    auto cx                    = dd->makeGateDD(dd::Xmat, nqubits, 0, nqubits - 1);
+    auto cx                    = dd->makeGateDD(dd::Xmat, nqubits, 0, static_cast<dd::Qubit>(nqubits - 1));
 
     for (auto _: state) {
         auto sim = dd->multiply(cx, plus);
->>>>>>> 89322626
         benchmark::DoNotOptimize(sim);
         // clear compute table so the next iteration does not find the result cached
         dd->clearComputeTables();
@@ -494,30 +284,15 @@
 BENCHMARK(BM_MxV_CX_ControlBottom_TargetTop)->Apply(QubitRange);
 
 static void BM_MxV_HadamardLayer(benchmark::State& state) {
-<<<<<<< HEAD
-    auto msq  = static_cast<Qubit>(state.range(0) - 1);
-    auto dd   = std::make_unique<Package>();
-    auto line = std::array<Qubit, MAXN>{};
-
-    for (auto _: state) {
-        auto sv = dd->makeZeroState(msq);
-        line.fill(-1);
-        for (int i = 0; i <= msq; ++i) {
-            line[std::max(0, i - 1)] = -1;
-            line[i]                  = 2;
-            auto h                   = dd->makeGateDD(Hmat, msq, line);
-            sv                       = dd->multiply(h, sv);
-=======
-    unsigned short nqubits = state.range(0);
-    auto           dd      = std::make_unique<dd::Package>(nqubits);
-    auto           zero    = dd->makeZeroState(nqubits);
+    auto nqubits = state.range(0);
+    auto dd      = std::make_unique<dd::Package>(nqubits);
+    auto zero    = dd->makeZeroState(nqubits);
 
     for (auto _: state) {
         auto sv = zero;
         for (int i = 0; i < nqubits; ++i) {
-            auto h = dd->makeGateDD(dd::Hmat, nqubits, i);
+            auto h = dd->makeGateDD(dd::Hmat, nqubits, static_cast<dd::Qubit>(i));
             sv     = dd->multiply(h, sv);
->>>>>>> 89322626
         }
         // clear compute table so the next iteration does not find the result cached
         dd->clearComputeTables();
@@ -526,36 +301,17 @@
 BENCHMARK(BM_MxV_HadamardLayer)->Apply(QubitRange);
 
 static void BM_MxV_GHZ(benchmark::State& state) {
-<<<<<<< HEAD
-    auto msq  = static_cast<Qubit>(state.range(0) - 1);
-    auto dd   = std::make_unique<Package>();
-    auto line = std::array<Qubit, MAXN>{};
-
-    for (auto _: state) {
-        auto sv = dd->makeZeroState(msq);
-        line.fill(-1);
-        line[msq] = 2;
-        auto h    = dd->makeGateDD(Hmat, msq, line);
-        sv        = dd->multiply(h, sv);
-        line[msq] = 1;
-        for (int i = msq - 1; i >= 0; --i) {
-            line[std::min(msq - 1, i + 1)] = -1;
-            line[i]                        = 2;
-            auto cx                        = dd->makeGateDD(Xmat, msq, line);
-            sv                             = dd->multiply(cx, sv);
-=======
-    unsigned short nqubits = state.range(0);
-    auto           dd      = std::make_unique<dd::Package>(nqubits);
-    auto           zero    = dd->makeZeroState(nqubits);
-    auto           h       = dd->makeGateDD(dd::Hmat, nqubits, nqubits - 1);
+    auto nqubits = state.range(0);
+    auto dd      = std::make_unique<dd::Package>(nqubits);
+    auto zero    = dd->makeZeroState(nqubits);
+    auto h       = dd->makeGateDD(dd::Hmat, nqubits, static_cast<dd::Qubit>(nqubits - 1));
 
     for (auto _: state) {
         auto sv = zero;
         sv      = dd->multiply(h, sv);
         for (int i = nqubits - 2; i >= 0; --i) {
-            auto cx = dd->makeGateDD(dd::Xmat, nqubits, nqubits - 1, i);
+            auto cx = dd->makeGateDD(dd::Xmat, nqubits, static_cast<dd::Qubit>(nqubits - 1), i);
             sv      = dd->multiply(cx, sv);
->>>>>>> 89322626
         }
         // clear compute table so the next iteration does not find the result cached
         dd->clearComputeTables();
@@ -564,26 +320,12 @@
 BENCHMARK(BM_MxV_GHZ)->Apply(QubitRange);
 
 static void BM_MxM_Bell(benchmark::State& state) {
-<<<<<<< HEAD
-    auto msq  = static_cast<Qubit>(state.range(0) - 1);
-    auto dd   = std::make_unique<Package>();
-    auto line = std::array<Qubit, MAXN>{};
-
-    for (auto _: state) {
-        line.fill(-1);
-        line[msq] = 2;
-        auto h    = dd->makeGateDD(Hmat, msq, line);
-        line[msq] = 1;
-        line[0]   = 2;
-        auto cx   = dd->makeGateDD(Xmat, msq, line);
-=======
-    unsigned short nqubits = state.range(0);
-    auto           dd      = std::make_unique<dd::Package>(nqubits);
-    auto           h       = dd->makeGateDD(dd::Hmat, nqubits, nqubits - 1);
-    auto           cx      = dd->makeGateDD(dd::Xmat, nqubits, nqubits - 1, 0);
-
-    for (auto _: state) {
->>>>>>> 89322626
+    auto nqubits = state.range(0);
+    auto dd      = std::make_unique<dd::Package>(nqubits);
+    auto h       = dd->makeGateDD(dd::Hmat, nqubits, static_cast<dd::Qubit>(nqubits - 1));
+    auto cx      = dd->makeGateDD(dd::Xmat, nqubits, static_cast<dd::Qubit>(nqubits - 1), 0);
+
+    for (auto _: state) {
         auto bell = dd->multiply(cx, h);
         benchmark::DoNotOptimize(bell);
         // clear compute table so the next iteration does not find the result cached
@@ -593,31 +335,14 @@
 BENCHMARK(BM_MxM_Bell)->Apply(QubitRange);
 
 static void BM_MxM_GHZ(benchmark::State& state) {
-<<<<<<< HEAD
-    auto msq  = static_cast<Qubit>(state.range(0) - 1);
-    auto dd   = std::make_unique<Package>();
-    auto line = std::array<Qubit, MAXN>{};
-
-    for (auto _: state) {
-        line.fill(-1);
-        line[msq] = 2;
-        auto func = dd->makeGateDD(Hmat, msq, line);
-        line[msq] = 1;
-        for (int i = msq - 1; i >= 0; --i) {
-            line[std::min(msq - 1, i + 1)] = -1;
-            line[i]                        = 2;
-            auto cx                        = dd->makeGateDD(Xmat, msq, line);
-            func                           = dd->multiply(cx, func);
-=======
-    unsigned short nqubits = state.range(0);
-    auto           dd      = std::make_unique<dd::Package>(nqubits);
-
-    for (auto _: state) {
-        auto func = dd->makeGateDD(dd::Hmat, nqubits, nqubits - 1);
+    auto nqubits = state.range(0);
+    auto dd      = std::make_unique<dd::Package>(nqubits);
+
+    for (auto _: state) {
+        auto func = dd->makeGateDD(dd::Hmat, nqubits, static_cast<dd::Qubit>(nqubits - 1));
         for (int i = nqubits - 2; i >= 0; --i) {
-            auto cx = dd->makeGateDD(dd::Xmat, nqubits, nqubits - 1, i);
+            auto cx = dd->makeGateDD(dd::Xmat, nqubits, static_cast<dd::Qubit>(nqubits - 1), static_cast<dd::Qubit>(i));
             func    = dd->multiply(cx, func);
->>>>>>> 89322626
         }
         // clear compute table so the next iteration does not find the result cached
         dd->clearComputeTables();

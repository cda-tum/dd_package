--- conflicted
+++ resolved
@@ -76,16 +76,8 @@
 static void BM_MakeIdent(benchmark::State& state) {
     unsigned short nqubits = state.range(0);
     auto           dd      = std::make_unique<dd::Package>();
-<<<<<<< HEAD
     for (auto _: state) {
         benchmark::DoNotOptimize(dd->makeGateDD(dd::Imat, nqubits, 0));
-=======
-    auto           line    = std::array<short, dd::MAXN>{};
-    line.fill(-1);
-    line[0] = 2;
-    for (auto _: state) {
-        benchmark::DoNotOptimize(dd->makeGateDD(dd::Imat, nqubits, line));
->>>>>>> 3464f79d
     }
 }
 BENCHMARK(BM_MakeIdent)->Apply(QubitRange);
@@ -97,16 +89,9 @@
 static void BM_MakeSingleQubitGateDD_TargetTop(benchmark::State& state) {
     unsigned short nqubits = state.range(0);
     auto           dd      = std::make_unique<dd::Package>();
-<<<<<<< HEAD
     for (auto _: state) {
         benchmark::DoNotOptimize(dd->makeGateDD(dd::Xmat, nqubits, nqubits - 1));
-=======
-    auto           line    = std::array<short, dd::MAXN>{};
-    line.fill(-1);
-    line[nqubits - 1] = 2;
-    for (auto _: state) {
-        benchmark::DoNotOptimize(dd->makeGateDD(dd::Xmat, nqubits, line));
->>>>>>> 3464f79d
+
     }
 }
 BENCHMARK(BM_MakeSingleQubitGateDD_TargetTop)->Apply(QubitRange);
@@ -114,16 +99,8 @@
 static void BM_MakeSingleQubitGateDD_TargetMiddle(benchmark::State& state) {
     unsigned short nqubits = state.range(0);
     auto           dd      = std::make_unique<dd::Package>();
-<<<<<<< HEAD
     for (auto _: state) {
         benchmark::DoNotOptimize(dd->makeGateDD(dd::Xmat, nqubits, nqubits / 2));
-=======
-    auto           line    = std::array<short, dd::MAXN>{};
-    line.fill(-1);
-    line[nqubits / 2] = 2;
-    for (auto _: state) {
-        benchmark::DoNotOptimize(dd->makeGateDD(dd::Xmat, nqubits, line));
->>>>>>> 3464f79d
     }
 }
 BENCHMARK(BM_MakeSingleQubitGateDD_TargetMiddle)->Apply(QubitRange);
@@ -131,16 +108,8 @@
 static void BM_MakeSingleQubitGateDD_TargetBottom(benchmark::State& state) {
     unsigned short nqubits = state.range(0);
     auto           dd      = std::make_unique<dd::Package>();
-<<<<<<< HEAD
     for (auto _: state) {
         benchmark::DoNotOptimize(dd->makeGateDD(dd::Xmat, nqubits, 0));
-=======
-    auto           line    = std::array<short, dd::MAXN>{};
-    line.fill(-1);
-    line[0] = 2;
-    for (auto _: state) {
-        benchmark::DoNotOptimize(dd->makeGateDD(dd::Xmat, nqubits, line));
->>>>>>> 3464f79d
     }
 }
 BENCHMARK(BM_MakeSingleQubitGateDD_TargetBottom)->Apply(QubitRange);
@@ -148,17 +117,8 @@
 static void BM_MakeControlledQubitGateDD_ControlBottom_TargetTop(benchmark::State& state) {
     unsigned short nqubits = state.range(0);
     auto           dd      = std::make_unique<dd::Package>();
-<<<<<<< HEAD
     for (auto _: state) {
         benchmark::DoNotOptimize(dd->makeGateDD(dd::Xmat, nqubits, nqubits - 1));
-=======
-    auto           line    = std::array<short, dd::MAXN>{};
-    line.fill(-1);
-    line[0]           = 1;
-    line[nqubits - 1] = 2;
-    for (auto _: state) {
-        benchmark::DoNotOptimize(dd->makeGateDD(dd::Xmat, nqubits, line));
->>>>>>> 3464f79d
     }
 }
 BENCHMARK(BM_MakeControlledQubitGateDD_ControlBottom_TargetTop)->Apply(QubitRange);
@@ -166,17 +126,8 @@
 static void BM_MakeControlledQubitGateDD_ControlBottom_TargetMiddle(benchmark::State& state) {
     unsigned short nqubits = state.range(0);
     auto           dd      = std::make_unique<dd::Package>();
-<<<<<<< HEAD
     for (auto _: state) {
         benchmark::DoNotOptimize(dd->makeGateDD(dd::Xmat, nqubits, 0, nqubits / 2));
-=======
-    auto           line    = std::array<short, dd::MAXN>{};
-    line.fill(-1);
-    line[0]           = 1;
-    line[nqubits / 2] = 2;
-    for (auto _: state) {
-        benchmark::DoNotOptimize(dd->makeGateDD(dd::Xmat, nqubits, line));
->>>>>>> 3464f79d
     }
 }
 BENCHMARK(BM_MakeControlledQubitGateDD_ControlBottom_TargetMiddle)->Apply(QubitRange);
@@ -184,17 +135,8 @@
 static void BM_MakeControlledQubitGateDD_ControlTop_TargetMiddle(benchmark::State& state) {
     unsigned short nqubits = state.range(0);
     auto           dd      = std::make_unique<dd::Package>();
-<<<<<<< HEAD
     for (auto _: state) {
         benchmark::DoNotOptimize(dd->makeGateDD(dd::Xmat, nqubits, nqubits - 1, nqubits / 2));
-=======
-    auto           line    = std::array<short, dd::MAXN>{};
-    line.fill(-1);
-    line[nqubits - 1] = 1;
-    line[nqubits / 2] = 2;
-    for (auto _: state) {
-        benchmark::DoNotOptimize(dd->makeGateDD(dd::Xmat, nqubits, line));
->>>>>>> 3464f79d
     }
 }
 BENCHMARK(BM_MakeControlledQubitGateDD_ControlTop_TargetMiddle)->Apply(QubitRange);
@@ -202,23 +144,13 @@
 static void BM_MakeControlledQubitGateDD_ControlTop_TargetBottom(benchmark::State& state) {
     unsigned short nqubits = state.range(0);
     auto           dd      = std::make_unique<dd::Package>();
-<<<<<<< HEAD
     for (auto _: state) {
         benchmark::DoNotOptimize(dd->makeGateDD(dd::Xmat, nqubits, nqubits - 1, 0));
-=======
-    auto           line    = std::array<short, dd::MAXN>{};
-    line.fill(-1);
-    line[nqubits - 1] = 1;
-    line[0]           = 2;
-    for (auto _: state) {
-        benchmark::DoNotOptimize(dd->makeGateDD(dd::Xmat, nqubits, line));
->>>>>>> 3464f79d
     }
 }
 BENCHMARK(BM_MakeControlledQubitGateDD_ControlTop_TargetBottom)->Apply(QubitRange);
 
 static void BM_MakeFullControlledToffoliDD_TargetTop(benchmark::State& state) {
-<<<<<<< HEAD
     unsigned short        nqubits = state.range(0);
     auto                  dd      = std::make_unique<dd::Package>();
     std::set<dd::Control> controls;
@@ -226,21 +158,11 @@
         controls.insert({i});
     for (auto _: state) {
         benchmark::DoNotOptimize(dd->makeGateDD(dd::Xmat, nqubits, controls, nqubits - 1));
-=======
-    unsigned short nqubits = state.range(0);
-    auto           dd      = std::make_unique<dd::Package>();
-    auto           line    = std::array<short, dd::MAXN>{};
-    line.fill(1);
-    line[nqubits - 1] = 2;
-    for (auto _: state) {
-        benchmark::DoNotOptimize(dd->makeGateDD(dd::Xmat, nqubits, line));
->>>>>>> 3464f79d
     }
 }
 BENCHMARK(BM_MakeFullControlledToffoliDD_TargetTop)->Apply(QubitRange);
 
 static void BM_MakeFullControlledToffoliDD_TargetMiddle(benchmark::State& state) {
-<<<<<<< HEAD
     unsigned short        nqubits = state.range(0);
     auto                  dd      = std::make_unique<dd::Package>();
     std::set<dd::Control> controls;
@@ -249,21 +171,11 @@
             controls.insert({i});
     for (auto _: state) {
         benchmark::DoNotOptimize(dd->makeGateDD(dd::Xmat, nqubits, controls, nqubits / 2));
-=======
-    unsigned short nqubits = state.range(0);
-    auto           dd      = std::make_unique<dd::Package>();
-    auto           line    = std::array<short, dd::MAXN>{};
-    line.fill(1);
-    line[nqubits / 2] = 2;
-    for (auto _: state) {
-        benchmark::DoNotOptimize(dd->makeGateDD(dd::Xmat, nqubits, line));
->>>>>>> 3464f79d
     }
 }
 BENCHMARK(BM_MakeFullControlledToffoliDD_TargetMiddle)->Apply(QubitRange);
 
 static void BM_MakeFullControlledToffoliDD_TargetBottom(benchmark::State& state) {
-<<<<<<< HEAD
     unsigned short        nqubits = state.range(0);
     auto                  dd      = std::make_unique<dd::Package>();
     std::set<dd::Control> controls;
@@ -271,15 +183,6 @@
         controls.insert({i});
     for (auto _: state) {
         benchmark::DoNotOptimize(dd->makeGateDD(dd::Xmat, nqubits, controls, 0));
-=======
-    unsigned short nqubits = state.range(0);
-    auto           dd      = std::make_unique<dd::Package>();
-    auto           line    = std::array<short, dd::MAXN>{};
-    line.fill(1);
-    line[0] = 2;
-    for (auto _: state) {
-        benchmark::DoNotOptimize(dd->makeGateDD(dd::Xmat, nqubits, line));
->>>>>>> 3464f79d
     }
 }
 BENCHMARK(BM_MakeFullControlledToffoliDD_TargetBottom)->Apply(QubitRange);
@@ -305,16 +208,8 @@
 static void BM_MxV_X(benchmark::State& state) {
     unsigned short nqubits = state.range(0);
     auto           dd      = std::make_unique<dd::Package>();
-<<<<<<< HEAD
     auto           zero    = dd->makeZeroState(nqubits);
     auto           x       = dd->makeGateDD(dd::Xmat, nqubits, 0);
-=======
-    auto           line    = std::array<short, dd::MAXN>{};
-    auto           zero    = dd->makeZeroState(nqubits);
-    line.fill(-1);
-    line[0] = 2;
-    auto x  = dd->makeGateDD(dd::Xmat, nqubits, line);
->>>>>>> 3464f79d
 
     for (auto _: state) {
         auto sim = dd->multiply(x, zero);
@@ -328,16 +223,8 @@
 static void BM_MxV_H(benchmark::State& state) {
     unsigned short nqubits = state.range(0);
     auto           dd      = std::make_unique<dd::Package>();
-<<<<<<< HEAD
     auto           zero    = dd->makeZeroState(nqubits);
     auto           h       = dd->makeGateDD(dd::Hmat, nqubits, 0);
-=======
-    auto           line    = std::array<short, dd::MAXN>{};
-    auto           zero    = dd->makeZeroState(nqubits);
-    line.fill(-1);
-    line[0] = 2;
-    auto h  = dd->makeGateDD(dd::Hmat, nqubits, line);
->>>>>>> 3464f79d
 
     for (auto _: state) {
         auto sim = dd->multiply(h, zero);
@@ -351,16 +238,8 @@
 static void BM_MxV_T(benchmark::State& state) {
     unsigned short nqubits = state.range(0);
     auto           dd      = std::make_unique<dd::Package>();
-<<<<<<< HEAD
     auto           zero    = dd->makeZeroState(nqubits);
     auto           t       = dd->makeGateDD(dd::Tmat, nqubits, 0);
-=======
-    auto           line    = std::array<short, dd::MAXN>{};
-    auto           zero    = dd->makeZeroState(nqubits);
-    line.fill(-1);
-    line[0] = 2;
-    auto t  = dd->makeGateDD(dd::Tmat, nqubits, line);
->>>>>>> 3464f79d
 
     for (auto _: state) {
         auto sim = dd->multiply(t, zero);
@@ -377,14 +256,7 @@
     auto           basisStates = std::vector<dd::BasisStates>{nqubits, dd::BasisStates::zero};
     basisStates[nqubits - 1]   = dd::BasisStates::plus;
     auto plus                  = dd->makeBasisState(nqubits, basisStates);
-<<<<<<< HEAD
     auto cx                    = dd->makeGateDD(dd::Xmat, nqubits, nqubits - 1, 0);
-=======
-    line.fill(-1);
-    line[0]           = 2;
-    line[nqubits - 1] = 1;
-    auto cx           = dd->makeGateDD(dd::Xmat, nqubits, line);
->>>>>>> 3464f79d
 
     for (auto _: state) {
         auto sim = dd->multiply(cx, plus);
@@ -401,14 +273,7 @@
     auto           basisStates = std::vector<dd::BasisStates>{nqubits, dd::BasisStates::zero};
     basisStates[0]             = dd::BasisStates::plus;
     auto plus                  = dd->makeBasisState(nqubits, basisStates);
-<<<<<<< HEAD
     auto cx                    = dd->makeGateDD(dd::Xmat, nqubits, 0, nqubits - 1);
-=======
-    line.fill(-1);
-    line[nqubits - 1] = 2;
-    line[0]           = 1;
-    auto cx           = dd->makeGateDD(dd::Xmat, nqubits, line);
->>>>>>> 3464f79d
 
     for (auto _: state) {
         auto sim = dd->multiply(cx, plus);
@@ -427,10 +292,6 @@
     auto zero = dd->makeZeroState(nqubits);
     for (auto _: state) {
         auto sv = zero;
-<<<<<<< HEAD
-=======
-        line.fill(-1);
->>>>>>> 3464f79d
         for (int i = 0; i < nqubits; ++i) {
             auto h = dd->makeGateDD(dd::Hmat, nqubits, i);
             sv     = dd->multiply(h, sv);
@@ -450,15 +311,7 @@
     auto zero = dd->makeZeroState(nqubits);
     for (auto _: state) {
         auto sv = zero;
-<<<<<<< HEAD
         sv      = dd->multiply(h, sv);
-=======
-        line.fill(-1);
-        line[nqubits - 1] = 2;
-        auto h            = dd->makeGateDD(dd::Hmat, nqubits, line);
-        sv                = dd->multiply(h, sv);
-        line[nqubits - 1] = 1;
->>>>>>> 3464f79d
         for (int i = nqubits - 2; i >= 0; --i) {
             auto cx = dd->makeGateDD(dd::Xmat, nqubits, nqubits - 1, i);
             sv      = dd->multiply(cx, sv);
@@ -472,18 +325,8 @@
 static void BM_MxM_Bell(benchmark::State& state) {
     unsigned short nqubits = state.range(0);
     auto           dd      = std::make_unique<dd::Package>();
-<<<<<<< HEAD
     auto           h       = dd->makeGateDD(dd::Hmat, nqubits, nqubits - 1);
     auto           cx      = dd->makeGateDD(dd::Xmat, nqubits, nqubits - 1, 0);
-=======
-    auto           line    = std::array<short, dd::MAXN>{};
-    line.fill(-1);
-    line[nqubits - 1] = 2;
-    auto h            = dd->makeGateDD(dd::Hmat, nqubits, line);
-    line[nqubits - 1] = 1;
-    line[0]           = 2;
-    auto cx           = dd->makeGateDD(dd::Xmat, nqubits, line);
->>>>>>> 3464f79d
 
     for (auto _: state) {
         auto bell = dd->multiply(cx, h);

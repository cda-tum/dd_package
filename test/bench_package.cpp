/*
 * This file is part of the JKQ DD Package which is released under the MIT license.
 * See file README.md or go to http://iic.jku.at/eda/research/quantum_dd/ for more information.
 */

#include "DDpackage.h"
#include "GateMatrixDefinitions.h"

#include <benchmark/benchmark.h>
#include <memory>

static void QubitRange(benchmark::internal::Benchmark* b) {
    b->Unit(benchmark::kMicrosecond)->RangeMultiplier(2)->Range(2, 128);
}

///
/// Test class creation
///
/// At the moment packages are allocated with a fixed maximum number of qubits (=128)
/// In the future, the maximum number of qubits can be set at construction time
/// until then, each creation should take equally long
///

static void BM_DDVectorNodeCreation(benchmark::State& state) {
    for (auto _: state) {
        auto node = dd::Node{};
        benchmark::DoNotOptimize(node);
        benchmark::ClobberMemory();
    }
}
BENCHMARK(BM_DDVectorNodeCreation)->Unit(benchmark::kNanosecond);

static void BM_DDMatrixNodeCreation(benchmark::State& state) {
    for (auto _: state) {
        auto node = dd::Node{};
        benchmark::DoNotOptimize(node);
        benchmark::ClobberMemory();
    }
}
BENCHMARK(BM_DDMatrixNodeCreation)->Unit(benchmark::kNanosecond);

static void BM_ComplexNumbersCreation(benchmark::State& state) {
    for (auto _: state) {
        auto cn = dd::ComplexNumbers();
        benchmark::DoNotOptimize(cn);
        benchmark::ClobberMemory();
    }
}
BENCHMARK(BM_ComplexNumbersCreation)->Unit(benchmark::kMicrosecond);

static void BM_PackageCreation(benchmark::State& state) {
    [[maybe_unused]] unsigned short nqubits = state.range(0);
    for (auto _: state) {
        auto dd = std::make_unique<dd::Package>();
        benchmark::DoNotOptimize(dd);
        benchmark::ClobberMemory();
    }
}
BENCHMARK(BM_PackageCreation)->Unit(benchmark::kMillisecond)->RangeMultiplier(2)->Range(2, 128);

///
/// Test creation of identity matrix
///

static void BM_MakeIdentCached(benchmark::State& state) {
    unsigned short nqubits = state.range(0);
    auto           dd      = std::make_unique<dd::Package>();
    for (auto _: state) {
        benchmark::DoNotOptimize(dd->makeIdent(nqubits));
    }
}
BENCHMARK(BM_MakeIdentCached)->Unit(benchmark::kNanosecond)->RangeMultiplier(2)->Range(2, 128);

static void BM_MakeIdent(benchmark::State& state) {
    unsigned short nqubits = state.range(0);
    auto           dd      = std::make_unique<dd::Package>();
    for (auto _: state) {
        benchmark::DoNotOptimize(dd->makeGateDD(dd::Imat, nqubits, 0));
    }
}
BENCHMARK(BM_MakeIdent)->Apply(QubitRange);

///
/// Test makeGateDD
///

static void BM_MakeSingleQubitGateDD_TargetTop(benchmark::State& state) {
    unsigned short nqubits = state.range(0);
    auto           dd      = std::make_unique<dd::Package>();
    for (auto _: state) {
        benchmark::DoNotOptimize(dd->makeGateDD(dd::Xmat, nqubits, nqubits - 1));
    }
}
BENCHMARK(BM_MakeSingleQubitGateDD_TargetTop)->Apply(QubitRange);

static void BM_MakeSingleQubitGateDD_TargetMiddle(benchmark::State& state) {
    unsigned short nqubits = state.range(0);
    auto           dd      = std::make_unique<dd::Package>();
    for (auto _: state) {
        benchmark::DoNotOptimize(dd->makeGateDD(dd::Xmat, nqubits, nqubits / 2));
    }
}
BENCHMARK(BM_MakeSingleQubitGateDD_TargetMiddle)->Apply(QubitRange);

static void BM_MakeSingleQubitGateDD_TargetBottom(benchmark::State& state) {
    unsigned short nqubits = state.range(0);
    auto           dd      = std::make_unique<dd::Package>();
    for (auto _: state) {
        benchmark::DoNotOptimize(dd->makeGateDD(dd::Xmat, nqubits, 0));
    }
}
BENCHMARK(BM_MakeSingleQubitGateDD_TargetBottom)->Apply(QubitRange);

static void BM_MakeControlledQubitGateDD_ControlBottom_TargetTop(benchmark::State& state) {
    unsigned short nqubits = state.range(0);
    auto           dd      = std::make_unique<dd::Package>();
    for (auto _: state) {
        benchmark::DoNotOptimize(dd->makeGateDD(dd::Xmat, nqubits, nqubits - 1));
    }
}
BENCHMARK(BM_MakeControlledQubitGateDD_ControlBottom_TargetTop)->Apply(QubitRange);

static void BM_MakeControlledQubitGateDD_ControlBottom_TargetMiddle(benchmark::State& state) {
    unsigned short nqubits = state.range(0);
    auto           dd      = std::make_unique<dd::Package>();
    for (auto _: state) {
        benchmark::DoNotOptimize(dd->makeGateDD(dd::Xmat, nqubits, {dd::Control(0)}, nqubits / 2));
    }
}
BENCHMARK(BM_MakeControlledQubitGateDD_ControlBottom_TargetMiddle)->Apply(QubitRange);

static void BM_MakeControlledQubitGateDD_ControlTop_TargetMiddle(benchmark::State& state) {
    unsigned short nqubits = state.range(0);
    auto           dd      = std::make_unique<dd::Package>();
    for (auto _: state) {
        benchmark::DoNotOptimize(dd->makeGateDD(dd::Xmat, nqubits, {dd::Control(nqubits - 1)}, nqubits / 2));
    }
}
BENCHMARK(BM_MakeControlledQubitGateDD_ControlTop_TargetMiddle)->Apply(QubitRange);

static void BM_MakeControlledQubitGateDD_ControlTop_TargetBottom(benchmark::State& state) {
    unsigned short nqubits = state.range(0);
    auto           dd      = std::make_unique<dd::Package>();
    for (auto _: state) {
        benchmark::DoNotOptimize(dd->makeGateDD(dd::Xmat, nqubits, {dd::Control(nqubits - 1)}, 0));
    }
}
BENCHMARK(BM_MakeControlledQubitGateDD_ControlTop_TargetBottom)->Apply(QubitRange);

static void BM_MakeFullControlledToffoliDD_TargetTop(benchmark::State& state) {
    unsigned short nqubits = state.range(0);
    auto           dd      = std::make_unique<dd::Package>();
    std::set<dd::Control> controls;
    for (unsigned short i = 0; i < nqubits - 1; i++)
        controls.insert(dd::Control(i));
    for (auto _: state) {
        benchmark::DoNotOptimize(dd->makeGateDD(dd::Xmat, nqubits, controls, nqubits - 1));
    }
}
BENCHMARK(BM_MakeFullControlledToffoliDD_TargetTop)->Apply(QubitRange);

static void BM_MakeFullControlledToffoliDD_TargetMiddle(benchmark::State& state) {
    unsigned short nqubits = state.range(0);
    auto           dd      = std::make_unique<dd::Package>();
    std::set<dd::Control> controls;
    for (unsigned short i = 0; i < nqubits; i++)
        if (i != nqubits / 2)
            controls.insert(dd::Control(i));
    for (auto _: state) {
        benchmark::DoNotOptimize(dd->makeGateDD(dd::Xmat, nqubits, controls, nqubits / 2));
    }
}
BENCHMARK(BM_MakeFullControlledToffoliDD_TargetMiddle)->Apply(QubitRange);

static void BM_MakeFullControlledToffoliDD_TargetBottom(benchmark::State& state) {
    unsigned short nqubits = state.range(0);
    auto           dd      = std::make_unique<dd::Package>();
    std::set<dd::Control> controls;
    for (unsigned short i = 1; i < nqubits; i++)
        controls.insert(dd::Control(i));
    for (auto _: state) {
        benchmark::DoNotOptimize(dd->makeGateDD(dd::Xmat, nqubits, controls, 0));
    }
}
BENCHMARK(BM_MakeFullControlledToffoliDD_TargetBottom)->Apply(QubitRange);

static void BM_MakeSWAPDD(benchmark::State& state) {
    unsigned short nqubits = state.range(0);
    auto           dd      = std::make_unique<dd::Package>();

    for (auto _: state) {
<<<<<<< HEAD
        auto sv = dd->makeGateDD(dd::Xmat, nqubits, {dd::Control(nqubits - 1)}, 0);
        sv      = dd->multiply(sv, dd->multiply(dd->makeGateDD(dd::Xmat, nqubits, {dd::Control(0)}, nqubits - 1), sv));
=======
        line[nqubits - 1] = 1;
        line[0]           = 2;
        auto sv           = dd->makeGateDD(dd::Xmat, nqubits, line);
        line[nqubits - 1] = 2;
        line[0]           = 1;
        sv                = dd->multiply(sv, dd->multiply(dd->makeGateDD(dd::Xmat, nqubits, line), sv));
>>>>>>> bb850977
        benchmark::DoNotOptimize(sv);
        dd->clearComputeTables();
    }
}
BENCHMARK(BM_MakeSWAPDD)->Apply(QubitRange);

///
/// Test multiplication
///

static void BM_MxV_X(benchmark::State& state) {
    unsigned short nqubits = state.range(0);
    auto           dd      = std::make_unique<dd::Package>();

    for (auto _: state) {
        auto zero = dd->makeZeroState(nqubits);
        auto x    = dd->makeGateDD(dd::Xmat, nqubits, 0);
        auto sim  = dd->multiply(x, zero);
        benchmark::DoNotOptimize(sim);
        // clear compute table so the next iteration does not find the result cached
        dd->clearComputeTables();
    }
}
BENCHMARK(BM_MxV_X)->Apply(QubitRange);

static void BM_MxV_H(benchmark::State& state) {
    unsigned short nqubits = state.range(0);
    auto           dd      = std::make_unique<dd::Package>();

    for (auto _: state) {
        auto zero = dd->makeZeroState(nqubits);
        auto h    = dd->makeGateDD(dd::Hmat, nqubits, 0);
        auto sim  = dd->multiply(h, zero);
        benchmark::DoNotOptimize(sim);
        // clear compute table so the next iteration does not find the result cached
        dd->clearComputeTables();
    }
}
BENCHMARK(BM_MxV_H)->Apply(QubitRange);

static void BM_MxV_T(benchmark::State& state) {
    unsigned short nqubits = state.range(0);
    auto           dd      = std::make_unique<dd::Package>();

    for (auto _: state) {
        auto zero = dd->makeZeroState(nqubits);
        auto t    = dd->makeGateDD(dd::Tmat, nqubits, 0);
        auto sim  = dd->multiply(t, zero);
        benchmark::DoNotOptimize(sim);
        // clear compute table so the next iteration does not find the result cached
        dd->clearComputeTables();
    }
}
BENCHMARK(BM_MxV_T)->Apply(QubitRange);

static void BM_MxV_CX_ControlTop_TargetBottom(benchmark::State& state) {
    unsigned short nqubits     = state.range(0);
    auto           dd          = std::make_unique<dd::Package>();
    auto           basisStates = std::vector<dd::BasisStates>{nqubits, dd::BasisStates::zero};
    basisStates[nqubits - 1]   = dd::BasisStates::plus;

    for (auto _: state) {
        auto plus = dd->makeBasisState(nqubits, basisStates);
        auto cx   = dd->makeGateDD(dd::Xmat, nqubits, {dd::Control(nqubits - 1)}, 0);
        auto sim  = dd->multiply(cx, plus);
        benchmark::DoNotOptimize(sim);
        // clear compute table so the next iteration does not find the result cached
        dd->clearComputeTables();
    }
}
BENCHMARK(BM_MxV_CX_ControlTop_TargetBottom)->Apply(QubitRange);

static void BM_MxV_CX_ControlBottom_TargetTop(benchmark::State& state) {
    unsigned short nqubits     = state.range(0);
    auto           dd          = std::make_unique<dd::Package>();
    auto           basisStates = std::vector<dd::BasisStates>{nqubits, dd::BasisStates::zero};
    basisStates[0]             = dd::BasisStates::plus;

    for (auto _: state) {
        auto plus = dd->makeBasisState(nqubits, basisStates);
        auto cx   = dd->makeGateDD(dd::Xmat, nqubits, {dd::Control(0)}, nqubits - 1);
        auto sim  = dd->multiply(cx, plus);
        benchmark::DoNotOptimize(sim);
        // clear compute table so the next iteration does not find the result cached
        dd->clearComputeTables();
    }
}
BENCHMARK(BM_MxV_CX_ControlBottom_TargetTop)->Apply(QubitRange);

static void BM_MxV_HadamardLayer(benchmark::State& state) {
    unsigned short nqubits = state.range(0);
    auto           dd      = std::make_unique<dd::Package>();

    for (auto _: state) {
        auto sv = dd->makeZeroState(nqubits);
        for (int i = 0; i < nqubits; ++i) {
            auto h = dd->makeGateDD(dd::Hmat, nqubits, i);
            sv     = dd->multiply(h, sv);
        }
        // clear compute table so the next iteration does not find the result cached
        dd->clearComputeTables();
    }
}
BENCHMARK(BM_MxV_HadamardLayer)->Apply(QubitRange);

static void BM_MxV_GHZ(benchmark::State& state) {
    unsigned short nqubits = state.range(0);
    auto           dd      = std::make_unique<dd::Package>();

    for (auto _: state) {
        auto sv = dd->makeZeroState(nqubits);
        auto h  = dd->makeGateDD(dd::Hmat, nqubits, nqubits - 1);
        sv      = dd->multiply(h, sv);
        for (int i = nqubits - 2; i >= 0; --i) {
<<<<<<< HEAD
            auto cx = dd->makeGateDD(dd::Xmat, nqubits, {dd::Control(nqubits - 1)}, i);
            sv      = dd->multiply(cx, sv);
=======
            line[std::min(nqubits - 2, i + 1)] = -1;
            line[i]                            = 2;
            auto cx                            = dd->makeGateDD(dd::Xmat, nqubits, line);
            sv                                 = dd->multiply(cx, sv);
>>>>>>> bb850977
        }
        // clear compute table so the next iteration does not find the result cached
        dd->clearComputeTables();
    }
}
BENCHMARK(BM_MxV_GHZ)->Apply(QubitRange);

static void BM_MxM_Bell(benchmark::State& state) {
    unsigned short nqubits = state.range(0);
    auto           dd      = std::make_unique<dd::Package>();

    for (auto _: state) {
        auto h    = dd->makeGateDD(dd::Hmat, nqubits, nqubits - 1);
        auto cx   = dd->makeGateDD(dd::Xmat, nqubits, {dd::Control(nqubits - 1)}, 0);
        auto bell = dd->multiply(cx, h);
        benchmark::DoNotOptimize(bell);
        // clear compute table so the next iteration does not find the result cached
        dd->clearComputeTables();
    }
}
BENCHMARK(BM_MxM_Bell)->Apply(QubitRange);

static void BM_MxM_GHZ(benchmark::State& state) {
    unsigned short nqubits = state.range(0);
    auto           dd      = std::make_unique<dd::Package>();

    for (auto _: state) {
        auto func = dd->makeGateDD(dd::Hmat, nqubits, nqubits - 1);
        for (int i = nqubits - 2; i >= 0; --i) {
<<<<<<< HEAD
            auto cx = dd->makeGateDD(dd::Xmat, nqubits, {dd::Control(nqubits - 1)}, i);
            func    = dd->multiply(cx, func);
=======
            line[std::min(nqubits - 2, i + 1)] = -1;
            line[i]                            = 2;
            auto cx                            = dd->makeGateDD(dd::Xmat, nqubits, line);
            func                               = dd->multiply(cx, func);
>>>>>>> bb850977
        }
        // clear compute table so the next iteration does not find the result cached
        dd->clearComputeTables();
    }
}
BENCHMARK(BM_MxM_GHZ)->Apply(QubitRange);<|MERGE_RESOLUTION|>--- conflicted
+++ resolved
@@ -189,17 +189,9 @@
     auto           dd      = std::make_unique<dd::Package>();
 
     for (auto _: state) {
-<<<<<<< HEAD
         auto sv = dd->makeGateDD(dd::Xmat, nqubits, {dd::Control(nqubits - 1)}, 0);
         sv      = dd->multiply(sv, dd->multiply(dd->makeGateDD(dd::Xmat, nqubits, {dd::Control(0)}, nqubits - 1), sv));
-=======
-        line[nqubits - 1] = 1;
-        line[0]           = 2;
-        auto sv           = dd->makeGateDD(dd::Xmat, nqubits, line);
-        line[nqubits - 1] = 2;
-        line[0]           = 1;
-        sv                = dd->multiply(sv, dd->multiply(dd->makeGateDD(dd::Xmat, nqubits, line), sv));
->>>>>>> bb850977
+
         benchmark::DoNotOptimize(sv);
         dd->clearComputeTables();
     }
@@ -314,15 +306,8 @@
         auto h  = dd->makeGateDD(dd::Hmat, nqubits, nqubits - 1);
         sv      = dd->multiply(h, sv);
         for (int i = nqubits - 2; i >= 0; --i) {
-<<<<<<< HEAD
             auto cx = dd->makeGateDD(dd::Xmat, nqubits, {dd::Control(nqubits - 1)}, i);
             sv      = dd->multiply(cx, sv);
-=======
-            line[std::min(nqubits - 2, i + 1)] = -1;
-            line[i]                            = 2;
-            auto cx                            = dd->makeGateDD(dd::Xmat, nqubits, line);
-            sv                                 = dd->multiply(cx, sv);
->>>>>>> bb850977
         }
         // clear compute table so the next iteration does not find the result cached
         dd->clearComputeTables();
@@ -352,15 +337,8 @@
     for (auto _: state) {
         auto func = dd->makeGateDD(dd::Hmat, nqubits, nqubits - 1);
         for (int i = nqubits - 2; i >= 0; --i) {
-<<<<<<< HEAD
             auto cx = dd->makeGateDD(dd::Xmat, nqubits, {dd::Control(nqubits - 1)}, i);
             func    = dd->multiply(cx, func);
-=======
-            line[std::min(nqubits - 2, i + 1)] = -1;
-            line[i]                            = 2;
-            auto cx                            = dd->makeGateDD(dd::Xmat, nqubits, line);
-            func                               = dd->multiply(cx, func);
->>>>>>> bb850977
         }
         // clear compute table so the next iteration does not find the result cached
         dd->clearComputeTables();

--- conflicted
+++ resolved
@@ -113,7 +113,6 @@
         conjTransp,
         kron,
         ct_count //ct_count must be the final element
-
     };
 
     //computed table entry
@@ -140,18 +139,6 @@
 
     struct TTentry // Toffoli table entry defn
     {
-<<<<<<< HEAD
-        unsigned short     n, m, t;
-        std::vector<short> line;
-        Edge               e;
-    };
-
-    struct OperationEntry {
-        NodePtr            r;
-        ComplexValue       rw;
-        unsigned int       operationType;
-        std::vector<short> line;
-=======
         unsigned short    n, target;
         std::set<Control> controls;
         Edge              e;
@@ -163,7 +150,6 @@
         unsigned int      operationType;
         unsigned short    target;
         std::set<Control> controls;
->>>>>>> e270d3cd
     };
 
     enum Mode {
@@ -274,6 +260,7 @@
             active.resize(nqubits);
         };
         ~Package();
+
         /// Set normalization mode
         void setMode(const Mode m) {
             mode = m;
@@ -282,6 +269,7 @@
         static void setComplexNumberTolerance(const fp tol) {
             CN::setTolerance(tol);
         }
+
         /// Reset package state
         void reset();
 
@@ -291,15 +279,13 @@
         Edge        makeNonterminal(const short v, const std::array<Edge, NEDGE>& edge, bool cached = false) {
             return makeNonterminal(v, edge.data(), cached);
         }
+
+        /// State DD generation
         Edge makeZeroState(unsigned short n);
         Edge makeBasisState(unsigned short n, const std::vector<bool>& state);
         Edge makeBasisState(unsigned short n, const std::vector<BasisStates>& state);
-<<<<<<< HEAD
 
         /// Matrix DD generation
-        Edge makeGateDD(const std::array<ComplexValue, NEDGE>& mat, unsigned short n, const std::vector<short>& line);
-=======
->>>>>>> e270d3cd
         Edge makeIdent(unsigned short n);
         Edge makeIdent(short x, short y);
         Edge makeGateDD(const std::array<ComplexValue, NEDGE>& mat, unsigned short n, unsigned short target) {
@@ -337,12 +323,6 @@
         [[nodiscard]] const auto& getIdentityTable() const { return IdTable; }
 
         /// Toffoli table functions
-<<<<<<< HEAD
-        void                  TTinsert(unsigned short n, unsigned short m, unsigned short t, const std::vector<short>& line, const Edge& e);
-        Edge                  TTlookup(unsigned short n, unsigned short m, unsigned short t, const std::vector<short>& line);
-        static unsigned short TThash(unsigned short n, unsigned short t, const std::vector<short>& line);
-        inline void           clearToffoliTable() {
-=======
 
         // Toffoli table insertion and lookup
         void TTinsert(unsigned short n, const std::set<Control>& controls, unsigned short target, const Edge& e);
@@ -350,18 +330,11 @@
 
         static inline unsigned short TThash(const std::set<Control>& controls, unsigned short target);
         inline void                  clearToffoliTable() {
->>>>>>> e270d3cd
             for (auto& entry: TTable) entry.e.p = nullptr;
         }
         [[nodiscard]] const auto& getToffoliTable() const { return TTable; }
 
         /// Operation table functions
-<<<<<<< HEAD
-        Edge                 OperationLookup(unsigned int operationType, const std::vector<short>& line, unsigned short nQubits);
-        void                 OperationInsert(unsigned int operationType, const std::vector<short>& line, const Edge& result, unsigned short nQubits);
-        static unsigned long OperationHash(unsigned int operationType, const std::vector<short>& line, unsigned short nQubits);
-        inline void          clearOperationTable() {
-=======
         Edge OperationLookup(unsigned int operationType, unsigned short nQubits, unsigned short target) {
             return OperationLookup(operationType, nQubits, {}, target);
         }
@@ -373,7 +346,6 @@
         unsigned long OperationHash(unsigned int operationType, unsigned short nQubits, const std::set<Control>& controls, unsigned short target);
 
         inline void clearOperationTable() {
->>>>>>> e270d3cd
             for (auto& entry: OperationTable) entry.r = nullptr;
         }
         [[nodiscard]] const auto& getOperationTable() const { return OperationTable; }

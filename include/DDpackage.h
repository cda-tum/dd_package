--- conflicted
+++ resolved
@@ -45,12 +45,7 @@
     constexpr unsigned short OperationMASK = OperationSLOTS - 1;
 	constexpr unsigned short TTSLOTS = 2048;          // Toffoli table slots
 	constexpr unsigned short TTMASK = TTSLOTS - 1;    // must be TTSLOTS-1
-<<<<<<< HEAD
 	constexpr unsigned int NODE_CHUNK_SIZE = 2000;    // this parameter may be increased for larger benchmarks to minimize the number of allocations
-=======
-//	constexpr unsigned int NODE_CHUNK_SIZE = 10 * 1000 * 1000;
-	constexpr unsigned int NODE_CHUNK_SIZE = 2 * 1000;
->>>>>>> 2a754826
 	constexpr unsigned int LIST_CHUNK_SIZE = 2000;
 	constexpr unsigned short MAXN = 128;                       // max no. of inputs
 

/*
* This file is part of the MQT DD Package which is released under the MIT license.
* See file README.md or go to https://www.cda.cit.tum.de/research/quantum_dd/ for more information.
*/

#ifndef DDpackage_H
#define DDpackage_H

#include "Complex.hpp"
#include "ComplexCache.hpp"
#include "ComplexNumbers.hpp"
#include "ComplexTable.hpp"
#include "ComplexValue.hpp"
#include "ComputeTable.hpp"
//#include "ComputeTableLim.hpp"
#include "Control.hpp"
#include "CVecUtilities.hpp"
#include "Definitions.hpp"
#include "DensityNoiseTable.hpp"
#include "Edge.hpp"
#include "Export.hpp"
#include "GateMatrixDefinitions.hpp"
#include "LimTable.hpp"
#include "Log.hpp"
#include "Node.hpp"
#include "PauliAlgebra.hpp"
#include "PauliUtilities.hpp"
#include "QuantumGate.hpp"
#include "StochasticNoiseOperationTable.hpp"
#include "ToffoliTable.hpp"
#include "UnaryComputeTable.hpp"
#include "UniqueTable.hpp"

#include <algorithm>
#include <array>
#include <bitset>
#include <cassert>
#include <cmath>
#include <complex>
#include <cstddef>
#include <cstdint>
#include <fstream>
#include <iomanip>
#include <iostream>
#include <limits>
#include <map>
#include <queue>
#include <random>
#include <regex>
#include <set>
#include <stdexcept>
#include <string>
#include <type_traits>
#include <unordered_map>
#include <unordered_set>
#include <vector>

namespace dd {
    struct DDPackageConfig {
        //Note the order of parameters here must be the *same* as in the template definition.
        static constexpr std::size_t UT_VEC_NBUCKET                 = 32768U;
        static constexpr std::size_t UT_VEC_INITIAL_ALLOCATION_SIZE = 2048U;
        static constexpr std::size_t UT_MAT_NBUCKET                 = 32768U;
        static constexpr std::size_t UT_MAT_INITIAL_ALLOCATION_SIZE = 2048U;
        static constexpr std::size_t CT_VEC_ADD_NBUCKET             = 16384U;
        static constexpr std::size_t CT_MAT_ADD_NBUCKET             = 16384U;
        static constexpr std::size_t CT_MAT_TRANS_NBUCKET           = 4096U;
        static constexpr std::size_t CT_MAT_CONJ_TRANS_NBUCKET      = 4096U;
        static constexpr std::size_t CT_MAT_VEC_MULT_NBUCKET        = 16384U;
        static constexpr std::size_t CT_MAT_MAT_MULT_NBUCKET        = 16384U;
        static constexpr std::size_t CT_VEC_KRON_NBUCKET            = 4096U;
        static constexpr std::size_t CT_MAT_KRON_NBUCKET            = 4096U;
        static constexpr std::size_t CT_VEC_INNER_PROD_NBUCKET      = 4096U;
        static constexpr std::size_t CT_DM_NOISE_NBUCKET            = 1U;
        static constexpr std::size_t UT_DM_NBUCKET                  = 1U;
        static constexpr std::size_t UT_DM_INITIAL_ALLOCATION_SIZE  = 1U;
        static constexpr std::size_t CT_DM_DM_MULT_NBUCKET          = 1U;
        static constexpr std::size_t CT_DM_ADD_NBUCKET              = 1U;

        // The number of different quantum operations. I.e., the number of operations defined in the QFR OpType.hpp
        // This parameter is required to initialize the StochasticNoiseOperationTable.hpp
        static constexpr std::size_t STOCHASTIC_CACHE_OPS = 1;
    };

    template<std::size_t UT_VEC_NBUCKET                 = DDPackageConfig::UT_VEC_NBUCKET,
             std::size_t UT_VEC_INITIAL_ALLOCATION_SIZE = DDPackageConfig::UT_VEC_INITIAL_ALLOCATION_SIZE,
             std::size_t UT_MAT_NBUCKET                 = DDPackageConfig::UT_MAT_NBUCKET,
             std::size_t UT_MAT_INITIAL_ALLOCATION_SIZE = DDPackageConfig::UT_MAT_INITIAL_ALLOCATION_SIZE,
             std::size_t CT_VEC_ADD_NBUCKET             = DDPackageConfig::CT_VEC_ADD_NBUCKET,
             std::size_t CT_MAT_ADD_NBUCKET             = DDPackageConfig::CT_MAT_ADD_NBUCKET,
             std::size_t CT_MAT_TRANS_NBUCKET           = DDPackageConfig::CT_MAT_TRANS_NBUCKET,
             std::size_t CT_MAT_CONJ_TRANS_NBUCKET      = DDPackageConfig::CT_MAT_CONJ_TRANS_NBUCKET,
             std::size_t CT_MAT_VEC_MULT_NBUCKET        = DDPackageConfig::CT_MAT_VEC_MULT_NBUCKET,
             std::size_t CT_MAT_MAT_MULT_NBUCKET        = DDPackageConfig::CT_MAT_MAT_MULT_NBUCKET,
             std::size_t CT_VEC_KRON_NBUCKET            = DDPackageConfig::CT_VEC_KRON_NBUCKET,
             std::size_t CT_MAT_KRON_NBUCKET            = DDPackageConfig::CT_MAT_KRON_NBUCKET,
             std::size_t CT_VEC_INNER_PROD_NBUCKET      = DDPackageConfig::CT_VEC_INNER_PROD_NBUCKET,
             std::size_t CT_DM_NOISE_NBUCKET            = DDPackageConfig::CT_DM_NOISE_NBUCKET,
             std::size_t UT_DM_NBUCKET                  = DDPackageConfig::UT_DM_NBUCKET,
             std::size_t UT_DM_INITIAL_ALLOCATION_SIZE  = DDPackageConfig::UT_DM_INITIAL_ALLOCATION_SIZE,
             std::size_t CT_DM_DM_MULT_NBUCKET          = DDPackageConfig::CT_DM_DM_MULT_NBUCKET,
             std::size_t CT_DM_ADD_NBUCKET              = DDPackageConfig::CT_DM_ADD_NBUCKET,
             std::size_t STOCHASTIC_CACHE_OPS           = DDPackageConfig::STOCHASTIC_CACHE_OPS>
    class Package {
        ///
        /// Complex number handling
        ///
    public:
        ComplexNumbers cn{};

        ///
        /// Construction, destruction, information and reset
        ///
    public:
        static constexpr std::size_t maxPossibleQubits = static_cast<std::make_unsigned_t<Qubit>>(std::numeric_limits<Qubit>::max()) + 1U;
        static constexpr std::size_t defaultQubits     = 128;
        // Choose which group is used for LIMDD's isomorphism merging subroutines
        static constexpr LIMDD_group defaultGroup = LIMDD_group::Pauli_group;
        //        static constexpr LIMDD_group defaultGroup = LIMDD_group::QMDD_group;

        explicit Package(std::size_t nq = defaultQubits, LIMDD_group _group = defaultGroup, bool _performSanityChecks = false, bool outputToLog = false):
            cn(ComplexNumbers()), nqubits(nq), group(_group), performSanityChecks(_performSanityChecks) {
            resize(nq);
            Log::log.verbose = outputToLog;
        };
        ~Package()                      = default;
        Package(const Package& package) = delete;

        Package& operator=(const Package& package) = delete;

        // resize the package instance
        void resize(std::size_t nq) {
            if (nq > maxPossibleQubits) {
                throw std::invalid_argument("Requested too many qubits from package. Qubit datatype only allows up to " +
                                            std::to_string(maxPossibleQubits) + " qubits, while " +
                                            std::to_string(nq) + " were requested. Please recompile the package with a wider Qubit type!");
            }
            nqubits = nq;
            vUniqueTable.resize(nqubits);
            mUniqueTable.resize(nqubits);
            dUniqueTable.resize(nqubits);
            stochasticNoiseOperationCache.resize(nqubits);
            IdTable.resize(nqubits);
        }

        // reset package state
        void reset() {
            clearUniqueTables();
            clearComputeTables();
            cn.clear();
        }

        // getter for qubits
        [[nodiscard]] auto qubits() const { return nqubits; }

    private:
        std::size_t nqubits;
        LIMDD_group group;
        bool        performSanityChecks;

        ///
        /// Vector nodes, edges and quantum states
        ///

        // Done limdd: Add LIMs for Stabilizer Groups to nodes
    public:
        vEdge normalize(const vEdge& e, bool cached) {
            //        	std::cout << "[normalize] start. Edge is currently " << e;
            auto zero = std::array{e.p->e[0].w.approximatelyZero(), e.p->e[1].w.approximatelyZero()};

            // make sure to release cached numbers approximately zero, but not exactly zero
            if (cached) {
                for (auto i = 0U; i < RADIX; i++) {
                    if (zero[i] && e.p->e[i].w != Complex::zero) {
                        cn.returnToCache(e.p->e[i].w);
                        e.p->e[i] = vEdge::zero;
                    }
                }
            }

            if (zero[0]) {
                // all equal to zero
                if (zero[1]) {
                    if (!cached && !e.isTerminal()) {
                        // If it is not a cached computation, the node has to be put back into the chain
                        vUniqueTable.returnNode(e.p);
                    }
                    return vEdge::zero;
                }

                auto  r = e;
                auto& w = r.p->e[1].w;
                if (cached && !w.exactlyOne()) {
                    r.w = w;
                } else {
                    r.w = cn.lookup(w);
                }
                w = Complex::one;
                return r;
            }

            if (zero[1]) {
                auto  r = e;
                auto& w = r.p->e[0].w;
                if (cached && !w.exactlyOne()) {
                    r.w = w;
                } else {
                    r.w = cn.lookup(w);
                }
                w = Complex::one;
                return r;
            }

            //            std::cout << "[normalize] step 1/5: Case fork. Currently edge is " << e;

            const auto mag0         = ComplexNumbers::mag2(e.p->e[0].w);
            const auto mag1         = ComplexNumbers::mag2(e.p->e[1].w);
            const auto norm2        = mag0 + mag1;
            const auto mag2Max      = (mag0 + ComplexTable<>::tolerance() >= mag1) ? mag0 : mag1;
            const auto argMax       = (mag0 + ComplexTable<>::tolerance() >= mag1) ? 0 : 1;
            const auto norm         = std::sqrt(norm2);
            const auto magMax       = std::sqrt(mag2Max);
            const auto commonFactor = norm / magMax;

            //            std::cout << "[normalize] step 2/5: norm " << norm << " magMag " << magMax << " commonFactor " << commonFactor << "\n";

            auto  r   = e;
            auto& max = r.p->e[argMax];
            if (cached && !max.w.exactlyOne()) {
                r.w = max.w;
                r.w.r->value *= commonFactor;
                r.w.i->value *= commonFactor;
            } else {
                r.w = cn.lookup(CTEntry::val(max.w.r) * commonFactor, CTEntry::val(max.w.i) * commonFactor);
                if (r.w.approximatelyZero()) {
                    return vEdge::zero;
                }
            }

            //            std::cout << "[normalize] step 3/5 edge is " << r;
            //            std::cout << "[normalize] looking up " << (magMax / norm) << " in ComplexNumbers cache.\n";

            max.w = cn.lookup(magMax / norm, 0.);
            if (max.w == Complex::zero)
                max = vEdge::zero;

            //            std::cout << "[normalize] step 4/5 edge is " << r;

            const auto argMin = (argMax + 1) % 2;
            auto&      min    = r.p->e[argMin];
            if (cached) {
                cn.returnToCache(min.w);
                ComplexNumbers::div(min.w, min.w, r.w);
                min.w = cn.lookup(min.w);
            } else {
                //            	std::cout << "[normalize] now cached, so getting temp numer. edge is " << r << "\n";
                auto c = cn.getTemporary();
                ComplexNumbers::div(c, min.w, r.w);
                min.w = cn.lookup(c);
            }
            if (min.w == Complex::zero) {
                min = vEdge::zero;
            }
            //            std::cout << "[normalize step 5/5 edge is " << r;

            return r;
        }

        // Returns an edge to a node isomorphic to e.p
        // The edge is labeled with a LIM
        // the node e.p is canonical, according to <Z>-LIMDD reduction rules
        // TODO limdd: rename to just normalize() ?
        vEdge normalizeLIMDDZ(const vEdge& e, bool cached) {
            // Step 1: Make sure the weight on the LIMs is +1
            if (!(LimEntry<>::getPhase(e.p->e[0].l) == phase_t::phase_one &&
                  LimEntry<>::getPhase(e.p->e[1].l) == phase_t::phase_one)) {
                throw std::runtime_error("[normalizeLIMDD] ERROR phase in LIM is not +1.");
            }

            auto r = normalize(e, cached);

            auto zero = std::array{e.p->e[0].w.approximatelyZero(), e.p->e[1].w.approximatelyZero()};

            // Case 1 ("Low Knife"):  high edge = 0, low edge is nonzero
            if (zero[1]) {
                // Step 1: Set the root edge label to 'Identity tensor R'
                r.l = r.p->e[0].l;
                // Step 2: Set the low edge label to 'Identity'
                r.p->e[0].l = nullptr;
                return r;
            }
            // Case 2 ("High Knife"):  low edge = 0, high edge is nonzero
            if (zero[0]) {
                // Step 1: Set the root edge pointer to 'Identity tensor (low edge label)'
                r.l = r.p->e[1].l;
                // Step 2: Set the high edge label to 'Identity'
                r.p->e[1].l = nullptr;
                return r;
            }

            // Case 3 ("Fork"):  both edges of e are non-zero
            //            std::cout << "[normalizeLIMDD] case Fork. Setting data.\n";
            //            std::cout.flush();
            LimEntry<>* lowLim = r.p->e[0].l;
            LimEntry<>* higLim = r.p->e[1].l;
            // Step 1: Make a new LIM, which is the left LIM multiplied by the right LIM
            //            std::cout << "[normalizeLIMDD] Step 1: multiply.\n";
            //            std::cout.flush();
            //            LimEntry<>* higLimTemp = LimEntry<>::multiply(lowLim, higLim);
            r.p->e[1].l = LimEntry<>::multiply(lowLim, higLim); // TODO memory leak
            // Step 2: Make the left LIM Identity
            //            std::cout << "[normalizeLIMDD] Step 2: Set low edge to nullptr.\n";
            //            std::cout.flush();
            r.p->e[0].l   = nullptr;
            vNode oldNode = *(r.p); // make a copy of the old node
            // Step 3: Choose a canonical right LIM
            //            std::cout << "[normalizeLIMDD] Step 3: pick High Label.\n";
            //            std::cout.flush();
            bool        s           = false;
<<<<<<< HEAD
            LimEntry<>* higLimTemp2 = Pauli::highLabelZ(r.p->e[0].p, r.p->e[1].p, r.p->e[1].l, r.p->e[1].w, s);
            r.p->e[1].l             = limTable.lookup(*higLimTemp2);
=======
            LimEntry<>* higLimTemp2 = highLabelZ(r.p->e[0].p, r.p->e[1].p, r.p->e[1].l, r.p->e[1].w, s);
            r.p->e[1].l = limTable.lookup(*higLimTemp2);
>>>>>>> 71714133
            limTable.incRef(r.p->e[1].l);
            //            std::cout << "[normalizeLIMDD] Found high label: " << LimEntry<>::to_string(r.p->e[1].l) << "\n";
            //            std::cout.flush();
            // Step 4: Find an isomorphism 'iso' which maps the new node to the old node
            //            std::cout << "[normalizeLIMDD] Step 4: find an isomorphism.\n";
            //            std::cout.flush();
            LimEntry<>* iso = getIsomorphismZ(r.p, &oldNode); // TODO memory leak: this Lim is not freed
            assert(iso != LimEntry<>::noLIM);
            // Root label := root label * (Id tensor (A)) * K
            // Step 5: Use R as the LIM for the incoming edge e
            //            std::cout << "[normalizeLIMDD] Step 5: Repair the root edge.\n";
            //            std::cout.flush();
            r.l = LimEntry<>::multiply(r.l, lowLim); // TODO memory leak
                                                     //            std::cout << "[normalizeLIMDD] Step 5.1: Second multiplication.\n";
                                                     //            std::cout.flush();
            r.l = LimEntry<>::multiply(r.l, iso);    // TODO memory leak
            // Step 6: Lastly, to make the edge canonical, we make sure the phase of the LIM is +1; to this end, we multiply the weight r.w by the phase of the Lim r.l
            //            std::cout << "[normalizeLIMDD] Step 6: Set the LIM phase to 1.\n";
            //            std::cout.flush();
            if (r.l->getPhase() == phase_t::phase_minus_one) {
                // Step 6.1: multiply the weight 'r.w' by -1
                r.w.multiplyByMinusOne();
                // Step 6.2: Make the phase of r.l '+1'
                r.l->setPhase(phase_t::phase_one);
            }
            // Step 7: lastly, we should multiply by II...IZ if the highLabel method multiplied the high edge weight by -1
            if (s) {
                //                LimEntry<> Z;
                //                Z.setOperator(r.p->v, 'Z');
                //                r.l->multiplyBy(Z);
            }

            // TODO this procedure changes the weights on the low and high edges. Should we call normalize again?
            // Should we *not* call normalize at the beginning of the procedure?

            return r;
        }

        template<class Edge>
        void sanityCheckNormalize(CVec before, CVec after, const Edge& originalEdge, const Edge& normalizedEdge) {
            if (!performSanityChecks) return;
            if (!vectorsApproximatelyEqual(before, after)) {
                Log::log << "[normalizeLIMDD] ERROR normalized vector is off :-(\n";
                Log::log << "[normalizeLIMDD] original:   ";
                printCVec(before);
                Log::log << '\n';
                Log::log << "[normalizeLIMDD] normalized: ";
                printCVec(after);
                Log::log << '\n';
                export2Dot(originalEdge, "originalEdge.dot", false, true, true, false, true);
                export2Dot(normalizedEdge, "normalizedEdge.dot", false, true, true, false, true);
                throw std::runtime_error("[normalizeLIMDD] ERROR normalized edge has different vector than original edge! See files originalEdge.svg and normalizedEdge.svg\n");
            }
        }

        template<class Edge>
        void sanityCheckStabilizerGroup(Edge& edge, StabilizerGroup& stabilizerGroup) {
            if (!performSanityChecks) return;
            CVec nodeVec = getVector(edge);
            CVec stabVec;
            for (unsigned int i = 0; i < stabilizerGroup.size(); i++) {
                stabVec = getVector(edge, *stabilizerGroup[i]);
                if (!vectorsApproximatelyEqual(nodeVec, stabVec)) {
                    Log::log << "[sanity check stabilizer group] ERROR stabilizer group contains a non-stabilizer element.\n";
                    Log::log << "[sanity check stabilizer group] Edge is " << edge << '\n';
                    Log::log << "[sanity check stabilizer group] Node's stabilizer group is :";
                    printStabilizerGroup(stabilizerGroup, edge.p->v);
                    Log::log << "\n[sanity check stabilizer group] node's vector: ";
                    printCVec(nodeVec);
                    Log::log << "[sanity check stabilizer group] stabilizer vec:";
                    printCVec(stabVec);
                    export2Dot(edge, "errorStabilizer.dot", false, true, false, true, true, false);
                    throw std::runtime_error("[sanity check stabilizer group] ERROR stabilizer group contains a non-stabilizer element. See also errorStabilizer.svg\n");
                }
            }
        }

        // Checks whether a == iso * b
        template<class Edge>
        void sanityCheckIsomorphism(vNode& a, vNode& b, LimEntry<>* iso, [[maybe_unused]] Edge dummy) {
            if (!performSanityChecks) return;
            Edge edgeA{&a, Complex::one, nullptr};
            Edge edgeB{&b, Complex::one, nullptr};
            CVec avec    = getVector(edgeA);
            CVec isobvec = getVector(edgeB, *iso);
            if (!vectorsApproximatelyEqual(avec, isobvec)) {
                CVec bvec = getVector(edgeB);
                Log::log << "[sanity check isomorphism] ERROR isomorphism is not an isomorphism\n"
                         << "[sanity check isomorphism] node A is " << a << "\n"
                         << "[sanity check isomorphism] node B is " << b << "\n"
                         << "[sanity check isomorphism] iso = " << LimEntry<>::to_string(iso, a.v) << '\n';
                Log::log << "[sanity check isomorphism] node a = ";
                printCVec(avec);
                Log::log << "\n[sanity check isomorphism] node b = ";
                printCVec(bvec);
                Log::log << "\n[sanity check isomorphism] iso * node b = ";
                printCVec(isobvec);
                export2Dot(edgeA, "errorIsoA.dot", false, true, true, false, true, false);
                export2Dot(edgeB, "errorIsoB.dot", false, true, true, false, true, false);
                throw std::runtime_error("[sanity check isomorphism] ERROR Purported isomorphism is not actually an isomorphism.\n");
            }
        }

        bool sanityCheckMakeDDNode(const CVec& left, const CVec& right, const CVec& result) {
            if (!performSanityChecks) return true;
            if (result.size() == 0) {
                return (isZeroVector(left) && isZeroVector(right));
            }
            unsigned int d = result.size() / 2;
            if ((left.size() != d && left.size() != 0) || (right.size() != d && right.size() != 0)) {
                Log::log << "[sanity check makeDDNode] left = " << left.size() << "  right = " << right.size() << "  result = " << result.size() << " d = " << d << '\n';
                throw std::runtime_error("[sanity check makeDDNode] received vectors of unexpected sizes.\n");
            }
            if (left.size() == 0) {
                // check if result is zero here
                if (!isZeroVector(result, 0, d)) {
                    return false;
                }
            } else {
                for (unsigned int i = 0; i < left.size(); i++) {
                    if (!Complex::approximatelyEqual(left[i], result[i])) {
                        return false;
                    }
                }
            }
            if (right.size() == 0) {
                if (!isZeroVector(result, d, 2 * d)) return false;
            } else {
                for (unsigned int i = 0; i < d; i++) {
                    if (!Complex::approximatelyEqual(right[i], result[i + d])) {
                        return false;
                    }
                }
            }
            return true;
        }

        // Returns an edge to a node isomorphic to e.p
        // The edge is labeled with a LIM
        // the node e.p is canonical, according to <Z>-LIMDD reduction rules
        // TODO limdd: rename to just normalize() ?
        // TODO limdd: incorporate Pauli Lims
        // TODO limdd: switch the node in case the low edge is zero
        // TODO limdd: prevent various memory leaks caused by LimEntry<>::multiply(..)
        vEdge normalizeLIMDDPauli(const vEdge& e, bool cached) {
            // Step 1: Make sure the weight on the LIMs is +1
            if (!(LimEntry<>::getPhase(e.p->e[0].l) == phase_t::phase_one &&
                  LimEntry<>::getPhase(e.p->e[1].l) == phase_t::phase_one)) {
                throw std::runtime_error("[normalizeLIMDD] ERROR phase in LIM is not +1.");
            }
            CVec        amplitudeVecBeforeNormalizeQ = getVector(e, e.p->v);
            Edge<vNode> r                            = normalize(e, cached);
            CVec        amplitudeVecAfternormalizeQ  = getVector(r, e.p->v);
            sanityCheckNormalize(amplitudeVecBeforeNormalizeQ, amplitudeVecAfternormalizeQ, e, r);
            Edge<vNode> rOld = copyEdge(r);

            CVec amplitudeVecBeforeNormalize = getVector(r);

            if (r.l == nullptr) {
                r.l = LimEntry<>::getIdentityOperator();
            }
            auto zero = std::array{e.p->e[0].w.approximatelyZero(), e.p->e[1].w.approximatelyZero()};

            // Case 1 ("Low Knife"):  high edge = 0, so |phi> = |0>|lowChild>
            if (zero[1]) {
                Log::log << "[normalizeLIMDD] Case |0>   (\"low knife\") " << (r.p->v + 1) << " qubits.\n";
                // Step 1: Set the root edge label to 'Identity tensor R'
                r.l->multiplyBy(r.p->e[0].l); // = LimEntry<>::multiply(r.l, r.p->e[0].l);
                // Step 2: Set the low and high edge labels to 'Identity'
                r.p->e[0].l = nullptr;
                r.p->e[1].l = nullptr;
                // Step 3: multiply the root weight by the LIM phase; set the LIM phase to +1
                r.w.multiplyByPhase(r.l->getPhase());
                r.l->setPhase(phase_t::phase_one);
                // Step 4: multiply the root edge weight by the low edge weight
                r.w = cn.mulCached(r.w, r.p->e[0].w);
                //                cn.returnToCache(rootWeight);
                r.p->e[0].w = Complex::one;
                r.p->e[1].w = Complex::zero;
                // Step 5: Make sure both edges point to the same nodes
                r.p->e[1].p = r.p->e[0].p;
                // Set the weight to point to actually zero
                return r;
            }
            // Case 2 ("High Knife"):  low edge = 0, so |phi> = |1>|highChild>
            if (zero[0]) {
                // TODO double-check if this logic makes sense
                Log::log << "[normalizeLIMDD] Case |1>   (\"high knife\")" << (r.p->v + 1) << " qubits.\n";
                // Step 1: Multiply the root label by the high edge label
                r.l->multiplyBy(r.p->e[1].l); // = LimEntry<>::multiply(r.l, r.p->e[1].l); // TODO resolved limdd memory leak
                // Step 2: Right-multiply the root edge by X
                LimEntry<> X;
                X.setOperator(r.p->v, 'X');
                r.l->multiplyBy(X); // = LimEntry<>::multiply(r.l, &X); // TODO resolved limdd memory leak
                // Step 3: Set the low and high edge labels to 'Identity'
                r.p->e[0].l = nullptr; // Set low  edge to Identity
                r.p->e[1].l = nullptr; // Set high edge to Identity
                // Step ??: Set the weight right
                r.w = cn.mulCached(r.w, r.p->e[1].w);
                //                r.w = cn.lookup(rootWeight);
                //                cn.returnToCache(rootWeight);
                r.p->e[0].w = Complex::one;
                r.p->e[1].w = Complex::zero;
                // Step 3: multiply the root weight by the LIM phase; set the LIM phase to +1
                r.w.multiplyByPhase(r.l->getPhase());
                r.l->setPhase(phase_t::phase_one);
                r.p->e[0].p = r.p->e[1].p;
                return r;
            }

            Log::log << "[normalizeLIMDD] Start. case Fork on " << (signed int)(r.p->v) + 1 << " qubits. Edge is currently: " << r << '\n';
            if ((long long unsigned int)(e.p->e[0].p) > (long long unsigned int)(e.p->e[1].p)) {
                std::swap(r.p->e[0], r.p->e[1]);
                Log::log << "[normalizeLIMDD] Step 0: We swapped the children, so we correct for this by multiplying with X.\n";
                LimEntry<> X;
                X.setOperator(r.p->v, 'X');
                r.l->multiplyBy(X); // = LimEntry<>::multiply(r.l, &X); // TODO resolved memory leak
            }

            // Case 3 ("Fork"):  both edges of e are non-zero
            LimEntry<>*                  lowLim = r.p->e[0].l;
            [[maybe_unused]] LimEntry<>* higLim = r.p->e[1].l;
            // Step 1: Make a new LIM, which is the left LIM multiplied by the right LIM
            Log::log << "[normalizeLIMDD] Step 1: Multiply low and high LIMs.\n";
            if (r.p->e[1].l == nullptr) {
                r.p->e[1].l = new LimEntry<>();
            }
            //            r.p->e[1].l->leftMultiplyBy(lowLim); // TODO doing this gives many errors
            r.p->e[1].l = LimEntry<>::multiply(lowLim, higLim); // TODO memory leak
            r.p->e[1].w = cn.getCached(CTEntry::val(r.p->e[1].w.r), CTEntry::val(r.p->e[1].w.i));
            r.p->e[1].w.multiplyByPhase(r.p->e[1].l->getPhase());
            r.p->e[1].l->setPhase(phase_t::phase_one);
            // Step 2: Make the left LIM Identity
            Log::log << "[normalizeLIMDD] Step 2: Set low edge to nullptr. Edge is currently " << r << '\n';
            r.p->e[0].l = nullptr;
            // Step 3: Choose a canonical right LIM
            Log::log << "[normalizeLIMDD] Step 3: Choose High Label; edge is currently " << r << '\n';
<<<<<<< HEAD
            vNode      oldNode            = *(r.p); // make a copy of the old node
            Complex    highEdgeWeightTemp = cn.getCached(CTEntry::val(r.p->e[1].w.r), CTEntry::val(r.p->e[1].w.i));
            LimEntry<> higLimTemp;
            Pauli::highLabelPauli(r.p->e[0].p, r.p->e[1].p, r.p->e[1].l, highEdgeWeightTemp, higLimTemp); // TODO memory leak; delete highLimTemp
            r.p->e[1].l = limTable.lookup(higLimTemp);
=======
            vNode       oldNode            = *(r.p); // make a copy of the old node
            Complex     highEdgeWeightTemp = cn.getCached(CTEntry::val(r.p->e[1].w.r), CTEntry::val(r.p->e[1].w.i));
            LimEntry<>  higLimTemp;
            highLabelPauli(r.p->e[0].p, r.p->e[1].p, r.p->e[1].l, highEdgeWeightTemp, higLimTemp); // TODO memory leak; delete highLimTemp
            r.p->e[1].l                    = limTable.lookup(higLimTemp);
>>>>>>> 71714133
            limTable.incRef(r.p->e[1].l);
            r.p->e[1].w = cn.lookup(highEdgeWeightTemp);
            cn.returnToCache(highEdgeWeightTemp); // TODO RESOLVED return to cache. Uncommenting this line gives an error
            // TODO limdd should we decrement reference count on the weight r.p->e[1].w here?
            Log::log << "[normalizeLIMDD] Found high label; now edge is " << r << '\n';
            // Step 4: Find an isomorphism 'iso' which maps the new node to the old node
            Log::log << "[normalizeLIMDD] Step 4: find an isomorphism.\n";
            CVec rpVec      = getVector(r.p);
            CVec oldNodeVec = getVector(&oldNode);
            Log::log << "[normalizeLIMDD] vector r.p = " << outputCVec(rpVec) << '\n'
                     << "[normalizeLIMDD] vector old = " << outputCVec(oldNodeVec) << '\n';

            LimWeight<> iso;
            bool        foundIsomorphism = false;
            // TODO iso->weight is getCache()'d in getIsomorphismPauli, but is not returned to cache
            getIsomorphismPauli(r.p, &oldNode, cn, iso, foundIsomorphism); // TODO RESOLVED memory leak: LIM 'iso' is not freed
            if (!foundIsomorphism) {
                throw std::runtime_error("[normalizeLIMDD] ERROR in step 4: old node is not isomorphic to canonical node.\n");
            }
            sanityCheckIsomorphism(oldNode, *r.p, iso.lim, vEdge{});
            Log::log << "[normalizeLIMDD] Found isomorphism: " << iso.weight << " * " << LimEntry<>::to_string(iso.lim, r.p->v) << "\n";
            Log::log << "[normalizeLIMDD] Step 5.1: Multiply root LIM by old low LIM, from " << r.w << " * " << LimEntry<>::to_string(r.l, r.p->v) << " to " << r.w << " * " << LimEntry<>::to_string(LimEntry<>::multiply(r.l, lowLim), r.p->v) << ".\n";
            //            r.l = LimEntry<>::multiply(r.l, lowLim); // TODO RESOLVED memory leak
            r.l->multiplyBy(lowLim);
            Log::log << "[normalizeLIMDD] Step 5.2: Multiply root LIM by iso, becomes " << LimEntry<>::to_string(LimEntry<>::multiply(r.l, iso.lim), r.p->v) << ".\n";
            //            r.l = LimEntry<>::multiply(r.l, iso->lim); // TODO RESOLVED memory leak
            r.l->multiplyBy(iso.lim);
            cn.mul(r.w, r.w, iso.weight);
            delete iso.lim;
            //            delete iso;

            // Step 6: Lastly, to make the edge canonical, we make sure the phase of the LIM is +1; to this end, we multiply the weight r.w by the phase of the Lim r.l
            Log::log << "[normalizeLIMDD] Step 7: Set the LIM phase to 1; currently " << r.w << " * " << LimEntry<>::to_string(r.l, r.p->v) << '\n';
            if (r.l->getPhase() != phase_t::phase_one) {
                // Step 6.1: multiply the weight 'r.w' by -1
                r.w.multiplyByPhase(r.l->getPhase());
                // Step 6.2: Make the phase of r.l '+1'
                r.l->setPhase(phase_t::phase_one);
            }
            Log::log << "[normalizeLIMDD] Final root edge: " << r.w << " * " << LimEntry<>::to_string(r.l, r.p->v) << '\n';

            CVec amplitudeVecAfterNormalize = getVector(r);
            sanityCheckNormalize(amplitudeVecBeforeNormalize, amplitudeVecAfterNormalize, rOld, r);

            return r;
        }

        // Construct the stabilizer generator set of 'node' in the Pauli group
        // TODO limdd store stab in LimTable
        StabilizerGroup constructStabilizerGeneratorSetPauli(const vNode& node) {
            Edge<vNode> low, high;
            low               = node.e[0];
            high              = node.e[1];
            unsigned int n    = node.v;
            auto         zero = std::array{node.e[0].w.approximatelyZero(), node.e[1].w.approximatelyZero()};

            StabilizerGroup stabgenset;
            // Case 0: Check if this node is the terminal node (aka the Leaf)
            if (n == (unsigned int)-1) { // TODO replace with a direct check whether 'node' is a terminal node
                // Return the trivial group.
                // This group is generated by the empty set; therefore, we just return the empty stabgenset
                return stabgenset;
            }
            // Case 1: right child is zero
            else if (zero[1]) {
                Log::log << "[stab genPauli] |0> knife case  n = " << n + 1 << ". Low stabilizer group is:\n";
                stabgenset = low.p->limVector; // copies the stabilizer group of the left child
                printStabilizerGroup(stabgenset);
                LimEntry<>* idZ = LimEntry<>::getIdentityOperator();
                idZ->setOperator(n, 'Z');
                stabgenset.push_back(idZ);
                Log::log << "[stab genPauli] Added Z. Now stab gen set is:\n";
                printStabilizerGroup(stabgenset);
                // the matrix set is already in column echelon form,
                // so we do not need to perform that step here
            }
            // Case 2: left child is zero
            else if (zero[0]) {
                Log::log << "[stab genPauli] |1> knife case. n = " << n + 1 << ". High stabilizer group is:\n";
                stabgenset = high.p->limVector; // copy the stabilizer of the right child
                printStabilizerGroup(stabgenset);
                LimEntry<>* minusIdZ = LimEntry<>::getMinusIdentityOperator();
                minusIdZ->setOperator(n, 'Z');
                stabgenset.push_back(minusIdZ);
                Log::log << "[stab genPauli] Added -Z. now stab gen set is:\n";
                printStabilizerGroup(stabgenset);
            }
            // Case 3: the node is a 'fork': both its children are nonzero
            else {
                // Gather the stabilizer groups of the two children
<<<<<<< HEAD
                Log::log << "[constructStabilizerGeneratorSet] Case fork; " << node << "\n";
                // Step 2: find out whether an element P*P' should be added, where P acts on qubit 'n'
                // Step 1: Compute the intersection
                StabilizerGroup* stabLow  = &(low.p->limVector);
                StabilizerGroup* stabHigh = &(high.p->limVector);
                StabilizerGroup  PHP      = Pauli::conjugateGroup(*stabHigh, high.l);
                Log::log << "[constructStabilizerGeneratorSet] conjugate group: ";
                Pauli::printStabilizerGroup(PHP, node.e[1].p->v);
                Log::log << '\n';
                stabgenset = Pauli::intersectGroupsPauli(*stabLow, PHP);
                Log::log << "[constructStabilizerGeneratorSet] intersection: ";
                Pauli::printStabilizerGroup(stabgenset, node.v);
                Log::log << '\n';
                LimEntry<>* stab = LimEntry<>::noLIM;
                stab             = Pauli::getCosetIntersectionElementPauli(*stabLow, *stabHigh, high.l, high.l, phase_t::phase_minus_one);
                if (stab != LimEntry<>::noLIM) {
                    stab->setOperator(n, 'Z');
                } else if (low.p == high.p) {
                    // TODO check for X
                    //				Complex rho = cn.mulCached(low.w, high.w);
                    //				phase_t rho_phase = rho.getPhase();
                    // TODO Check for Y
                }
                if (stab != LimEntry<>::noLIM) {
                    stabgenset.push_back(stab);
                }
                Pauli::toColumnEchelonForm(stabgenset);
            }
            //            CVec amplitudeVec = getVector(&node);
            //            Log::log << "[constructStabilizerGeneratorSet] Finished. for state " << outputCVec(amplitudeVec) << '\n'
            //            		 << "[constructStabilizerGeneratorSet] Stab = "; printStabilizerGroup(node.limVector, node.v); Log::log << '\n';
=======
                Log::log << "[constructStabilizerGeneratorSet] Case fork; "  << node << "\n";
    			// Step 2: find out whether an element P*P' should be added, where P acts on qubit 'n'
    			// Step 1: Compute the intersection
    			StabilizerGroup* stabLow  = &(low. p->limVector);
    			StabilizerGroup* stabHigh = &(high.p->limVector);
            	StabilizerGroup PHP = conjugateGroup(*stabHigh, high.l);
            	Log::log << "[constructStabilizerGeneratorSet] conjugate group: "; printStabilizerGroup(PHP, node.e[1].p->v); Log::log << '\n';
    			stabgenset = intersectGroupsPauli(*stabLow, PHP);
    			Log::log << "[constructStabilizerGeneratorSet] intersection: "; printStabilizerGroup(stabgenset, node.v); Log::log << '\n';
    			LimEntry<>* stab = LimEntry<>::noLIM;
    			stab = getCosetIntersectionElementPauli(*stabLow, *stabHigh, high.l, high.l, phase_t::phase_minus_one);
    			if (stab != LimEntry<>::noLIM) {
    				stab->setOperator(n, 'Z');
    			}
    			else if (low.p == high.p) {
                	// TODO check for X
    //				Complex rho = cn.mulCached(low.w, high.w);
    //				phase_t rho_phase = rho.getPhase();
    				// TODO Check for Y

                }
    			if (stab != LimEntry<>::noLIM) {
    				stabgenset.push_back(stab);
    			}
    			toColumnEchelonForm(stabgenset);
            }
//            CVec amplitudeVec = getVector(&node);
//            Log::log << "[constructStabilizerGeneratorSet] Finished. for state " << outputCVec(amplitudeVec) << '\n'
//            		 << "[constructStabilizerGeneratorSet] Stab = "; printStabilizerGroup(node.limVector, node.v); Log::log << '\n';
>>>>>>> 71714133

            return stabgenset;
        }

        dEdge makeZeroDensityOperator(QubitCount n) {
            auto f = dEdge::one;
            for (size_t p = 0; p < n; p++) {
                f = makeDDNode(p, std::array{f, dEdge::zero, dEdge::zero, dEdge::zero});
            }
            return f;
        }

        // generate |0...0> with n qubits
        // TODO limdd: add identities to zero state?
        vEdge makeZeroState(QubitCount n, std::size_t start = 0) {
            if (n + start > nqubits) {
                throw std::runtime_error("Requested state with " +
                                         std::to_string(n + start) +
                                         " qubits, but current package configuration only supports up to " +
                                         std::to_string(nqubits) +
                                         " qubits. Please allocate a larger package instance.");
            }
            auto f = vEdge::one;
            for (std::size_t p = start; p < n + start; p++) {
                f = makeDDNode(static_cast<Qubit>(p), std::array{f, vEdge::zero});
            }
            return f;
        }
        // generate computational basis state |i> with n qubits
        vEdge makeBasisState(QubitCount n, const std::vector<bool>& state, std::size_t start = 0) {
            if (n + start > nqubits) {
                throw std::runtime_error("Requested state with " +
                                         std::to_string(n + start) +
                                         " qubits, but current package configuration only supports up to " +
                                         std::to_string(nqubits) +
                                         " qubits. Please allocate a larger package instance.");
            }
            auto f = vEdge::one;
            for (std::size_t p = start; p < n + start; ++p) {
                if (state[p] == 0) {
                    f = makeDDNode(static_cast<Qubit>(p), std::array{f, vEdge::zero});
                } else {
                    f = makeDDNode(static_cast<Qubit>(p), std::array{vEdge::zero, f});
                }
            }
            return f;
        }
        // generate general basis state with n qubits
        vEdge makeBasisState(QubitCount n, const std::vector<BasisStates>& state, std::size_t start = 0) {
            if (n + start > nqubits) {
                throw std::runtime_error("Requested state with " +
                                         std::to_string(n + start) +
                                         " qubits, but current package configuration only supports up to " +
                                         std::to_string(nqubits) +
                                         " qubits. Please allocate a larger package instance.");
            }
            if (state.size() < n) {
                throw std::runtime_error("Insufficient qubit states provided. Requested " + std::to_string(n) + ", but received " + std::to_string(state.size()));
            }

            auto f = vEdge::one;
            for (std::size_t p = start; p < n + start; ++p) {
                switch (state[p]) {
                    case BasisStates::zero:
                        f = makeDDNode(static_cast<Qubit>(p), std::array{f, vEdge::zero});
                        break;
                    case BasisStates::one:
                        f = makeDDNode(static_cast<Qubit>(p), std::array{vEdge::zero, f});
                        break;
                    case BasisStates::plus:
                        f = makeDDNode(static_cast<Qubit>(p), std::array<vEdge, RADIX>{{{f.p, cn.lookup(dd::SQRT2_2, 0), nullptr}, {f.p, cn.lookup(dd::SQRT2_2, 0), nullptr}}});
                        break;
                    case BasisStates::minus:
                        f = makeDDNode(static_cast<Qubit>(p), std::array<vEdge, RADIX>{{{f.p, cn.lookup(dd::SQRT2_2, 0), nullptr}, {f.p, cn.lookup(-dd::SQRT2_2, 0), nullptr}}});
                        break;
                    case BasisStates::right:
                        f = makeDDNode(static_cast<Qubit>(p), std::array<vEdge, RADIX>{{{f.p, cn.lookup(dd::SQRT2_2, 0), nullptr}, {f.p, cn.lookup(0, dd::SQRT2_2), nullptr}}});
                        break;
                    case BasisStates::left:
                        f = makeDDNode(static_cast<Qubit>(p), std::array<vEdge, RADIX>{{{f.p, cn.lookup(dd::SQRT2_2, 0), nullptr}, {f.p, cn.lookup(0, -dd::SQRT2_2), nullptr}}});
                        break;
                }
            }
            return f;
        }

        ///
        /// Matrix nodes, edges and quantum gates
        ///
    public:
        template<class Node>
        Edge<Node> normalize(const Edge<Node>& e, bool cached) {
            if constexpr (std::is_same_v<Node, mNode> || std::is_same_v<Node, dNode>) {
                //todo limdd: search for isomorphic nodes
                auto argmax = -1;

                auto zero = std::array{e.p->e[0].w.approximatelyZero(),
                                       e.p->e[1].w.approximatelyZero(),
                                       e.p->e[2].w.approximatelyZero(),
                                       e.p->e[3].w.approximatelyZero()};

                // make sure to release cached numbers approximately zero, but not exactly zero
                if (cached) {
                    for (auto i = 0U; i < NEDGE; i++) {
                        if (zero[i] && e.p->e[i].w != Complex::zero) {
                            cn.returnToCache(e.p->e[i].w);
                            e.p->e[i] = Edge<Node>::zero;
                        }
                    }
                }

                fp   max  = 0;
                auto maxc = Complex::one;
                // determine max amplitude
                for (auto i = 0U; i < NEDGE; ++i) {
                    if (zero[i]) continue;
                    if (argmax == -1) {
                        argmax = static_cast<decltype(argmax)>(i);
                        max    = ComplexNumbers::mag2(e.p->e[i].w);
                        maxc   = e.p->e[i].w;
                    } else {
                        auto mag = ComplexNumbers::mag2(e.p->e[i].w);
                        if (mag - max > ComplexTable<>::tolerance()) {
                            argmax = static_cast<decltype(argmax)>(i);
                            max    = mag;
                            maxc   = e.p->e[i].w;
                        }
                    }
                }

                // all equal to zero
                if (argmax == -1) {
                    if (!cached && !e.isTerminal()) {
                        // If it is not a cached computation, the node has to be put back into the chain
                        getUniqueTable<Node>().returnNode(e.p);
                    }
                    return Edge<Node>::zero;
                }

                auto r = e;
                // divide each entry by max
                for (auto i = 0U; i < NEDGE; ++i) {
                    if (static_cast<decltype(argmax)>(i) == argmax) {
                        if (cached) {
                            if (r.w.exactlyOne())
                                r.w = maxc;
                            else
                                ComplexNumbers::mul(r.w, r.w, maxc);
                        } else {
                            if (r.w.exactlyOne()) {
                                r.w = maxc;
                            } else {
                                auto c = cn.getTemporary();
                                ComplexNumbers::mul(c, r.w, maxc);
                                r.w = cn.lookup(c);
                            }
                        }
                        r.p->e[i].w = Complex::one;
                    } else {
                        if (zero[i]) {
                            if (cached && r.p->e[i].w != Complex::zero)
                                cn.returnToCache(r.p->e[i].w);
                            r.p->e[i] = Edge<Node>::zero;
                            continue;
                        }
                        if (cached && !zero[i] && !r.p->e[i].w.exactlyOne()) {
                            cn.returnToCache(r.p->e[i].w);
                        }
                        if (r.p->e[i].w.approximatelyOne())
                            r.p->e[i].w = Complex::one;
                        auto c = cn.getTemporary();
                        ComplexNumbers::div(c, r.p->e[i].w, maxc);
                        r.p->e[i].w = cn.lookup(c);
                    }
                }
                return r;
            }
        }

        // build matrix representation for a single gate on an n-qubit circuit
        mEdge makeGateDD(const std::array<ComplexValue, NEDGE>& mat, QubitCount n, Qubit target, std::size_t start = 0) {
            return makeGateDD(mat, n, Controls{}, target, start);
        }
        mEdge makeGateDD(const std::array<ComplexValue, NEDGE>& mat, QubitCount n, const Control& control, Qubit target, std::size_t start = 0) {
            return makeGateDD(mat, n, Controls{control}, target, start);
        }
        mEdge makeGateDD(const std::array<ComplexValue, NEDGE>& mat, QubitCount n, const Controls& controls, Qubit target, std::size_t start = 0) {
            if (n + start > nqubits) {
                throw std::runtime_error("Requested gate with " +
                                         std::to_string(n + start) +
                                         " qubits, but current package configuration only supports up to " +
                                         std::to_string(nqubits) +
                                         " qubits. Please allocate a larger package instance.");
            }
            std::array<mEdge, NEDGE> em{};
            auto                     it = controls.begin();
            for (auto i = 0U; i < NEDGE; ++i) {
                if (mat[i].r == 0 && mat[i].i == 0) {
                    em[i] = mEdge::zero;
                } else {
                    em[i] = mEdge::terminal(cn.lookup(mat[i]));
                }
            }

            //process lines below target
            auto z = static_cast<Qubit>(start);
            for (; z < target; z++) {
                for (auto i1 = 0U; i1 < RADIX; i1++) {
                    for (auto i2 = 0U; i2 < RADIX; i2++) {
                        auto i = i1 * RADIX + i2;
                        if (it != controls.end() && it->qubit == z) {
                            if (it->type == Control::Type::neg) { // neg. control
                                em[i] = makeDDNode(z, std::array{em[i], mEdge::zero, mEdge::zero, (i1 == i2) ? makeIdent(static_cast<Qubit>(start), static_cast<Qubit>(z - 1)) : mEdge::zero});
                            } else { // pos. control
                                em[i] = makeDDNode(z, std::array{(i1 == i2) ? makeIdent(static_cast<Qubit>(start), static_cast<Qubit>(z - 1)) : mEdge::zero, mEdge::zero, mEdge::zero, em[i]});
                            }
                        } else { // not connected
                            em[i] = makeDDNode(z, std::array{em[i], mEdge::zero, mEdge::zero, em[i]});
                        }
                    }
                }
                if (it != controls.end() && it->qubit == z) {
                    ++it;
                }
            }

            // target line
            auto e = makeDDNode(z, em);

            //process lines above target
            for (; z < static_cast<Qubit>(n - 1 + start); z++) {
                auto q = static_cast<Qubit>(z + 1);
                if (it != controls.end() && it->qubit == q) {
                    if (it->type == Control::Type::neg) { // neg. control
                        e = makeDDNode(q, std::array{e, mEdge::zero, mEdge::zero, makeIdent(static_cast<Qubit>(start), static_cast<Qubit>(q - 1))});
                    } else { // pos. control
                        e = makeDDNode(q, std::array{makeIdent(static_cast<Qubit>(start), static_cast<Qubit>(q - 1)), mEdge::zero, mEdge::zero, e});
                    }
                    ++it;
                } else { // not connected
                    e = makeDDNode(q, std::array{e, mEdge::zero, mEdge::zero, e});
                }
            }
            return e;
        }

        mEdge makeSWAPDD(QubitCount n, const Controls& controls, Qubit target0, Qubit target1, std::size_t start = 0) {
            auto c = controls;
            c.insert(Control{target0});
            mEdge e = makeGateDD(Xmat, n, c, target1, start);
            c.erase(Control{target0});
            c.insert(Control{target1});
            e = multiply(e, multiply(makeGateDD(Xmat, n, c, target0, start), e));
            return e;
        }

        mEdge makePeresDD(QubitCount n, const Controls& controls, Qubit target0, Qubit target1, std::size_t start = 0) {
            auto c = controls;
            c.insert(Control{target1});
            mEdge e = makeGateDD(Xmat, n, c, target0, start);
            e       = multiply(makeGateDD(Xmat, n, controls, target1, start), e);
            return e;
        }

        mEdge makePeresdagDD(QubitCount n, const Controls& controls, Qubit target0, Qubit target1, std::size_t start = 0) {
            mEdge e = makeGateDD(Xmat, n, controls, target1, start);
            auto  c = controls;
            c.insert(Control{target1});
            e = multiply(makeGateDD(Xmat, n, c, target0, start), e);
            return e;
        }

        mEdge makeiSWAPDD(QubitCount n, const Controls& controls, Qubit target0, Qubit target1, std::size_t start = 0) {
            mEdge e = makeGateDD(Smat, n, controls, target1, start);              // S q[1]
            e       = multiply(e, makeGateDD(Smat, n, controls, target0, start)); // S q[0]
            e       = multiply(e, makeGateDD(Hmat, n, controls, target0, start)); // H q[0]
            auto c  = controls;
            c.insert(Control{target0});
            e = multiply(e, makeGateDD(Xmat, n, c, target1, start)); // CX q[0], q[1]
            c.erase(Control{target0});
            c.insert(Control{target1});
            e = multiply(e, makeGateDD(Xmat, n, c, target0, start));        // CX q[1], q[0]
            e = multiply(e, makeGateDD(Hmat, n, controls, target1, start)); // H q[1]
            return e;
        }

        mEdge makeiSWAPinvDD(QubitCount n, const Controls& controls, Qubit target0, Qubit target1, std::size_t start = 0) {
            mEdge e = makeGateDD(Hmat, n, controls, target1, start); // H q[1]
            auto  c = controls;
            c.insert(Control{target1});
            e = multiply(e, makeGateDD(Xmat, n, c, target0, start)); // CX q[1], q[0]
            c.erase(Control{target1});
            c.insert(Control{target0});
            e = multiply(e, makeGateDD(Xmat, n, c, target1, start));           // CX q[0], q[1]
            e = multiply(e, makeGateDD(Hmat, n, controls, target0, start));    // H q[0]
            e = multiply(e, makeGateDD(Sdagmat, n, controls, target0, start)); // Sdag q[0]
            e = multiply(e, makeGateDD(Sdagmat, n, controls, target1, start)); // Sdag q[1]
            return e;
        }

    private:
        // check whether node represents a symmetric matrix or the identity
        void checkSpecialMatrices(mNode* p) {
            // TODO limdd: anything to mark as special in LIMDDs?
            if (p->v == -1)
                return;

            p->setIdentity(false);
            p->setSymmetric(false);

            // check if matrix is symmetric
            if (!p->e[0].p->isSymmetric() || !p->e[3].p->isSymmetric()) return;
            if (transpose(p->e[1]) != p->e[2]) return;
            p->setSymmetric(true);

            // check if matrix resembles identity
            if (!(p->e[0].p->isIdentity()) || (p->e[1].w) != Complex::zero || (p->e[2].w) != Complex::zero || (p->e[0].w) != Complex::one ||
                (p->e[3].w) != Complex::one || !(p->e[3].p->isIdentity()))
                return;
            p->setIdentity(true);
        }

        ///
        /// Unique tables, LIM table, Reference counting and garbage collection
        ///
    public:
        // unique tables
        template<class Node>
        [[nodiscard]] auto& getUniqueTable() {
            if constexpr (std::is_same_v<Node, vNode>) {
                return vUniqueTable;
            } else if constexpr (std::is_same_v<Node, mNode>) {
                return mUniqueTable;
            } else if constexpr (std::is_same_v<Node, dNode>) {
                return dUniqueTable;
            }
        }

        [[nodiscard]] inline LimTable<>& getLimTable() { return limTable; }

        template<class Node>
        void incRef(const Edge<Node>& e) {
            getUniqueTable<Node>().incRef(e);
        }
        template<class Node>
        void decRef(const Edge<Node>& e) {
            getUniqueTable<Node>().decRef(e);
        }

        UniqueTable<vNode, UT_VEC_NBUCKET, UT_VEC_INITIAL_ALLOCATION_SIZE> vUniqueTable{nqubits};
        UniqueTable<mNode, UT_MAT_NBUCKET, UT_MAT_INITIAL_ALLOCATION_SIZE> mUniqueTable{nqubits};
        UniqueTable<dNode, UT_DM_NBUCKET, UT_DM_INITIAL_ALLOCATION_SIZE>   dUniqueTable{nqubits};
        LimTable<>                                                         limTable{};

        bool garbageCollect(bool force = false) {
            // TODO Limdd: add GC for limTable, modify GC for edges and nodes so that the lims are removed
            // return immediately if no table needs collection
            if (!force &&
                !vUniqueTable.possiblyNeedsCollection() &&
                !mUniqueTable.possiblyNeedsCollection() &&
                !dUniqueTable.possiblyNeedsCollection() &&
                !cn.complexTable.possiblyNeedsCollection()) {
                return false;
            }

            auto cCollect = cn.garbageCollect(force);
            if (cCollect > 0) {
                // Collecting garbage in the complex numbers table requires collecting the node tables as well
                force = true;
            }
            auto vCollect = vUniqueTable.garbageCollect(force);
            auto mCollect = mUniqueTable.garbageCollect(force);
            auto dCollect = dUniqueTable.garbageCollect(force);
            //todo garbage collect lim table

            // invalidate all compute tables involving vectors if any vector node has been collected
            if (vCollect > 0) {
                vectorAdd.clear();
                vectorInnerProduct.clear();
                vectorKronecker.clear();
                matrixVectorMultiplication.clear();
            }
            // invalidate all compute tables involving matrices if any matrix node has been collected
            if (mCollect > 0 || dCollect > 0) {
                matrixAdd.clear();
                matrixTranspose.clear();
                conjugateMatrixTranspose.clear();
                matrixKronecker.clear();
                matrixVectorMultiplication.clear();
                matrixMatrixMultiplication.clear();
                toffoliTable.clear();
                clearIdentityTable();
                stochasticNoiseOperationCache.clear();
                densityAdd.clear();
                densityDensityMultiplication.clear();
                densityNoise.clear();
            }
            // invalidate all compute tables where any component of the entry contains numbers from the complex table if any complex numbers were collected
            if (cCollect > 0) {
                matrixVectorMultiplication.clear();
                matrixMatrixMultiplication.clear();
                matrixTranspose.clear();
                conjugateMatrixTranspose.clear();
                vectorInnerProduct.clear();
                vectorKronecker.clear();
                matrixKronecker.clear();
                stochasticNoiseOperationCache.clear();
                densityAdd.clear();
                densityDensityMultiplication.clear();
                densityNoise.clear();
            }
            return vCollect > 0 || mCollect > 0 || cCollect > 0;
        }

        void clearUniqueTables() {
            vUniqueTable.clear();
            mUniqueTable.clear();
            dUniqueTable.clear();
            limTable.clear();
        }

        // create a normalized DD node and return an edge pointing to it. The node is not recreated if it already exists.
        template<class Node>
        Edge<Node> makeNode(Qubit var, const std::array<Edge<Node>, std::tuple_size_v<decltype(Node::e)>>& edges, bool cached = false, [[maybe_unused]] const bool generateDensityMatrix = false) {
            // TODO Limdd: add LIMs to makeDDNode
            auto&      uniqueTable = getUniqueTable<Node>();
            Edge<Node> e{uniqueTable.getNode(), Complex::one, nullptr};
            e.p->v = var;
            e.p->e = edges;

            if constexpr (std::is_same_v<Node, mNode> || std::is_same_v<Node, dNode>) {
                e.p->flags = 0;
                if constexpr (std::is_same_v<Node, dNode>) {
                    e.p->setDensityMatrixNodeFlag(generateDensityMatrix);
                }
            }

            assert(e.p->ref == 0);
            for ([[maybe_unused]] const auto& edge: edges)
                // an error here indicates that cached nodes are assigned multiple times. Check if garbage collect correctly resets the cache tables!
                assert(edge.p->v == var - 1 || edge.isTerminal());

            // normalize it
            e = normalize(e, cached);
            assert(e.p->v == var || e.isTerminal());

            // Construct the Stabilizer Generator set
            e.p->limVector = constructStabilizerGeneratorSet(e.p);

            // look it up in the unique tables
            auto l = uniqueTable.lookup(e, false);
            assert(l.p->v == var || l.isTerminal());

            // set specific node properties for matrices
            if constexpr (std::is_same_v<Node, mNode>) {
                if (l.p == e.p)
                    checkSpecialMatrices(l.p);
            }
            return l;
        }

        // create a normalized DD node and return an edge pointing to it. The node is not recreated if it already exists.
        template<class Node>
        Edge<Node> makeDDNode(Qubit var, const std::array<Edge<Node>, std::tuple_size_v<decltype(Node::e)>>& edges, bool cached = false, [[maybe_unused]] const bool generateDensityMatrix = false) {
            auto&      uniqueTable = getUniqueTable<Node>();
            Edge<Node> e{uniqueTable.getNode(), Complex::one, nullptr};
            e.p->v = var;
            e.p->e = edges;

            e.p->flags = 0;

            assert(e.p->ref == 0);
            for ([[maybe_unused]] const auto& edge: edges)
                // an error here indicates that cached nodes are assigned multiple times. Check if garbage collect correctly resets the cache tables!
                assert(edge.p->v == var - 1 || edge.isTerminal());

            // normalize it
            e = normalize(e, cached);
            assert(e.p->v == var || e.isTerminal());

            // look it up in the unique tables
            auto l = uniqueTable.lookup(e, false);
            assert(l.p->v == var || l.isTerminal());

            // set specific node properties for matrices
            if constexpr (std::is_same_v<Node, mNode>) {
                if (l.p == e.p)
                    checkSpecialMatrices(l.p);
            }
            return l;
        }

        // TODO delete the old content of the group, which was dynamicalyl allocated on the heap
        void putStabilizersInTable(vEdge& edge) {
<<<<<<< HEAD
            [[maybe_unused]] LimEntry<>* limptr;
            for (unsigned int i = 0; i < edge.p->limVector.size(); i++) {
                //        		limptr = edge.p->limVector[i];
                edge.p->limVector[i] = limTable.lookup(*(edge.p->limVector[i]));
                //        		delete limptr;
            }
        }

        _Log& outputCVec(const CVec& vec) {
            Log::log << "[";
            for (unsigned int i = 0; i < vec.size(); i++) {
                Log::log << vec[i] << ", ";
            }
            return Log::log << "]";
=======
        	[[maybe_unused]] LimEntry<>* limptr;
        	for (unsigned int i=0; i<edge.p->limVector.size(); i++) {
//        		limptr = edge.p->limVector[i];
        		edge.p->limVector[i] = limTable.lookup(*(edge.p->limVector[i]));
//        		delete limptr;
        	}
>>>>>>> 71714133
        }

        // create a normalized DD node and return an edge pointing to it. The node is not recreated if it already exists.
        Edge<vNode> makeDDNode(Qubit var, const std::array<Edge<vNode>, std::tuple_size_v<decltype(vNode::e)>>& edges, bool cached = false, LimEntry<>* lim = nullptr) {
            auto& uniqueTable = getUniqueTable<vNode>();

            Edge<vNode> e{uniqueTable.getNode(), Complex::one, lim};
            e.p->v = var;
            e.p->e = edges;

            assert(e.p->ref == 0);
            for ([[maybe_unused]] const auto& edge: edges)
                assert(edge.p != nullptr || edge.p->v == var - 1 || edge.isTerminal());

            // set specific node properties for matrices
            CVec vece0, vece1, vece;
            // normalize it
            switch (group) {
                case Z_group:
                    e = normalizeLIMDDZ(e, cached);
                    break;
                case Pauli_group:
                    vece0 = getVector(edges[0], var - 1);
                    vece1 = getVector(edges[1], var - 1);
                    e     = normalizeLIMDDPauli(e, cached);
                    vece  = getVector(e, var);
                    if (LimEntry<>::isIdentityOperator(lim) && !sanityCheckMakeDDNode(vece0, vece1, vece)) {
                        Log::log << "[makeDDNode] ERROR  sanity check failed.\n"
                                 << "[makeDDNode] edges[0] = " << outputCVec(vece0) << '\n'
                                 << "[makeDDNode] edges[1] = " << outputCVec(vece1) << '\n'
                                 << "[makeDDNode] edges[0] : " << edges[0] << '\n'
                                 << "[makeDDNode] edges[1] : " << edges[1] << '\n'
                                 << "[makeDDNode] result   = " << outputCVec(vece) << '\n'
                                 << "[makeDDNode] result   : " << e << '\n';
                        throw std::runtime_error("[makeDDNode] ERROR sanity check failed.\n");
                    }
                    break;
                case QMDD_group:
                    e = normalize(e, cached);
                    break;
            }
            assert(e.p->v == var || e.isTerminal());

            // TODO skip constructing the stabilizer generator set if it has already been found,
            //   i.e., only compute the group once, when the node is allocated; and not when the node lookup was succesful
            switch (group) {
                case Z_group:
                    e.p->limVector = constructStabilizerGeneratorSetZ(*(e.p));
                    break;
                case Pauli_group:
                    e.p->limVector = constructStabilizerGeneratorSetPauli(*(e.p));
                    vece           = getVector(e.p);
                    Log::log << "[makeDDNode] just built Stab(" << e.p << "). Amplitude vector: " << outputCVec(vece) << '\n'
<<<<<<< HEAD
                             << "[makeDDNode] Stab = ";
                    Pauli::printStabilizerGroup(e.p->limVector);
                    Log::log << '\n';
=======
                    		 << "[makeDDNode] Stab = "; printStabilizerGroup(e.p->limVector); Log::log << '\n';
>>>>>>> 71714133
                    sanityCheckStabilizerGroup(e, e.p->limVector);
                    putStabilizersInTable(e);
                    break;
                case QMDD_group: break;
            }

            // look it up in the unique tables
            auto l = uniqueTable.lookup(e, false);
            assert(l.p->v == var || l.isTerminal());
            return l;
        }

        // Returns a node that is not normalized
        //   *** ONLY for testing purposes ***
        Edge<vNode> makeDDNodeNonNormalized(const std::array<Edge<vNode>, std::tuple_size_v<decltype(vNode::e)>>& edges) {
            auto& uniqueTable = vUniqueTable;

            Edge<vNode> e{uniqueTable.getNode(), Complex::one, nullptr};
            if (!edges[0].isZeroTerminal()) {
                e.p->v = edges[0].p->v + 1;
            } else {
                e.p->v = edges[1].p->v + 1;
            }
            e.p->e = edges;
            return e;
        }

        Edge<vNode> copyEdge(vEdge edge) {
            vNode* node     = new vNode();
            node->e[0]      = edge.p->e[0];
            node->e[0].l    = new LimEntry<>(edge.p->e[0].l);
            node->e[1]      = edge.p->e[1];
            node->e[1].l    = new LimEntry<>(edge.p->e[1].l);
            node->limVector = edge.p->limVector;
            node->v         = edge.p->v;
            vEdge copiedEdge{node, Complex::one, new LimEntry<>(edge.l)};
            //        	Log::log << "[copyEdge] Copied edge " << edge << " into edge " << copiedEdge;
            return copiedEdge;
        }

        template<class Node>
        Edge<Node> deleteEdge(const Edge<Node>& e, dd::Qubit v, std::size_t edgeIdx) {
            std::unordered_map<Node*, Edge<Node>> nodes{};
            return deleteEdge(e, v, edgeIdx, nodes);
        }

    private:
        template<class Node>
        Edge<Node> deleteEdge(const Edge<Node>& e, dd::Qubit v, std::size_t edgeIdx, std::unordered_map<Node*, Edge<Node>>& nodes) {
            if (e.p == nullptr || e.isTerminal()) {
                return e;
            }

            const auto& nodeit = nodes.find(e.p);
            Edge<Node>  newedge{};
            if (nodeit != nodes.end()) {
                newedge = nodeit->second;
            } else {
                constexpr std::size_t     N = std::tuple_size_v<decltype(e.p->e)>;
                std::array<Edge<Node>, N> edges{};
                if (e.p->v == v) {
                    for (std::size_t i = 0; i < N; i++) {
                        edges[i] = i == edgeIdx ? Edge<Node>::zero : e.p->e[i]; // optimization -> node cannot occur below again, since dd is assumed to be free
                    }
                } else {
                    for (std::size_t i = 0; i < N; i++) {
                        edges[i] = deleteEdge(e.p->e[i], v, edgeIdx, nodes);
                    }
                }

                newedge    = makeDDNode(e.p->v, edges);
                nodes[e.p] = newedge;
            }

            if (newedge.w.approximatelyOne()) {
                newedge.w = e.w;
            } else {
                auto w = cn.getTemporary();
                dd::ComplexNumbers::mul(w, newedge.w, e.w);
                newedge.w = cn.lookup(w);
            }

            return newedge;
        }

        ///
        /// Compute table definitions
        ///
    public:
        void clearComputeTables() {
            vectorAdd.clear();
            matrixAdd.clear();
            matrixTranspose.clear();
            conjugateMatrixTranspose.clear();
            matrixMatrixMultiplication.clear();
            matrixVectorMultiplication.clear();
            vectorInnerProduct.clear();
            vectorKronecker.clear();
            matrixKronecker.clear();

            toffoliTable.clear();

            clearIdentityTable();

            stochasticNoiseOperationCache.clear();
            densityAdd.clear();
            densityDensityMultiplication.clear();
            densityNoise.clear();
        }

        ///
        /// Measurements from state decision diagrams
        ///
    public:
        std::string measureAll(vEdge& rootEdge, const bool collapse, std::mt19937_64& mt, fp epsilon = 0.001) {
            if (std::abs(ComplexNumbers::mag2(rootEdge.w) - 1.0L) > epsilon) {
                if (rootEdge.w.approximatelyZero()) {
                    throw std::runtime_error("Numerical instabilities led to a 0-vector! Abort simulation!");
                }
                std::cerr << "WARNING in MAll: numerical instability occurred during simulation: |alpha|^2 + |beta|^2 = "
                          << ComplexNumbers::mag2(rootEdge.w) << ", but should be 1!\n";
            }

            vEdge      cur            = rootEdge;
            LimEntry<> lim            = {};
            const auto numberOfQubits = static_cast<QubitCount>(rootEdge.p->v + 1);

            std::string result(numberOfQubits, '0');

            std::uniform_real_distribution<fp> dist(0.0, 1.0L);

            for (Qubit i = rootEdge.p->v; i >= 0; --i) {
                fp p0  = ComplexNumbers::mag2(cur.p->e.at(0).w);
                fp p1  = ComplexNumbers::mag2(cur.p->e.at(1).w);
                fp tmp = p0 + p1;

                if (std::abs(tmp - 1.0L) > epsilon) {
                    throw std::runtime_error("Added probabilities differ from 1 by " + std::to_string(std::abs(tmp - 1.0L)));
                }
                p0 /= tmp;

                const fp threshold = dist(mt);
                if (threshold < p0) {
                    std::tie(cur, lim) = follow(cur, 0, lim);
                } else {
                    result[cur.p->v]  = '1';
                    std::tie(cur, lim) = follow(cur, 1, lim);
                }
            }

            if (collapse) {
                decRef(rootEdge);

                vEdge                e = vEdge::one;
                std::array<vEdge, 2> edges{};

                for (Qubit p = 0; p < numberOfQubits; p++) {
                    if (result[p] == '0') {
                        edges[0] = e;
                        edges[1] = vEdge::zero;
                    } else {
                        edges[0] = vEdge::zero;
                        edges[1] = e;
                    }
                    e = makeDDNode(p, edges, false);
                }
                incRef(e);
                rootEdge = e;
                garbageCollect();
            }

            return std::string{result.rbegin(), result.rend()};
        }

    private:
        double assignProbabilities(const vEdge& edge, std::unordered_map<vNode*, fp>& probs) {
            // TODO limdd
            auto it = probs.find(edge.p);
            if (it != probs.end()) {
                return ComplexNumbers::mag2(edge.w) * it->second;
            }
            double sum;
            if (edge.isTerminal()) {
                sum = 1.0;
            } else {
                sum = assignProbabilities(edge.p->e.at(0), probs) + assignProbabilities(edge.p->e.at(1), probs);
            }

            probs.insert({edge.p, sum});

            return ComplexNumbers::mag2(edge.w) * sum;
        }

    public:
        std::pair<dd::fp, dd::fp> determineMeasurementProbabilities(const vEdge& root_edge, const Qubit index, const bool assumeProbabilityNormalization) {
            // TODO limdd
            std::map<vNode*, fp> probsMone;
            std::set<vNode*>     visited;
            std::queue<vNode*>   q;

            probsMone[root_edge.p] = ComplexNumbers::mag2(root_edge.w);
            visited.insert(root_edge.p);
            q.push(root_edge.p);

            while (q.front()->v != index) {
                vNode* ptr = q.front();
                q.pop();
                fp prob = probsMone[ptr];

                if (!ptr->e.at(0).w.approximatelyZero()) {
                    const fp tmp1 = prob * ComplexNumbers::mag2(ptr->e.at(0).w);

                    if (visited.find(ptr->e.at(0).p) != visited.end()) {
                        probsMone[ptr->e.at(0).p] = probsMone[ptr->e.at(0).p] + tmp1;
                    } else {
                        probsMone[ptr->e.at(0).p] = tmp1;
                        visited.insert(ptr->e.at(0).p);
                        q.push(ptr->e.at(0).p);
                    }
                }

                if (!ptr->e.at(1).w.approximatelyZero()) {
                    const fp tmp1 = prob * ComplexNumbers::mag2(ptr->e.at(1).w);

                    if (visited.find(ptr->e.at(1).p) != visited.end()) {
                        probsMone[ptr->e.at(1).p] = probsMone[ptr->e.at(1).p] + tmp1;
                    } else {
                        probsMone[ptr->e.at(1).p] = tmp1;
                        visited.insert(ptr->e.at(1).p);
                        q.push(ptr->e.at(1).p);
                    }
                }
            }

            fp pzero{0}, pone{0};

            if (assumeProbabilityNormalization) {
                while (!q.empty()) {
                    vNode* ptr = q.front();
                    q.pop();

                    if (!ptr->e.at(0).w.approximatelyZero()) {
                        pzero += probsMone[ptr] * ComplexNumbers::mag2(ptr->e.at(0).w);
                    }

                    if (!ptr->e.at(1).w.approximatelyZero()) {
                        pone += probsMone[ptr] * ComplexNumbers::mag2(ptr->e.at(1).w);
                    }
                }
            } else {
                std::unordered_map<vNode*, fp> probs;
                assignProbabilities(root_edge, probs);

                while (!q.empty()) {
                    vNode* ptr = q.front();
                    q.pop();

                    if (!ptr->e.at(0).w.approximatelyZero()) {
                        pzero += probsMone[ptr] * probs[ptr->e.at(0).p] * ComplexNumbers::mag2(ptr->e.at(0).w);
                    }

                    if (!ptr->e.at(1).w.approximatelyZero()) {
                        pone += probsMone[ptr] * probs[ptr->e.at(1).p] * ComplexNumbers::mag2(ptr->e.at(1).w);
                    }
                }
            }
            return {pzero, pone};
        }

        char measureOneCollapsing(vEdge& root_edge, const Qubit index, const bool assumeProbabilityNormalization, std::mt19937_64& mt, fp epsilon = 0.001) {
            // TODO limdd
            const auto& [pzero, pone] = determineMeasurementProbabilities(root_edge, index, assumeProbabilityNormalization);
            const fp sum              = pzero + pone;
            if (std::abs(sum - 1) > epsilon) {
                throw std::runtime_error("Numerical instability occurred during measurement: |alpha|^2 + |beta|^2 = " + std::to_string(pzero) + " + " + std::to_string(pone) + " = " +
                                         std::to_string(pzero + pone) + ", but should be 1!");
            }
            GateMatrix measurementMatrix{
                    complex_zero, complex_zero,
                    complex_zero, complex_zero};

            std::uniform_real_distribution<fp> dist(0.0, 1.0L);

            fp   threshold = dist(mt);
            fp   normalizationFactor;
            char result;

            if (threshold < pzero / sum) {
                measurementMatrix[0] = complex_one;
                normalizationFactor  = pzero;
                result               = '0';
            } else {
                measurementMatrix[3] = complex_one;
                normalizationFactor  = pone;
                result               = '1';
            }

            mEdge measurementGate = makeGateDD(measurementMatrix, root_edge.p->v + 1, index);

            vEdge e = multiply(measurementGate, root_edge);

            Complex c = cn.getTemporary(std::sqrt(1.0 / normalizationFactor), 0);
            ComplexNumbers::mul(c, e.w, c);
            e.w = cn.lookup(c);
            incRef(e);
            decRef(root_edge);
            root_edge = e;

            return result;
        }

        ///
        /// Addition
        ///
    public:
        ComputeTable<vCachedEdge, vCachedEdge, vCachedEdge, CT_VEC_ADD_NBUCKET> vectorAdd{};
        ComputeTable<mCachedEdge, mCachedEdge, mCachedEdge, CT_MAT_ADD_NBUCKET> matrixAdd{};
        ComputeTable<dCachedEdge, dCachedEdge, dCachedEdge, CT_DM_ADD_NBUCKET>  densityAdd{};

        template<class Node>
        [[nodiscard]] auto& getAddComputeTable() {
            if constexpr (std::is_same_v<Node, vNode>) {
                return vectorAdd;
            } else if constexpr (std::is_same_v<Node, mNode>) {
                return matrixAdd;
            } else if constexpr (std::is_same_v<Node, dNode>) {
                return densityAdd;
            }
        }

        template<class Edge>
        Edge add(const Edge& x, const Edge& y) {
            // TODO limdd
            [[maybe_unused]] const auto before = cn.cacheCount();

            auto result = add2(x, y);

            if (result.w != Complex::zero) {
                cn.returnToCache(result.w);
                result.w = cn.lookup(result.w);
            }

            [[maybe_unused]] const auto after = cn.complexCache.getCount();
            assert(after == before);

            return result;
        }

    public:
        long addCallCounter = 0;
        template<class Node>
        Edge<Node> add2(const Edge<Node>& x, const Edge<Node>& y, const LimEntry<> limX = {}, const LimEntry<> limY = {}) {
            LimEntry<> trueLimX = limX;
            trueLimX.multiplyBy(x.l);
            // Making a copy from trueLimX as I need it later for inserting the result into the cache
            auto trueLimXCopy = trueLimX;

            LimEntry<> trueLimY = limY;
            trueLimY.multiplyBy(y.l);

            [[maybe_unused]] auto tmpAddCallCounter = ++addCallCounter;
            if (x.p == nullptr) return y;
            if (y.p == nullptr) return x;

            if (x.w.exactlyZero()) {
                if (y.w.exactlyZero()) {
                    return Edge<Node>::zero;
                }
                auto r = y;
                r.w    = cn.getCached(CTEntry::val(y.w.r), CTEntry::val(y.w.i));
                r.w.multiplyByPhase(trueLimY.getPhase());
                trueLimY.setPhase(phase_t::phase_one);
                r.l = limTable.lookup(trueLimY);
                return r;
            }
            if (y.w.exactlyZero()) {
                auto r = x;
                r.w    = cn.getCached(CTEntry::val(x.w.r), CTEntry::val(x.w.i));
                r.w.multiplyByPhase(trueLimX.getPhase());
                trueLimX.setPhase(phase_t::phase_one);
                r.l = limTable.lookup(trueLimX);
                return r;
            }

            if (x.p == y.p && LimEntry<>::EqualModuloPhase(&trueLimX, &trueLimY)) {
                auto    r   = y;
                Complex xwp = cn.getCached(x.w);
                xwp.multiplyByPhase(trueLimX.getPhase());
                Complex ywp = cn.getCached(y.w);
                ywp.multiplyByPhase(trueLimY.getPhase());
                r.w = cn.addCached(xwp, ywp);
                if (r.w.approximatelyZero()) {
                    cn.returnToCache(r.w);
                    return Edge<Node>::zero;
                }
                trueLimY.setPhase(phase_t::phase_one);
                r.l = limTable.lookup(trueLimY);
                //                Log::log << "[add2] Case x.p == y.p; x.w = " << LimEntry<>::to_string(&trueLimX, x.p->v) << "*" << x.w << " y.w = " << LimEntry<>::to_string(&trueLimY, y.p->v) << "*" << y.w << "  x.w+y.w = " << r.w << '\n';
                return r;
            }

            auto& computeTable = getAddComputeTable<Node>();

            const auto trueLimC      = createCanonicalLabel(trueLimX, trueLimY, y);
            const auto trueLimCTable = limTable.lookup(trueLimC);

            auto r = computeTable.lookup({x.p, x.w, nullptr}, {y.p, y.w, trueLimCTable}, false);
            //            auto r = computeTable.lookup({x.p, x.w, trueLimCTable}, {y.p, y.w, nullptr});

            //           if (r.p != nullptr && false) { // activate for debugging caching only
            if (r.p != nullptr) {
                if (r.w.approximatelyZero()) {
                    return Edge<Node>::zero;
                } else {
                    auto       weight = cn.getCached(r.w);
                    LimEntry<> lim    = trueLimX;
                    if (r.l != nullptr) {
                        lim.multiplyBy(r.l);
                        movePhaseIntoWeight(lim, weight);
                    }
                    return {r.p, weight, limTable.lookup(lim)};
                }
            }

            Qubit w;
            if (x.isTerminal()) {
                w = y.p->v;
            } else {
                w = x.p->v;
                if (!y.isTerminal() && y.p->v > w) {
                    w = y.p->v;
                }
            }

            const auto opX = trueLimX.getPauliForQubit(x.p->v);
            trueLimX.setOperator(x.p->v, 'I');

            const auto opY = trueLimY.getPauliForQubit(y.p->v);
            trueLimY.setOperator(y.p->v, 'I');

            constexpr std::size_t     N = std::tuple_size_v<decltype(x.p->e)>;
            std::array<Edge<Node>, N> edge{};
            for (auto i = 0U; i < N; i++) {
                Edge<Node> e1{};
                if (!x.isTerminal() && x.p->v == w) {
                    e1 = follow2(x, i, opX);
                    //                    e1 = x.p->e[i];

                    if (e1.w != Complex::zero) {
                        e1.w = cn.mulCached(e1.w, x.w);
                    }
                } else {
                    e1 = x;
                    if (y.p->e[i].p == nullptr) {
                        e1 = {nullptr, Complex::zero, nullptr};
                    }
                }
                Edge<Node> e2{};
                if (!y.isTerminal() && y.p->v == w) {
                    //e2 = y.p->e[i];
                    e2 = follow2(y, i, opY);

                    if (e2.w != Complex::zero) {
                        e2.w = cn.mulCached(e2.w, y.w);
                    }
                } else {
                    e2 = y;
                    if (x.p->e[i].p == nullptr) {
                        e2 = {nullptr, Complex::zero, nullptr};
                    }
                }

                if constexpr (std::is_same_v<Node, dNode>) {
                    dEdge::applyDmChangesToEdges(e1, e2);
                    edge[i] = add2(e1, e2, trueLimX, trueLimY);
                    dEdge::revertDmChangesToEdges(e1, e2);
                } else {
                    CVec vectorArg0     = getVector(e1, w, trueLimX);
                    CVec vectorArg1     = getVector(e2, w, trueLimY);
                    CVec vectorExpected = addVectors(vectorArg0, vectorArg1);

                    //                    export2Dot(e1, "e1.dot", true, true, false, false, true);
                    //                    export2Dot(e2, "e2.dot", true, true, false, false, true);
                    edge[i] = add2(e1, e2, trueLimX, trueLimY);
                    //                    export2Dot(edge[i], "e3.dot", true, true, false, false, true);

                    CVec vectorResult = getVector(edge[i], w);
                    if (!vectorsApproximatelyEqual(vectorResult, vectorExpected)) {
                        Log::log << "[add2] ERROR addition went wrong.\n";
                        Log::log << "[add2] Left operand: " << LimEntry<>::to_string(&limX, x.p->v) << " * " << x << ";  Right operand: " << LimEntry<>::to_string(&limY, y.p->v) << " * " << y << '\n';
                        Log::log << "arg0:    ";
                        printCVec(vectorArg0);
                        Log::log << '\n';
                        Log::log << "arg1     ";
                        printCVec(vectorArg1);
                        Log::log << '\n';
                        Log::log << "expected ";
                        printCVec(vectorExpected);
                        Log::log << '\n';
                        Log::log << "result   ";
                        printCVec(vectorResult);
                        Log::log << '\n';
                        export2Dot(e1, "add-error-x.dot", false, true, true, false, true);
                        export2Dot(e2, "add-error-y.dot", false, true, true, false, true);
                        export2Dot(edge[i], "add-error-result.dot", false, true, true, false, true);
                        throw std::runtime_error("[add2] ERROR Add did not return expected result. See images 'add-error-x.dot',  'add-error-y.dot',  'add-error-result.dot'");
                    }
                }

                if (!x.isTerminal() && x.p->v == w && e1.w != Complex::zero) {
                    cn.returnToCache(e1.w);
                }

                if (!y.isTerminal() && y.p->v == w && e2.w != Complex::zero) {
                    cn.returnToCache(e2.w);
                }
            }

            //            export2Dot(e, "e3.dot", true, true, false, false, true);

            //            export2Dot(edge[0], "e1.dot", true, true, false, false, true);
            //            export2Dot(edge[1], "e2.dot", true, true, false, false, true);
            auto e = makeDDNode(w, edge, true);

            //            export2Dot(e, "e3.dot", true, true, false, false, true);

            //            Log::log << "[add2] computing vector x.\n";
            CVec vectorArg0 = getVector(x, w, limX);
            //            Log::log << "[add2] computing vector y.\n";
            CVec vectorArg1     = getVector(y, w, limY);
            CVec vectorExpected = addVectors(vectorArg0, vectorArg1);
            CVec vectorResult   = getVector(e, w);
            if (!vectorsApproximatelyEqual(vectorResult, vectorExpected)) {
                Log::log << "[add2] ERROR addition went wrong.\n";
                Log::log << "[add2] Left operand: " << LimEntry<>::to_string(&limX, x.p->v) << " * " << x << ";  Right operand: " << LimEntry<>::to_string(&limY, y.p->v) << " * " << y << '\n';
                Log::log << "arg0:    ";
                printCVec(vectorArg0);
                Log::log << '\n';
                Log::log << "arg1     ";
                printCVec(vectorArg1);
                Log::log << '\n';
                Log::log << "expected ";
                printCVec(vectorExpected);
                Log::log << '\n';
                Log::log << "result   ";
                printCVec(vectorResult);
                Log::log << '\n';
                export2Dot(x, "add-error-x.dot", false, true, true, false, true, false);
                export2Dot(y, "add-error-y.dot", false, true, true, false, true, false);
                export2Dot(e, "add-error-result.dot", false, true, true, false, true, false);
                throw std::runtime_error("[add2] ERROR Add did not return expected result. See images 'add-error-x.dot',  'add-error-y.dot',  'add-error-result.dot'");
            }

            //           if (r.p != nullptr && e.p != r.p){ // activate for debugging caching only
            //               std::cout << "Caching error detected in add" << std::endl;
            //           }

            trueLimXCopy.setPhase(getPhaseInverse(trueLimXCopy.getPhase()));
            trueLimXCopy.multiplyBy(e.l);
            auto weight = cn.getCached(e.w);
            movePhaseIntoWeight(trueLimXCopy, weight);
            //
            computeTable.insert({x.p, x.w, nullptr}, {y.p, y.w, trueLimCTable}, {e.p, weight, limTable.lookup(trueLimXCopy)});
            cn.returnToCache(weight);
            return e;
        }

        ///
        /// Matrix (conjugate) transpose
        ///
    public:
        UnaryComputeTable<mEdge, mEdge, CT_MAT_TRANS_NBUCKET>      matrixTranspose{};
        UnaryComputeTable<mEdge, mEdge, CT_MAT_CONJ_TRANS_NBUCKET> conjugateMatrixTranspose{};

        mEdge transpose(const mEdge& a) {
            if (a.p == nullptr || a.isTerminal() || a.p->isSymmetric()) {
                return a;
            }

            // check in compute table
            auto r = matrixTranspose.lookup(a);
            if (r.p != nullptr) {
                return r;
            }

            std::array<mEdge, NEDGE> e{};
            // transpose sub-matrices and rearrange as required
            for (auto i = 0U; i < RADIX; ++i) {
                for (auto j = 0U; j < RADIX; ++j) {
                    e[RADIX * i + j] = transpose(a.p->e[RADIX * j + i]);
                }
            }
            // create new top node
            r = makeDDNode(a.p->v, e);
            // adjust top weight
            auto c = cn.getTemporary();
            ComplexNumbers::mul(c, r.w, a.w);
            r.w = cn.lookup(c);

            // put in compute table
            matrixTranspose.insert(a, r);
            return r;
        }
        mEdge conjugateTranspose(const mEdge& a) {
            if (a.p == nullptr)
                return a;
            if (a.isTerminal()) { // terminal case
                auto r = a;
                r.w    = ComplexNumbers::conj(a.w);
                return r;
            }

            // check if in compute table
            auto r = conjugateMatrixTranspose.lookup(a);
            if (r.p != nullptr) {
                return r;
            }

            std::array<mEdge, NEDGE> e{};
            // conjugate transpose submatrices and rearrange as required
            for (auto i = 0U; i < RADIX; ++i) {
                for (auto j = 0U; j < RADIX; ++j) {
                    e[RADIX * i + j] = conjugateTranspose(a.p->e[RADIX * j + i]);
                }
            }
            // create new top node
            r = makeDDNode(a.p->v, e);

            auto c = cn.getTemporary();
            // adjust top weight including conjugate
            ComplexNumbers::mul(c, r.w, ComplexNumbers::conj(a.w));
            r.w = cn.lookup(c);

            // put it in the compute table
            conjugateMatrixTranspose.insert(a, r);
            return r;
        }

        ///
        /// Multiplication
        ///
    public:
        ComputeTable<mEdge, vEdge, vCachedEdge, CT_MAT_VEC_MULT_NBUCKET> matrixVectorMultiplication{};
        ComputeTable<mEdge, mEdge, mCachedEdge, CT_MAT_MAT_MULT_NBUCKET> matrixMatrixMultiplication{};
        ComputeTable<dEdge, dEdge, dCachedEdge, CT_DM_DM_MULT_NBUCKET>   densityDensityMultiplication{};

        template<class LeftOperandNode, class RightOperandNode>
        [[nodiscard]] auto& getMultiplicationComputeTable() {
            if constexpr (std::is_same_v<RightOperandNode, vNode>) {
                return matrixVectorMultiplication;
            } else if constexpr (std::is_same_v<RightOperandNode, mNode>) {
                return matrixMatrixMultiplication;
            } else if constexpr (std::is_same_v<RightOperandNode, dNode>) {
                return densityDensityMultiplication;
            }
        }

        dEdge applyOperationToDensity(dEdge& e, const mEdge& operation, bool generateDensityMatrix = false) {
            [[maybe_unused]] const auto before = cn.cacheCount();
            auto                        tmp0   = conjugateTranspose(operation);
            auto                        tmp1   = multiply(e, densityFromMatrixEdge(tmp0), 0, false);
            auto                        tmp2   = multiply(densityFromMatrixEdge(operation), tmp1, 0, generateDensityMatrix);
            incRef(tmp2);
            dEdge::alignDensityEdge(e);
            decRef(e);
            e = tmp2;

            if (generateDensityMatrix) {
                dEdge::setDensityMatrixTrue(e);
            }

            return e;
        }

        template<class LeftOperand, class RightOperand>
        RightOperand multiply(const LeftOperand& x, const RightOperand& y, dd::Qubit start = 0, [[maybe_unused]] bool generateDensityMatrix = false) {
            [[maybe_unused]] const auto before = cn.cacheCount();

            Qubit        var = -1;
            RightOperand e;

            if constexpr (std::is_same_v<LeftOperand, dEdge>) {
                auto xCopy = x;
                auto yCopy = y;
                dEdge::applyDmChangesToEdges(xCopy, yCopy);

                if (!xCopy.isTerminal()) {
                    var = xCopy.p->v;
                }
                if (!y.isTerminal() && yCopy.p->v > var) {
                    var = yCopy.p->v;
                }

                Log::log << "[multiply] Start multiplying Mat x Vec.\n";
                e = multiply2(xCopy, yCopy, var, start, generateDensityMatrix);
                Log::log << "[multiply] Multiplication complete. Node: " << e << '\n';

                dEdge::revertDmChangesToEdges(xCopy, yCopy);

            } else {
                if (!x.isTerminal()) {
                    var = x.p->v;
                }
                if (!y.isTerminal() && (y.p->v) > var) {
                    var = y.p->v;
                }
                e = multiply2(x, y, var, start);
            }

            if (!e.w.exactlyZero() && !e.w.exactlyOne()) {
                cn.returnToCache(e.w);
                e.w = cn.lookup(e.w);
            }

            [[maybe_unused]] const auto after = cn.cacheCount();
            //            assert(before == after);  // TODO limdd: turn this assertion back on. It was only turned off for debug purposes

            return e;
        }

        template<class Node>
        void unfollow(Edge<Node>& e, const short path, const LimEntry<> lim) {
            return;

            if (e.p->flags == 0) return;

            e.p->flags = 0;

            switch (lim.getQubit(e.p->v)) {
                case 'I':
                    Log::log << "[Unfollow] encountered I ";
                    Log::log.flush();
                    break;
                case 'X':
                    Log::log << "[Unfollow] encountered X ";
                    Log::log.flush();
                    break;
                case 'Y':
                    Log::log << "[Unfollow] encountered Y ";
                    Log::log.flush();
                    if (path == 0) {
                        e.p->e[1 - path].w.multiplyByi(false);
                    } else {
                        e.p->e[1 - path].w.multiplyByMinusi(false);
                    }
                    break;
                case 'Z':
                    Log::log << "[Unfollow] encountered Z ";
                    Log::log.flush();
                    if (path == 1) {
                        e.p->e[path].w.multiplyByMinusOne(false);
                    }
                    break;
                default:
                    throw std::runtime_error("[Follow] Encountered unknown Stabilizer!");
            }
        }

        template<class Node>
        std::pair<Edge<Node>, LimEntry<>> follow(const Edge<Node>& e, const short path, LimEntry<> lim) {
            assert(e.p != nullptr);
            LimEntry<> lim2(lim);
            lim2.multiplyBy(e.l);

            const auto op = lim2.getPauliForQubit(e.p->v);
            lim2.setOperator(e.p->v, 'I');

            auto e1 = follow2(e, path, op);
            return {e1, lim2};
        }

        template<class Node>
        Edge<Node> follow2(const Edge<Node>& e, const short path, pauli_op op) {
            assert(e.p != nullptr);
            Edge<Node> newE = {};
            switch (op) {
                case pauli_id:
                    //                    Log::log << "[Follow] encountered I \n";
                    return e.p->e[path];
                case pauli_x:
                    //                    Log::log << "[Follow] encountered X \n";
                    return e.p->e[1 - path];
                case pauli_y:
                    //                    Log::log << "[Follow] encountered Y \n";
                    newE = e.p->e[1 - path];
                    if (path == 0) {
                        newE.w.multiplyByMinusi(false);
                    } else {
                        newE.w.multiplyByi(false);
                    }
                    return newE;
                case pauli_z:
                    //                    Log::log << "[Follow] encountered Z \n";
                    if (path == 1) {
                        newE = e.p->e[path];
                        newE.w.multiplyByMinusOne(false);
                        return newE;
                    } else {
                        return e.p->e[path];
                    }
                default:
                    throw std::runtime_error("[Follow] Encountered unknown group element!\n");
            }
        }

    private:
        void makePrintIdent(Qubit var) {
            for (Qubit jk = var; jk < (Qubit)nqubits; jk++) {
                std::cout << "\t\t";
            }
        }

        long callCounter = 0;
        template<class LeftOperandNode, class RightOperandNode>
        Edge<RightOperandNode> multiply2(const Edge<LeftOperandNode>& x, const Edge<RightOperandNode>& y, Qubit var, Qubit start = 0, [[maybe_unused]] bool generateDensityMatrix = false, [[maybe_unused]] const LimEntry<> lim = {}) {
            using LEdge                           = Edge<LeftOperandNode>;
            using REdge                           = Edge<RightOperandNode>;
            using ResultEdge                      = Edge<RightOperandNode>;
            [[maybe_unused]] auto tempCallCounter = ++callCounter;
            if (x.p == nullptr) return {nullptr, Complex::zero, nullptr};
            if (y.p == nullptr) return y;

            LimEntry<> trueLim = lim;
            trueLim.multiplyBy(y.l);

            CMat mat_x       = getMatrix(x);
            CVec vec_y       = getVector(y, var, lim);
            CVec vecExpected = multiplyMatrixVector(mat_x, vec_y);

            //            makePrintIdent(var);
            //            std::cout << "trueLimTable: " << LimEntry<NUM_QUBITS>::to_string(&trueLimTable) << std::endl;

            if (x.w.exactlyZero() || y.w.exactlyZero()) {
                return ResultEdge::zero;
            }

            if (var == start - 1) {
                auto newWeight = cn.getCached(CTEntry::val(y.w.r), CTEntry::val(y.w.i));
                newWeight.multiplyByPhase(trueLim.getPhase());
                ComplexNumbers::mul(newWeight, x.w, newWeight);
                return ResultEdge::terminal(newWeight);
            }

            auto xCopy = x;
            xCopy.w    = Complex::one;
            auto yCopy = y;
            yCopy.w    = Complex::one;

            const auto trueLimTable = limTable.lookup(trueLim);

            auto& computeTable = getMultiplicationComputeTable<LeftOperandNode, RightOperandNode>();
            auto  r            = computeTable.lookup({x.p, Complex::one, nullptr}, {y.p, Complex::one, trueLimTable}, generateDensityMatrix);
            //            if (r.p != nullptr && false) { // activate for debugging caching only
            if (r.p != nullptr) {
                if (r.w.approximatelyZero()) {
                    return ResultEdge::zero;
                } else {
                    auto e = ResultEdge{r.p, cn.getCached(r.w), r.l};
                    ComplexNumbers::mul(e.w, e.w, x.w);
                    ComplexNumbers::mul(e.w, e.w, y.w);
                    if (e.w.approximatelyZero()) {
                        cn.returnToCache(e.w);
                        return ResultEdge::zero;
                    }
                    return e;
                }
            }

            constexpr std::size_t N = std::tuple_size_v<decltype(y.p->e)>;

            ResultEdge e{};
            if constexpr (std::is_same_v<RightOperandNode, mCachedEdge>) {
                // This branch is only taken for matrices
                if (x.p->v == var && x.p->v == y.p->v) {
                    if (x.p->isIdentity()) {
                        if constexpr (N == NEDGE) {
                            // additionally check if y is the identity in case of matrix multiplication
                            if (y.p->isIdentity()) {
                                e = makeIdent(start, var);
                            } else {
                                e = yCopy;
                            }
                        } else {
                            e = yCopy;
                        }
                        computeTable.insert(xCopy, yCopy, {e.p, e.w, e.l});
                        e.w = cn.mulCached(x.w, y.w);
                        if (e.w.approximatelyZero()) {
                            cn.returnToCache(e.w);
                            return ResultEdge::zero;
                        }
                        return e;
                    }

                    if constexpr (N == NEDGE) {
                        // additionally check if y is the identity in case of matrix multiplication
                        if (y.p->isIdentity()) {
                            e = xCopy;
                            computeTable.insert(xCopy, yCopy, {e.p, e.w, e.l});
                            e.w = cn.mulCached(x.w, y.w);

                            if (e.w.approximatelyZero()) {
                                cn.returnToCache(e.w);
                                return ResultEdge::zero;
                            }
                            return e;
                        }
                    }
                }
            }

            constexpr std::size_t ROWS = RADIX;
            constexpr std::size_t COLS = N == NEDGE ? RADIX : 1U;

            CVec                      vectorArg0, vectorArg1, vectorResult, vectorExpected;
            std::array<ResultEdge, N> edge{};
            const auto                op = trueLim.getPauliForQubit(y.p->v);
            trueLim.setOperator(y.p->v, 'I');

            for (auto i = 0U; i < ROWS; i++) {
                for (auto j = 0U; j < COLS; j++) {
                    const auto idx = COLS * i + j;
                    edge[idx]      = ResultEdge::zero;
                    for (auto k = 0U; k < ROWS; k++) {
                        LEdge e1{};
                        if (!x.isTerminal() && x.p->v == var) {
                            e1 = x.p->e[ROWS * i + k];
                        } else {
                            e1 = xCopy;
                        }

                        if constexpr (std::is_same_v<LeftOperandNode, dNode>) {
                            dEdge m;
                            REdge e2{};
                            if (!y.isTerminal() && y.p->v == var) {
                                e2 = y.p->e[j + COLS * k];
                            } else {
                                e2 = yCopy;
                            }
                            dEdge::applyDmChangesToEdges(e1, e2);
                            if (!generateDensityMatrix || idx == 1) {
                                // When generateDensityMatrix is false or I have the first edge I don't optimize anything and set generateDensityMatrix to false for all child edges
                                m = multiply2(e1, e2, static_cast<Qubit>(var - 1), start, false);
                            } else if (idx == 2) {
                                // When I have the second edge and generateDensityMatrix == false, then edge[2] == edge[1]
                                if (k == 0) {
                                    if (edge[1].w.approximatelyZero()) {
                                        edge[2] = ResultEdge::zero;
                                    } else {
                                        edge[2] = ResultEdge{edge[1].p, cn.getCached(edge[1].w.r->value, edge[1].w.i->value), nullptr};
                                    }
                                }
                                continue;
                            } else {
                                m = multiply2(e1, e2, static_cast<Qubit>(var - 1), start, generateDensityMatrix);
                            }

                            if (k == 0 || edge[idx].w.exactlyZero()) {
                                edge[idx] = m;
                            } else if (!m.w.exactlyZero()) {
                                dEdge::applyDmChangesToEdges(edge[idx], m);
                                auto old_e = edge[idx];
                                edge[idx]  = add2(edge[idx], m);
                                dEdge::revertDmChangesToEdges(edge[idx], e2);
                                cn.returnToCache(old_e.w);
                                cn.returnToCache(m.w);
                            }
                            //Undo modifications on density matrices
                            dEdge::revertDmChangesToEdges(e1, e2);
                        } else {
                            REdge      e2{};
                            LimEntry<> lim2;
                            if (!y.isTerminal() && y.p->v == var) {
                                //e2 = y.p->e[j + COLS * k];
                                //                                std::tie(e2, lim2) = follow(yCopy, j + COLS * k, lim);
                                e2 = follow2(yCopy, j + COLS * k, op);
                            } else {
                                e2 = yCopy;
                            }
                            //                            makePrintIdent(var);
                            //                            std::cout << "(" << tempCallCounter << "/" << std::to_string(var) << ") Calculating: edge[" << std::to_string(idx) << "]" << std::endl;
                            auto m = multiply2(e1, e2, static_cast<Qubit>(var - 1), start, false, trueLim);

                            if (k == 0 || edge[idx].w.exactlyZero()) {
                                edge[idx] = m;
                            } else if (!m.w.exactlyZero()) {
                                auto old_e = edge[idx];
                                //                                export2Dot(edge[idx], "edge0.dot", true, true, false, false, false);
                                //                                export2Dot(m, "edge1.dot", true, true, false, false, false);
                                //                                vectorArg0 = getVector(old_e);
                                //                                vectorArg1 = getVector(m);
                                //                                vectorExpected = addVectors(vectorArg0, vectorArg1);
                                edge[idx] = add2(edge[idx], m);
                                //                                vectorResult = getVector(edge[idx]);
                                //                                if (!vectorsApproximatelyEqual(vectorResult, vectorExpected)) {
                                //                                	Log::log << "[multiply2] ERROR addition went wrong.\n";
                                //									Log::log << "arg0:    "; printCVec(vectorArg0);     Log::log << '\n';
                                //                                	Log::log << "arg1     "; printCVec(vectorArg1);     Log::log << '\n';
                                //                                	Log::log << "expected "; printCVec(vectorExpected); Log::log << '\n';
                                //                                	Log::log << "result   "; printCVec(vectorResult);   Log::log << '\n';
                                //                                	throw std::runtime_error("[multiply2] ERROR Add did not return expected result.");
                                //                                }

                                //                                export2Dot(edge[idx], "temp_limdd.dot", true, true, false, false, false);
                                cn.returnToCache(old_e.w);
                                cn.returnToCache(m.w);
                            }
                        }
                    }
                }
            }
            //            export2Dot(edge[0], "edge0.dot", true, true, false, false, true);
            //            export2Dot(edge[1], "edge1.dot", true, true, false, false, true);

            if constexpr (std::is_same_v<RightOperandNode, vNode>) {
                CVec vece0 = getVector(edge[0], var - 1);
                CVec vece1 = getVector(edge[1], var - 1);
                e          = makeDDNode(var, edge, true, nullptr);
                CVec vece  = getVector(e, var);
                if (!sanityCheckMakeDDNode(vece0, vece1, vece)) {
                    Log::log << "[multiply2] ERROR sanity check failed after makeDDNode.\n"
                             << "[multiply2] edge[0]    = " << edge[0] << '\n'
                             << "[multiply2] edge[1]    = " << edge[1] << '\n'
                             << "[multiply2] e (result) = " << e << '\n'
                             << "[multiply2] vece0         = ";
                    printCVec(vece0);
                    Log::log << "[multiply2] vece1         = ";
                    printCVec(vece1);
                    Log::log << "[multiply2] vece (result) = ";
                    printCVec(vece);
                    throw std::runtime_error("[multiply2] ERROR Sanity check failed after makenode.");
                }
            } else {
            e = makeDDNode(var, edge, true, generateDensityMatrix);
            }

            //            if (r.p != nullptr && e.p != r.p) { // activate for debugging caching
            //                std::cout << "Caching error detected in mul" << std::endl;
            //            } else {
            //                e = ResultEdge{r.p, cn.getCached(r.w), r.l};
            //            }

            computeTable.insert({x.p, Complex::one, nullptr}, {y.p, Complex::one, trueLimTable}, {e.p, e.w, e.l});

            //            export2Dot(e, "edgeResult0.dot", true, true, false, false, true);

            if (!e.w.exactlyZero() && (x.w.exactlyOne() || !y.w.exactlyZero())) {
                if (e.w.exactlyOne()) {
                    e.w = cn.mulCached(x.w, y.w);
                } else {
                    ComplexNumbers::mul(e.w, e.w, x.w);
                    ComplexNumbers::mul(e.w, e.w, y.w);
                }

                //                CVec vectorE = getVector(e);
                //                std::cout << "(" << std::to_string(tempCallCounter) << ")";
                //                printCVec(vectorE);

                if (e.w.approximatelyZero()) {
                    cn.returnToCache(e.w);
                    return ResultEdge::zero;
                }
            }

            // Last step: sanity check to see whether the resulting vector is what was expected
            CVec vecResult = getVector(e);
            if (!vectorsApproximatelyEqual(vecResult, vecExpected)) {
                Log::log << "[multiply2] ERROR.\n"
                         << "[multiply2] state: " << y << "\n"
                         << "[multiply2] amplitude vector: ";
                printCVec(vec_y);
                Log::log << "[multiply2] Matrix:\n";
                printMatrix(xCopy);
                Log::log << "\n[multiply2] Expected result: ";
                printCVec(vecExpected);
                Log::log << "\n[multiply2] Actual result:  ";
                printCVec(vecResult);
                throw std::runtime_error("[multiply2] ERROR  multiply does not return expected result.\n");
            }

            //            export2Dot(e, "edgeResult.dot", true, true, false, false, true);

            return e;
        }

    public:
        vEdge applyGate(const QuantumGate& gate, const vEdge state) {
            //            printMatrix(makeGateDD(gate.mat, qubits(), gate.controls, gate.target));
            return multiply(makeGateDD(gate.mat, qubits(), gate.controls, gate.target), state);
        }

        vEdge simulateCircuit(const QuantumCircuit& circuit) {
            auto state = makeZeroState(circuit.n);
            for (unsigned int gate = 0; gate < circuit.gates.size(); gate++) {
                state = applyGate(circuit.gates[gate], state);
            }
            return state;
        }

        ///
        /// Inner product and fidelity
        ///
    public:
        ComputeTable<vEdge, vEdge, vCachedEdge, CT_VEC_INNER_PROD_NBUCKET> vectorInnerProduct{};

        ComplexValue innerProduct(const vEdge& x, const vEdge& y) {
            if (x.p == nullptr || y.p == nullptr || x.w.approximatelyZero() || y.w.approximatelyZero()) { // the 0 case
                return {0, 0};
            }

            [[maybe_unused]] const auto before = cn.cacheCount();

            auto w = x.p->v;
            if (y.p->v > w) {
                w = y.p->v;
            }
            const ComplexValue ip = innerProduct(x, y, static_cast<Qubit>(w + 1));

            [[maybe_unused]] const auto after = cn.cacheCount();
            assert(after == before);

            return ip;
        }
        fp fidelity(const vEdge& x, const vEdge& y) {
            // TODO limdd
            const auto fid = innerProduct(x, y);
            return fid.r * fid.r + fid.i * fid.i;
        }

        dd::fp fidelityOfMeasurementOutcomes(const vEdge& e, const ProbabilityVector& probs) {
            if (e.w.approximatelyZero()) {
                return 0.;
            }
            return fidelityOfMeasurementOutcomesRecursive(e, probs, 0);
        }

        dd::fp fidelityOfMeasurementOutcomesRecursive(const vEdge& e, const ProbabilityVector& probs, const std::size_t i) {
            const auto topw = dd::ComplexNumbers::mag(e.w);
            if (e.isTerminal()) {
                if (auto it = probs.find(i); it != probs.end()) {
                    return topw * std::sqrt(it->second);
                } else {
                    return 0.;
                }
            }

            std::size_t leftIdx          = i;
            dd::fp      leftContribution = 0.;
            if (!e.p->e[0].w.approximatelyZero()) {
                leftContribution = fidelityOfMeasurementOutcomesRecursive(e.p->e[0], probs, leftIdx);
            }

            std::size_t rightIdx          = i | (1ULL << e.p->v);
            auto        rightContribution = 0.;
            if (!e.p->e[1].w.approximatelyZero()) {
                rightContribution = fidelityOfMeasurementOutcomesRecursive(e.p->e[1], probs, rightIdx);
            }

            dd::fp fidelity = topw * (leftContribution + rightContribution);
            return fidelity;
        }

    private:
        ComplexValue innerProduct(const vEdge& x, const vEdge& y, Qubit var) {
            if (x.p == nullptr || y.p == nullptr || x.w.approximatelyZero() || y.w.approximatelyZero()) { // the 0 case
                return {0.0, 0.0};
            }

            if (var == 0) {
                auto c = cn.getTemporary();
                ComplexNumbers::mul(c, x.w, y.w);
                return {c.r->value, c.i->value};
            }

            auto xCopy = x;
            xCopy.w    = Complex::one;
            auto yCopy = y;
            yCopy.w    = Complex::one;

            auto r = vectorInnerProduct.lookup(xCopy, yCopy);
            if (r.p != nullptr) {
                auto c = cn.getTemporary(r.w);
                ComplexNumbers::mul(c, c, x.w);
                ComplexNumbers::mul(c, c, y.w);
                return {CTEntry::val(c.r), CTEntry::val(c.i)};
            }

            auto w = static_cast<Qubit>(var - 1);

            ComplexValue sum{0.0, 0.0};
            for (auto i = 0U; i < RADIX; i++) {
                vEdge e1{};
                if (!x.isTerminal() && x.p->v == w) {
                    e1 = x.p->e[i];
                } else {
                    e1 = xCopy;
                }
                vEdge e2{};
                if (!y.isTerminal() && y.p->v == w) {
                    e2   = y.p->e[i];
                    e2.w = ComplexNumbers::conj(e2.w);
                } else {
                    e2 = yCopy;
                }
                auto cv = innerProduct(e1, e2, w);
                sum.r += cv.r;
                sum.i += cv.i;
            }
            r.p = vNode::terminal;
            r.w = sum;

            vectorInnerProduct.insert(xCopy, yCopy, r);
            auto c = cn.getTemporary(sum);
            ComplexNumbers::mul(c, c, x.w);
            ComplexNumbers::mul(c, c, y.w);
            return {CTEntry::val(c.r), CTEntry::val(c.i)};
        }

        ///
        /// Kronecker/tensor product
        ///
    public:
        ComputeTable<vEdge, vEdge, vCachedEdge, CT_VEC_KRON_NBUCKET> vectorKronecker{};
        ComputeTable<mEdge, mEdge, mCachedEdge, CT_MAT_KRON_NBUCKET> matrixKronecker{};

        template<class Node>
        [[nodiscard]] auto& getKroneckerComputeTable() {
            if constexpr (std::is_same_v<Node, vNode>) {
                return vectorKronecker;
            } else {
                return matrixKronecker;
            }
        }

        template<class Edge>
        Edge kronecker(const Edge& x, const Edge& y, bool incIdx = true) {
            if constexpr (std::is_same_v<Edge, dEdge>) {
                throw std::invalid_argument("Kronecker is currently not supported for density matrices");
            }

            auto e = kronecker2(x, y, incIdx);

            if (e.w != Complex::zero && !e.w.exactlyOne()) {
                cn.returnToCache(e.w);
                e.w = cn.lookup(e.w);
            }

            return e;
        }

        // extent the DD pointed to by `e` with `h` identities on top and `l` identities at the bottom
        mEdge extend(const mEdge& e, Qubit h, Qubit l = 0) {
            auto f = (l > 0) ? kronecker(e, makeIdent(l)) : e;
            auto g = (h > 0) ? kronecker(makeIdent(h), f) : f;
            return g;
        }

    private:
        template<class Node>
        Edge<Node> kronecker2(const Edge<Node>& x, const Edge<Node>& y, bool incIdx = true) {
            if (x.w.approximatelyZero() || y.w.approximatelyZero())
                return Edge<Node>::zero;

            if (x.isTerminal()) {
                auto r = y;
                r.w    = cn.mulCached(x.w, y.w);
                return r;
            }

            auto& computeTable = getKroneckerComputeTable<Node>();
            auto  r            = computeTable.lookup(x, y);
            if (r.p != nullptr) {
                if (r.w.approximatelyZero()) {
                    return Edge<Node>::zero;
                } else {
                    return {r.p, cn.getCached(r.w), nullptr};
                }
            }

            constexpr std::size_t N = std::tuple_size_v<decltype(x.p->e)>;
            // special case handling for matrices
            if constexpr (N == NEDGE) {
                if (x.p->isIdentity()) {
                    auto idx = incIdx ? static_cast<Qubit>(y.p->v + 1) : y.p->v;
                    auto e   = makeDDNode(idx, std::array{y, Edge<Node>::zero, Edge<Node>::zero, y});
                    for (auto i = 0; i < x.p->v; ++i) {
                        idx = incIdx ? static_cast<Qubit>(e.p->v + 1) : e.p->v;
                        e   = makeDDNode(idx, std::array{e, Edge<Node>::zero, Edge<Node>::zero, e});
                    }

                    e.w = cn.getCached(CTEntry::val(y.w.r), CTEntry::val(y.w.i));
                    computeTable.insert(x, y, {e.p, e.w, e.l});
                    return e;
                }
            }

            std::array<Edge<Node>, N> edge{};
            for (auto i = 0U; i < N; ++i) {
                edge[i] = kronecker2(x.p->e[i], y, incIdx);
            }

            auto idx = incIdx ? static_cast<Qubit>(y.p->v + x.p->v + 1) : x.p->v;
            auto e   = makeDDNode(idx, edge, true);
            ComplexNumbers::mul(e.w, e.w, x.w);
            computeTable.insert(x, y, {e.p, e.w, e.l});
            return e;
        }

        ///
        /// (Partial) trace
        ///
    public:
        mEdge partialTrace(const mEdge& a, const std::vector<bool>& eliminate) {
            [[maybe_unused]] const auto before = cn.cacheCount();
            const auto                  result = trace(a, eliminate);
            [[maybe_unused]] const auto after  = cn.cacheCount();
            assert(before == after);
            return result;
        }
        ComplexValue trace(const mEdge& a) {
            auto                        eliminate = std::vector<bool>(nqubits, true);
            [[maybe_unused]] const auto before    = cn.cacheCount();
            const auto                  res       = partialTrace(a, eliminate);
            [[maybe_unused]] const auto after     = cn.cacheCount();
            assert(before == after);
            return {CTEntry::val(res.w.r), CTEntry::val(res.w.i)};
        }
        bool isCloseToIdentity(const mEdge& m, dd::fp tol = 1e-10) {
            std::unordered_set<decltype(m.p)> visited{};
            visited.reserve(mUniqueTable.getActiveNodeCount());
            return isCloseToIdentityRecursive(m, visited, tol);
        }

    private:
        /// TODO: introduce a compute table for the trace?
        mEdge trace(const mEdge& a, const std::vector<bool>& eliminate, std::size_t alreadyEliminated = 0) {
            auto v = a.p->v;

            if (a.w.approximatelyZero()) return mEdge::zero;

            if (std::none_of(eliminate.begin(), eliminate.end(), [](bool v) { return v; })) return a;

            // Base case
            if (v == -1) {
                if (a.isTerminal()) return a;
                throw std::runtime_error("Expected terminal node in trace.");
            }

            if (eliminate[v]) {
                auto elims = alreadyEliminated + 1;
                auto r     = mEdge::zero;

                auto t0 = trace(a.p->e[0], eliminate, elims);
                r       = add2(r, t0);
                auto r1 = r;

                auto t1 = trace(a.p->e[3], eliminate, elims);
                r       = add2(r, t1);
                auto r2 = r;

                if (r.w.exactlyOne()) {
                    r.w = a.w;
                } else {
                    auto c = cn.getTemporary();
                    ComplexNumbers::mul(c, r.w, a.w);
                    r.w = cn.lookup(c); // better safe than sorry. this may result in complex values with magnitude > 1 in the complex table
                }

                if (r1.w != Complex::zero) {
                    cn.returnToCache(r1.w);
                }

                if (r2.w != Complex::zero) {
                    cn.returnToCache(r2.w);
                }

                return r;
            } else {
                auto                     adjustedV = static_cast<Qubit>(a.p->v - (std::count(eliminate.begin(), eliminate.end(), true) - alreadyEliminated));
                std::array<mEdge, NEDGE> edge{};
                std::transform(a.p->e.cbegin(),
                               a.p->e.cend(),
                               edge.begin(),
                               [&](const mEdge& e) -> mEdge { return trace(e, eliminate, alreadyEliminated); });
                auto r = makeDDNode(adjustedV, edge);

                if (r.w.exactlyOne()) {
                    r.w = a.w;
                } else {
                    auto c = cn.getTemporary();
                    ComplexNumbers::mul(c, r.w, a.w);
                    r.w = cn.lookup(c);
                }
                return r;
            }
        }

        bool isCloseToIdentityRecursive(const mEdge& m, std::unordered_set<decltype(m.p)>& visited, dd::fp tol) {
            // immediately return if this node has already been visited
            if (visited.find(m.p) != visited.end()) {
                return true;
            }

            // immediately return of this node is identical to the identity
            if (m.p->isIdentity()) {
                return true;
            }

            // check whether any of the middle successors is non-zero, i.e., m = [ x 0 0 y ]
            const auto mag1 = dd::ComplexNumbers::mag2(m.p->e[1U].w);
            const auto mag2 = dd::ComplexNumbers::mag2(m.p->e[2U].w);
            if (mag1 > tol || mag2 > tol) {
                visited.insert(m.p);
                return false;
            }

            // check whether  m = [ ~1 0 0 y ]
            const auto mag0 = dd::ComplexNumbers::mag2(m.p->e[0U].w);
            if (std::abs(mag0 - 1.0) > tol) {
                visited.insert(m.p);
                return false;
            }
            const auto arg0 = dd::ComplexNumbers::arg(m.p->e[0U].w);
            if (std::abs(arg0) > tol) {
                visited.insert(m.p);
                return false;
            }

            // check whether m = [ x 0 0 ~1 ] or m = [ x 0 0 ~0 ] (the last case is true for an ancillary qubit)
            const auto mag3 = dd::ComplexNumbers::mag2(m.p->e[3U].w);
            if (mag3 > tol) {
                if (std::abs(mag3 - 1.0) > tol) {
                    visited.insert(m.p);
                    return false;
                }
                const auto arg3 = dd::ComplexNumbers::arg(m.p->e[3U].w);
                if (std::abs(arg3) > tol) {
                    visited.insert(m.p);
                    return false;
                }
            }

            // m either has the form [ ~1 0 0 ~1 ] or [ ~1 0 0 ~0 ]
            const auto ident0 = isCloseToIdentityRecursive(m.p->e[0U], visited, tol);
            if (!ident0) {
                visited.insert(m.p);
                return false;
            }

            // m either has the form [ I 0 0 ~1 ] or [ I 0 0 ~0 ]
            const auto ident3 = isCloseToIdentityRecursive(m.p->e[3U], visited, tol);
            visited.insert(m.p);
            return ident3;
        }

        ///
        /// Toffoli gates
        ///
    public:
        ToffoliTable<mEdge> toffoliTable{};

        ///
        /// Identity matrices
        ///
    public:
        // create n-qubit identity DD. makeIdent(n) === makeIdent(0, n-1)
        mEdge makeIdent(QubitCount n) { return makeIdent(0, static_cast<Qubit>(n - 1)); }
        mEdge makeIdent(Qubit leastSignificantQubit, Qubit mostSignificantQubit) {
            if (mostSignificantQubit < leastSignificantQubit)
                return mEdge::one;

            if (leastSignificantQubit == 0 && IdTable[mostSignificantQubit].p != nullptr) {
                return IdTable[mostSignificantQubit];
            }
            if (mostSignificantQubit >= 1 && (IdTable[mostSignificantQubit - 1]).p != nullptr) {
                IdTable[mostSignificantQubit] = makeDDNode(mostSignificantQubit,
                                                           std::array{IdTable[mostSignificantQubit - 1],
                                                                      mEdge::zero,
                                                                      mEdge::zero,
                                                                      IdTable[mostSignificantQubit - 1]});
                return IdTable[mostSignificantQubit];
            }

            auto e = makeDDNode(leastSignificantQubit, std::array{mEdge::one, mEdge::zero, mEdge::zero, mEdge::one});
            for (std::size_t k = leastSignificantQubit + 1; k <= std::make_unsigned_t<Qubit>(mostSignificantQubit); k++) {
                e = makeDDNode(static_cast<Qubit>(k), std::array{e, mEdge::zero, mEdge::zero, e});
            }
            if (leastSignificantQubit == 0)
                IdTable[mostSignificantQubit] = e;
            return e;
        }

        // identity table access and reset
        [[nodiscard]] const auto& getIdentityTable() const { return IdTable; }

        void clearIdentityTable() {
            for (auto& entry: IdTable) entry.p = nullptr;
        }

        mEdge createInitialMatrix(dd::QubitCount n, const std::vector<bool>& ancillary) {
            auto e = makeIdent(n);
            incRef(e);
            return reduceAncillae(e, ancillary);
        }

    private:
        std::vector<mEdge> IdTable{};

        ///
        /// Noise Operations
        ///
    public:
        StochasticNoiseOperationTable<mEdge, STOCHASTIC_CACHE_OPS> stochasticNoiseOperationCache{nqubits};
        DensityNoiseTable<dEdge, dEdge, CT_DM_NOISE_NBUCKET>       densityNoise{};

        ///
        /// Decision diagram size
        ///
    public:
        template<class Edge>
        unsigned int size(const Edge& e) {
            static constexpr unsigned int            NODECOUNT_BUCKETS = 200000;
            static std::unordered_set<decltype(e.p)> visited{NODECOUNT_BUCKETS}; // 2e6
            visited.max_load_factor(10);
            visited.clear();
            return nodeCount(e, visited);
        }

    private:
        template<class Edge>
        unsigned int nodeCount(const Edge& e, std::unordered_set<decltype(e.p)>& v) const {
            v.insert(e.p);
            unsigned int sum = 1;
            if (!e.isTerminal()) {
                for (const auto& edge: e.p->e) {
                    if (edge.p != nullptr && !v.count(edge.p)) {
                        sum += nodeCount(edge, v);
                    }
                }
            }
            return sum;
        }

        ///
        /// Ancillary and garbage reduction
        ///
    public:
        mEdge reduceAncillae(mEdge& e, const std::vector<bool>& ancillary, bool regular = true) {
            // return if no more garbage left
            if (std::none_of(ancillary.begin(), ancillary.end(), [](bool v) { return v; }) || e.p == nullptr) return e;
            Qubit lowerbound = 0;
            for (auto i = 0U; i < ancillary.size(); ++i) {
                if (ancillary[i]) {
                    lowerbound = static_cast<Qubit>(i);
                    break;
                }
            }
            if (e.p->v < lowerbound) return e;
            auto f = reduceAncillaeRecursion(e, ancillary, lowerbound, regular);
            decRef(e);
            incRef(f);
            return f;
        }

        // Garbage reduction works for reversible circuits --- to be thoroughly tested for quantum circuits
        vEdge reduceGarbage(vEdge& e, const std::vector<bool>& garbage) {
            // return if no more garbage left
            if (std::none_of(garbage.begin(), garbage.end(), [](bool v) { return v; }) || e.p == nullptr) return e;
            Qubit lowerbound = 0;
            for (auto i = 0U; i < garbage.size(); ++i) {
                if (garbage[i]) {
                    lowerbound = static_cast<Qubit>(i);
                    break;
                }
            }
            if (e.p->v < lowerbound) return e;
            auto f = reduceGarbageRecursion(e, garbage, lowerbound);
            decRef(e);
            incRef(f);
            return f;
        }
        mEdge reduceGarbage(mEdge& e, const std::vector<bool>& garbage, bool regular = true) {
            // return if no more garbage left
            if (std::none_of(garbage.begin(), garbage.end(), [](bool v) { return v; }) || e.p == nullptr) return e;
            Qubit lowerbound = 0;
            for (auto i = 0U; i < garbage.size(); ++i) {
                if (garbage[i]) {
                    lowerbound = static_cast<Qubit>(i);
                    break;
                }
            }
            if (e.p->v < lowerbound) return e;
            auto f = reduceGarbageRecursion(e, garbage, lowerbound, regular);
            decRef(e);
            incRef(f);
            return f;
        }

    private:
        mEdge reduceAncillaeRecursion(mEdge& e, const std::vector<bool>& ancillary, Qubit lowerbound, bool regular = true) {
            if (e.p->v < lowerbound) return e;

            auto f = e;

            std::array<mEdge, NEDGE> edges{};
            std::bitset<NEDGE>       handled{};
            for (auto i = 0U; i < NEDGE; ++i) {
                if (!handled.test(i)) {
                    if (e.p->e[i].isTerminal()) {
                        edges[i] = e.p->e[i];
                    } else {
                        edges[i] = reduceAncillaeRecursion(f.p->e[i], ancillary, lowerbound, regular);
                        for (auto j = i + 1; j < NEDGE; ++j) {
                            if (e.p->e[i].p == e.p->e[j].p) {
                                edges[j] = edges[i];
                                handled.set(j);
                            }
                        }
                    }
                    handled.set(i);
                }
            }
            f = makeDDNode(f.p->v, edges);

            // something to reduce for this qubit
            if (f.p->v >= 0 && ancillary[f.p->v]) {
                if (regular) {
                    if (f.p->e[1].w != Complex::zero || f.p->e[3].w != Complex::zero) {
                        f = makeDDNode(f.p->v, std::array{f.p->e[0], mEdge::zero, f.p->e[2], mEdge::zero});
                    }
                } else {
                    if (f.p->e[2].w != Complex::zero || f.p->e[3].w != Complex::zero) {
                        f = makeDDNode(f.p->v, std::array{f.p->e[0], f.p->e[1], mEdge::zero, mEdge::zero});
                    }
                }
            }

            auto c = cn.mulCached(f.w, e.w);
            f.w    = cn.lookup(c);
            cn.returnToCache(c);
            return f;
        }

        vEdge reduceGarbageRecursion(vEdge& e, const std::vector<bool>& garbage, Qubit lowerbound) {
            if (e.p->v < lowerbound) return e;

            auto f = e;

            std::array<vEdge, RADIX> edges{};
            std::bitset<RADIX>       handled{};
            for (auto i = 0U; i < RADIX; ++i) {
                if (!handled.test(i)) {
                    if (e.p->e[i].isTerminal()) {
                        edges[i] = e.p->e[i];
                    } else {
                        edges[i] = reduceGarbageRecursion(f.p->e[i], garbage, lowerbound);
                        for (auto j = i + 1; j < RADIX; ++j) {
                            if (e.p->e[i].p == e.p->e[j].p) {
                                edges[j] = edges[i];
                                handled.set(j);
                            }
                        }
                    }
                    handled.set(i);
                }
            }
            f = makeDDNode(f.p->v, edges);

            // something to reduce for this qubit
            if (f.p->v >= 0 && garbage[f.p->v]) {
                if (f.p->e[1].w != Complex::zero) {
                    vEdge g{};
                    if (f.p->e[0].w == Complex::zero && f.p->e[1].w != Complex::zero) {
                        g = f.p->e[1];
                    } else if (f.p->e[1].w != Complex::zero) {
                        g = add(f.p->e[0], f.p->e[1]);
                    } else {
                        g = f.p->e[0];
                    }
                    f = makeDDNode(e.p->v, std::array{g, vEdge::zero});
                }
            }

            auto c = cn.mulCached(f.w, e.w);
            f.w    = cn.lookup(c);
            cn.returnToCache(c);

            // Quick-fix for normalization bug
            if (ComplexNumbers::mag2(f.w) > 1.0)
                f.w = Complex::one;

            return f;
        }
        mEdge reduceGarbageRecursion(mEdge& e, const std::vector<bool>& garbage, Qubit lowerbound, bool regular = true) {
            if (e.p->v < lowerbound) return e;

            auto f = e;

            std::array<mEdge, NEDGE> edges{};
            std::bitset<NEDGE>       handled{};
            for (auto i = 0U; i < NEDGE; ++i) {
                if (!handled.test(i)) {
                    if (e.p->e[i].isTerminal()) {
                        edges[i] = e.p->e[i];
                    } else {
                        edges[i] = reduceGarbageRecursion(f.p->e[i], garbage, lowerbound, regular);
                        for (auto j = i + 1; j < NEDGE; ++j) {
                            if (e.p->e[i].p == e.p->e[j].p) {
                                edges[j] = edges[i];
                                handled.set(j);
                            }
                        }
                    }
                    handled.set(i);
                }
            }
            f = makeDDNode(f.p->v, edges);

            // something to reduce for this qubit
            if (f.p->v >= 0 && garbage[f.p->v]) {
                if (regular) {
                    if (f.p->e[2].w != Complex::zero || f.p->e[3].w != Complex::zero) {
                        mEdge g{};
                        if (f.p->e[0].w == Complex::zero && f.p->e[2].w != Complex::zero) {
                            g = f.p->e[2];
                        } else if (f.p->e[2].w != Complex::zero) {
                            g = add(f.p->e[0], f.p->e[2]);
                        } else {
                            g = f.p->e[0];
                        }
                        mEdge h{};
                        if (f.p->e[1].w == Complex::zero && f.p->e[3].w != Complex::zero) {
                            h = f.p->e[3];
                        } else if (f.p->e[3].w != Complex::zero) {
                            h = add(f.p->e[1], f.p->e[3]);
                        } else {
                            h = f.p->e[1];
                        }
                        f = makeDDNode(e.p->v, std::array{g, h, mEdge::zero, mEdge::zero});
                    }
                } else {
                    if (f.p->e[1].w != Complex::zero || f.p->e[3].w != Complex::zero) {
                        mEdge g{};
                        if (f.p->e[0].w == Complex::zero && f.p->e[1].w != Complex::zero) {
                            g = f.p->e[1];
                        } else if (f.p->e[1].w != Complex::zero) {
                            g = add(f.p->e[0], f.p->e[1]);
                        } else {
                            g = f.p->e[0];
                        }
                        mEdge h{};
                        if (f.p->e[2].w == Complex::zero && f.p->e[3].w != Complex::zero) {
                            h = f.p->e[3];
                        } else if (f.p->e[3].w != Complex::zero) {
                            h = add(f.p->e[2], f.p->e[3]);
                        } else {
                            h = f.p->e[2];
                        }
                        f = makeDDNode(e.p->v, std::array{g, mEdge::zero, h, mEdge::zero});
                    }
                }
            }

            auto c = cn.mulCached(f.w, e.w);
            f.w    = cn.lookup(c);
            cn.returnToCache(c);

            // Quick-fix for normalization bug
            if (ComplexNumbers::mag2(f.w) > 1.0)
                f.w = Complex::one;

            return f;
        }

        ///
        /// Vector and matrix extraction from DDs
        ///
    public:
        /// Get a single element of the vector or matrix represented by the dd with root edge e
        /// \tparam Edge type of edge to use (vector or matrix)
        /// \param e edge to traverse
        /// \param elements string {0, 1, 2, 3}^n describing which outgoing edge should be followed
        ///        (for vectors entries are limited to 0 and 1)
        ///        If string is longer than required, the additional characters are ignored.
        /// \return the complex amplitude of the specified element
        template<class Edge>
        ComplexValue getValueByPath(const Edge& e, const std::string& elements) {
            // TODO limdd
            if (e.isTerminal()) {
                return {CTEntry::val(e.w.r), CTEntry::val(e.w.i)};
            }

            auto c = cn.getTemporary(1, 0);
            auto r = e;
            do {
                ComplexNumbers::mul(c, c, r.w);
                std::size_t tmp = elements.at(r.p->v) - '0';
                assert(tmp <= r.p->e.size());
                r = r.p->e.at(tmp);
            } while (!r.isTerminal());
            ComplexNumbers::mul(c, c, r.w);

            return {CTEntry::val(c.r), CTEntry::val(c.i)};
        }
        ComplexValue getValueByPath(const vEdge& e, std::size_t i) {
            if (e.isTerminal()) {
                return {CTEntry::val(e.w.r), CTEntry::val(e.w.i)};
            }
            return getValueByPath(e, Complex::one, i);
        }
        ComplexValue getValueByPath(const vEdge& e, const Complex& amp, std::size_t i) {
            auto c = cn.mulCached(e.w, amp);

            if (e.isTerminal()) {
                cn.returnToCache(c);
                return {CTEntry::val(c.r), CTEntry::val(c.i)};
            }

            const bool one = i & (1ULL << e.p->v);

            ComplexValue r{};
            if (!one && !e.p->e[0].w.approximatelyZero()) {
                r = getValueByPath(e.p->e[0], c, i);
            } else if (one && !e.p->e[1].w.approximatelyZero()) {
                r = getValueByPath(e.p->e[1], c, i);
            }
            cn.returnToCache(c);
            return r;
        }
        ComplexValue getValueByPath(const mEdge& e, std::size_t i, std::size_t j) {
            if (e.isTerminal()) {
                return {CTEntry::val(e.w.r), CTEntry::val(e.w.i)};
            }
            return getValueByPath(e, Complex::one, i, j);
        }
        ComplexValue getValueByPath(const mEdge& e, const Complex& amp, std::size_t i, std::size_t j) {
            auto c = cn.mulCached(e.w, amp);

            if (e.isTerminal()) {
                cn.returnToCache(c);
                return {CTEntry::val(c.r), CTEntry::val(c.i)};
            }

            const bool row = i & (1ULL << e.p->v);
            const bool col = j & (1ULL << e.p->v);

            ComplexValue r{};
            if (!row && !col && !e.p->e[0].w.approximatelyZero()) {
                r = getValueByPath(e.p->e[0], c, i, j);
            } else if (!row && col && !e.p->e[1].w.approximatelyZero()) {
                r = getValueByPath(e.p->e[1], c, i, j);
            } else if (row && !col && !e.p->e[2].w.approximatelyZero()) {
                r = getValueByPath(e.p->e[2], c, i, j);
            } else if (row && col && !e.p->e[3].w.approximatelyZero()) {
                r = getValueByPath(e.p->e[3], c, i, j);
            }
            cn.returnToCache(c);
            return r;
        }

        std::map<std::string, dd::fp> getProbVectorFromDensityMatrix(dEdge e, double measurementThreshold) {
            std::map<std::string, dd::fp> measuredResult = {};
            dd::fp                        p0, p1, globalProbability;
            dEdge::alignDensityEdge(e);
            if (std::pow(2, e.p->v + 1) >= static_cast<double>(std::numeric_limits<unsigned long long>::max())) {
                throw std::runtime_error(std::string{"Density matrix is too large to measure!"});
            }

            const unsigned long long statesToMeasure = 2ULL << e.p->v;

            for (unsigned long long m = 0; m < statesToMeasure; m++) {
                unsigned long long currentResult = m;
                globalProbability                = dd::CTEntry::val(e.w.r);
                auto  resultString               = intToString(m, '1', e.p->v + 1);
                dEdge cur                        = e;
                for (dd::Qubit i = 0; i < e.p->v + 1; ++i) {
                    if (cur.p->v != -1 && globalProbability > measurementThreshold) {
                        assert(dd::CTEntry::approximatelyZero(cur.p->e.at(0).w.i) && dd::CTEntry::approximatelyZero(cur.p->e.at(3).w.i));
                        p0 = dd::CTEntry::val(cur.p->e.at(0).w.r);
                        p1 = dd::CTEntry::val(cur.p->e.at(3).w.r);
                    } else {
                        globalProbability = 0;
                        break;
                    }

                    if (currentResult % 2 == 0) {
                        cur = cur.p->e.at(0);
                        globalProbability *= p0;
                    } else {
                        cur = cur.p->e.at(3);
                        globalProbability *= p1;
                    }
                    currentResult = currentResult >> 1;
                }
                if (globalProbability > 0) { // No need to track probabilities of 0
                    measuredResult.insert({resultString, globalProbability});
                }
            }
            return measuredResult;
        }

        [[nodiscard]] std::string intToString(unsigned long long targetNumber, char value, dd::Qubit size) const {
            std::string path(size, '0');
            for (auto i = 1; i <= size; i++) {
                if (targetNumber % 2) {
                    path[size - i] = value;
                }
                targetNumber = targetNumber >> 1u;
            }
            return path;
        }

        CVec getVector([[maybe_unused]] const mEdge& e, [[maybe_unused]] Qubit q = 0, [[maybe_unused]] LimEntry<> lim = {}) {
            CVec vec;
            return vec;
        }

        CVec getVector(const vEdge& e, LimEntry<> lim) {
            // TODO limdd
            std::size_t dim = 0;
            if (e.p->v >= 0)
                dim = 2ULL << e.p->v;
            else
                dim = 1;
            // allocate resulting vector
            auto vec = CVec(dim, {0.0, 0.0});
            //            Log::log << "[getVector] vector has size " << vec.size() << " after 2ULL << " << (int)(e.p->v) << '\n';

            getVector(e, Complex::one, 0, vec, lim);
            return vec;
        }

        CVec getVector(const vEdge& e, Qubit nQubits, LimEntry<> lim = {}) {
            std::size_t dim;
            if (nQubits >= 0) {
                dim = 2ULL << nQubits;
            } else {
                dim = 1;
            }
            auto vec = CVec(dim, {0.0, 0.0});
            getVector(e, Complex::one, 0, vec, lim);
            return vec;
        }

        CVec getVector(const vEdge& e) {
            std::size_t dim = 0;
            if (e.p->v >= 0)
                dim = 2ULL << e.p->v;
            else
                dim = 1;
            // allocate resulting vector
            auto vec = CVec(dim, {0.0, 0.0});

            getVector(e, Complex::one, 0, vec);
            return vec;
        }

        CVec getVector(vNode* v) {
            vEdge edge{v, Complex::one, nullptr};
            return getVector(edge);
        }

        void getVector(const vEdge& e, const Complex& amp, std::size_t i, CVec& vec, LimEntry<> lim = {}) {
            // calculate new accumulated amplitude
            auto c = cn.mulCached(e.w, amp);
            //            Log::log << "[getVector] i=" << i << " qubit=" << (int)(e.p->v) << " e.w=" << e.w << " amp=" << amp << " c=" << c << " lim = " << LimEntry<>::to_string(&lim, e.p->v) << '\n';

            // base case
            if (e.isTerminal()) {
                c.multiplyByPhase(lim.getPhase());
                vec.at(i) = {CTEntry::val(c.r), CTEntry::val(c.i)};
                cn.returnToCache(c);
                return;
            }

            const std::size_t x = i | (1ULL << e.p->v);

            LimEntry<> lim2;
            vEdge      e2{};
            // recursive case
            std::tie(e2, lim2) = follow(e, 0, lim);
            if (!e2.w.approximatelyZero()) getVector(e2, c, i, vec, lim2);

            std::tie(e2, lim2) = follow(e, 1, lim);
            //            Log::log << "[getVector] follow(e, 1, " << LimEntry<>::to_string(&lim, e.p->v) << ") = (" << e2 << ",  " << LimEntry<>::to_string(&lim2, e2.p->v) << '\n';
            if (!e2.w.approximatelyZero()) getVector(e2, c, x, vec, lim2);

            cn.returnToCache(c);
        }

        //        CVec getVector(const vEdge& e, const LimEntry<>& lim) {
        //            const std::size_t dim = 2ULL << e.p->v;
        //            // allocate resulting vector
        //            auto vec = CVec(dim, {0.0, 0.0});
        //            getVector(e, Complex::one, 0, vec, lim);
        //            //std::cout << "[getVector] complete; constructed vector.\n";
        //            return vec;
        //        }
        //
        //        CVec getVector([[maybe_unused]] const mEdge& e) {
        //            CVec vec;
        //            return vec;
        //        }
        //
        //        CVec getVector([[maybe_unused]] const mEdge& e, [[maybe_unused]] const LimEntry<>& lim) {
        //            CVec vec;
        //            return vec;
        //        }
        //
        //        CVec getVector(const vEdge& e) {
        //            //std::cout << "[getVector] getting vector of " << (int)(e.p->v) << "-qubit state with label " << LimEntry<>::to_string(e.l) << ".\n";
        //            const std::size_t dim = 2ULL << e.p->v;
        //            // allocate resulting vector
        //            auto       vec = CVec(dim, {0.0, 0.0});
        //            LimEntry<> id;
        //            getVector(e, Complex::one, 0, vec, id);
        //            //std::cout << "[getVector] complete; constructed vector.\n";
        //            return vec;
        //        }
        //        void getVector(const vEdge& e, const Complex& amp, std::size_t i, CVec& vec, const LimEntry<>& lim) {
        //            Log::log << "[getVector rec n=" << e.p->v + 1 << " i=" << i << "] vector of " << (int)(e.p->v) + 1 << " qubits; i = " << i << "; e.w = " << e.w << " amp = " << amp << " cached count " << cn.complexCache.getCount() << " edge label " << LimEntry<>::to_string(e.l) << ", aux label " << LimEntry<>::to_string(&lim) << ".\n";
        //            auto c = cn.mulCached(e.w, amp);
        //            Log::log << "[getVector rec n=" << e.p->v + 1 << " i=" << i << "] c = " << c << " after multiplying with aux weight.\n";
        //
        //            // base case
        //            if (e.isTerminal()) {
        //                Log::log << "[getVector rec n=" << e.p->v + 1 << " i=" << i << "] base case: vec[" << i << "] = " << c << "\n";
        //                vec.at(i) = {CTEntry::val(c.r), CTEntry::val(c.i)};
        //                cn.returnToCache(c);
        //                return;
        //            }
        //            const std::size_t x = i | (1ULL << e.p->v);
        //
        //            LimEntry<> lim2(e.l);
        //            lim2.multiplyBy(lim);
        //            c.multiplyByPhase(lim2.getPhase());
        //            lim2.setPhase(phase_t::phase_one);
        //
        //            // recursive case
        //            if (!e.p->e[0].w.approximatelyZero()) {
        //                std::size_t id0 = i;
        //                if (lim2.getQubit(e.p->v) == 'X') {
        //                    // new index is x
        //                    id0 = x;
        //                }
        //                if (lim2.getQubit(e.p->v) == 'Y') {
        //                    // new index is x
        //                    id0 = x;
        //                    // multiply c0 by i
        //                    c.multiplyByi();
        //                }
        //                Log::log << "[getVector rec n=" << e.p->v + 1 << " i=" << i << "] walking the low edge with c = " << c << ".\n";
        //                getVector(e.p->e[0], c, id0, vec, lim2);
        //                if (lim2.getQubit(e.p->v) == 'Y') {
        //                    c.multiplyByMinusi();
        //                }
        //                //                cn.returnToCache(d0);
        //            }
        //            if (!e.p->e[1].w.approximatelyZero()) {
        //                // if lim has Pauli Z operator, then multiply by -1
        //                std::size_t id1 = x;
        //                if (lim2.getQubit(e.p->v) == 'Z') {
        //                    Log::log << "[getVector rec n=" << e.p->v + 1 << " i=" << i << "] c := " << c << " after encountering Z on high edge.\n";
        //                    c.multiplyByMinusOne();
        //                } else if (lim2.getQubit(e.p->v) == 'X') {
        //                    // new index is i
        //                    id1 = i;
        //                } else if (lim2.getQubit(e.p->v) == 'Y') {
        //                    // new index is i
        //                    id1 = i;
        //                    c.multiplyByMinusi();
        //                }
        //                std::cout << "[getVector rec n=" << e.p->v + 1 << " i=" << i << "] walking the high edge with c = " << c << ".\n";
        //                getVector(e.p->e[1], c, id1, vec, lim2);
        //            }
        //            cn.returnToCache(c);
        //        }

        // Returns whether v ~ w, up to a complex multiplicative factor
        bool vectorsApproximatelyEqual(const CVec& v, const CVec& w) {
            //std::cout << "[vectors approximately equal] start.\n";
            //std::cout.flush();
            if (v.size() < w.size()) {
                // We demand that w is approximately zero
                for (unsigned int i = 0; i < w.size(); i++) {
                    if (!Complex::approximatelyZero(w[i])) return false;
                }
                return true;
            } else if (w.size() < v.size()) {
                for (unsigned int i = 0; i < v.size(); i++) {
                    if (!Complex::approximatelyZero(v[i])) return false;
                }
                return true;
            }
            if (v.size() != w.size()) return false;
            // find the factor d with which the vectors differ
            std::complex<fp> d = 0;
            bool             vz, wz;
            unsigned int     i;
            for (i = 0; i < v.size(); i++) {
                vz = Complex::approximatelyZero(v[i]);
                wz = Complex::approximatelyZero(w[i]);
                if (!vz && !wz) {
                    d = v[i] / w[i];
                    i++;
                    break;
                } else if (!(vz && wz))
                    return false;
            }
            //std::cout << "[vectors approximately equal] found factor d = " << d << "\n";
            //std::cout.flush();
            std::complex<fp> vc;
            // check whether the remainder of the two vectors v,w, differ by factor d
            for (; i < v.size(); i++) {
                vz = Complex::approximatelyZero(v[i]);
                wz = Complex::approximatelyZero(w[i]);
                if (!vz && !wz) {
                    vc = v[i] / d;
                    if (!Complex::approximatelyEqual(vc, w[i])) {
                        return false;
                    }
                } else if (!(vz && wz))
                    return false;
            }

            return true;
        }

        bool isValidIsomorphism(Edge<vNode> e1, Edge<vNode> e2, const LimEntry<>* iso) {
            e1.l      = LimEntry<>::multiply(e1.l, iso);
            CVec phi1 = getVector(e1);
            CVec phi2 = getVector(e2);
            return vectorsApproximatelyEqual(phi1, phi2);
        }

        void printVector(const vEdge& e) {
            const unsigned long long element = 2ULL << e.p->v;
            for (auto i = 0ULL; i < element; i++) {
                const auto amplitude = getValueByPath(e, i);
                for (Qubit j = e.p->v; j >= 0; j--) {
                    std::cout << ((i >> j) & 1ULL);
                }
                constexpr auto precision = 3;
                // set fixed width to maximum of a printed number
                // (-) 0.precision plus/minus 0.precision i
                constexpr auto width = 1 + 2 + precision + 1 + 2 + precision + 1;
                std::cout << ": " << std::setw(width) << ComplexValue::toString(amplitude.r, amplitude.i, false, precision) << "\n";
            }
            std::cout << std::flush;
        }

        void printMatrix(const mEdge& e) {
            const unsigned long long element = 2ULL << e.p->v;
            for (auto i = 0ULL; i < element; i++) {
                for (auto j = 0ULL; j < element; j++) {
                    const auto     amplitude = getValueByPath(e, i, j);
                    constexpr auto precision = 3;
                    // set fixed width to maximum of a printed number
                    // (-) 0.precision plus/minus 0.precision i
                    constexpr auto width = 1 + 2 + precision + 1 + 2 + precision + 1;
                    std::cout << std::setw(width) << ComplexValue::toString(amplitude.r, amplitude.i, false, precision) << " ";
                }
                std::cout << "\n";
            }
            std::cout << std::flush;
        }

        CMat getMatrix(const mEdge& e) {
            if (e.p->v < 0) {
                auto mat = CMat(1, CVec(1, {CTEntry::val(e.w.r), CTEntry::val(e.w.i)}));
                return mat;
            }
            const unsigned long long dim = 2ULL << e.p->v;
            // allocate resulting matrix
            auto mat = CMat(dim, CVec(dim, {0.0, 0.0}));
            getMatrix(e, Complex::one, 0, 0, mat);
            return mat;
        }
        void getMatrix(const mEdge& e, const Complex& amp, std::size_t i, std::size_t j, CMat& mat) {
            // calculate new accumulated amplitude
            auto c = cn.mulCached(e.w, amp);

            // base case
            if (e.isTerminal()) {
                mat.at(i).at(j) = {CTEntry::val(c.r), CTEntry::val(c.i)};
                cn.returnToCache(c);
                return;
            }

            const std::size_t x = i | (1ULL << e.p->v);
            const std::size_t y = j | (1ULL << e.p->v);

            // recursive case
            if (!e.p->e[0].w.approximatelyZero())
                getMatrix(e.p->e[0], c, i, j, mat);
            if (!e.p->e[1].w.approximatelyZero())
                getMatrix(e.p->e[1], c, i, y, mat);
            if (!e.p->e[2].w.approximatelyZero())
                getMatrix(e.p->e[2], c, x, j, mat);
            if (!e.p->e[3].w.approximatelyZero())
                getMatrix(e.p->e[3], c, x, y, mat);
            cn.returnToCache(c);
        }

        CMat getDensityMatrix(dEdge& e) {
            dEdge::applyDmChangesToEdge(e);
            const unsigned long long dim = 2ULL << e.p->v;
            // allocate resulting matrix
            auto mat = CMat(dim, CVec(dim, {0.0, 0.0}));
            getDensityMatrix(e, Complex::one, 0, 0, mat);
            dd::dEdge::revertDmChangesToEdge(e);
            return mat;
        }

        void getDensityMatrix(dEdge& e, Complex& amp, std::size_t i, std::size_t j, CMat& mat) {
            // calculate new accumulated amplitude
            auto c = cn.mulCached(e.w, amp);

            // base case
            if (e.isTerminal()) {
                mat.at(i).at(j) = {CTEntry::val(c.r), CTEntry::val(c.i)};
                cn.returnToCache(c);
                return;
            }

            const std::size_t x = i | (1ULL << e.p->v);
            const std::size_t y = j | (1ULL << e.p->v);

            // recursive case
            if (!e.p->e[0].w.approximatelyZero()) {
                dEdge::applyDmChangesToEdge(e.p->e[0]);
                getDensityMatrix(e.p->e[0], c, i, j, mat);
                dd::dEdge::revertDmChangesToEdge(e.p->e[0]);
            }
            if (!e.p->e[1].w.approximatelyZero()) {
                dEdge::applyDmChangesToEdge(e.p->e[1]);
                getDensityMatrix(e.p->e[1], c, i, y, mat);
                dd::dEdge::revertDmChangesToEdge(e.p->e[1]);
            }
            if (!e.p->e[2].w.approximatelyZero()) {
                dEdge::applyDmChangesToEdge(e.p->e[2]);
                getDensityMatrix(e.p->e[2], c, x, j, mat);
                dd::dEdge::revertDmChangesToEdge(e.p->e[2]);
            }
            if (!e.p->e[3].w.approximatelyZero()) {
                dEdge::applyDmChangesToEdge(e.p->e[3]);
                getDensityMatrix(e.p->e[3], c, x, y, mat);
                dd::dEdge::revertDmChangesToEdge(e.p->e[3]);
            }

            cn.returnToCache(c);
        }

        void exportAmplitudesRec(const vEdge& edge, std::ostream& oss, const std::string& path, Complex& amplitude, dd::QubitCount level, bool binary = false) {
            if (edge.isTerminal()) {
                auto amp = cn.getTemporary();
                dd::ComplexNumbers::mul(amp, amplitude, edge.w);
                for (std::size_t i = 0; i < (1ULL << level); i++) {
                    if (binary) {
                        amp.writeBinary(oss);
                    } else {
                        oss << amp.toString(false, 16) << "\n";
                    }
                }

                return;
            }

            auto a = cn.mulCached(amplitude, edge.w);
            exportAmplitudesRec(edge.p->e[0], oss, path + "0", a, level - 1, binary);
            exportAmplitudesRec(edge.p->e[1], oss, path + "1", a, level - 1, binary);
            cn.returnToCache(a);
        }
        void exportAmplitudes(const vEdge& edge, std::ostream& oss, dd::QubitCount nq, bool binary = false) {
            if (edge.isTerminal()) {
                // TODO special treatment
                return;
            }
            auto weight = cn.getCached(1., 0.);
            exportAmplitudesRec(edge, oss, "", weight, nq, binary);
            cn.returnToCache(weight);
        }
        void exportAmplitudes(const vEdge& edge, const std::string& outputFilename, dd::QubitCount nq, bool binary = false) {
            std::ofstream      init(outputFilename);
            std::ostringstream oss{};

            exportAmplitudes(edge, oss, nq, binary);

            init << oss.str() << std::flush;
            init.close();
        }

        void exportAmplitudesRec(const vEdge& edge, std::vector<std::complex<dd::fp>>& amplitudes, Complex& amplitude, dd::QubitCount level, std::size_t idx) {
            if (edge.isTerminal()) {
                auto amp = cn.getTemporary();
                dd::ComplexNumbers::mul(amp, amplitude, edge.w);
                idx <<= level;
                for (std::size_t i = 0; i < (1ULL << level); i++) {
                    amplitudes[idx++] = std::complex<dd::fp>{dd::ComplexTable<>::Entry::val(amp.r), dd::ComplexTable<>::Entry::val(amp.i)};
                }

                return;
            }

            auto a = cn.mulCached(amplitude, edge.w);
            exportAmplitudesRec(edge.p->e[0], amplitudes, a, level - 1, idx << 1);
            exportAmplitudesRec(edge.p->e[1], amplitudes, a, level - 1, (idx << 1) | 1ULL);
            cn.returnToCache(a);
        }
        void exportAmplitudes(const vEdge& edge, std::vector<std::complex<dd::fp>>& amplitudes, dd::QubitCount nq) {
            if (edge.isTerminal()) {
                // TODO special treatment
                return;
            }
            auto weight = cn.getCached(1., 0.);
            exportAmplitudesRec(edge, amplitudes, weight, nq, 0);
            cn.returnToCache(weight);
        }

        void addAmplitudesRec(const vEdge& edge, std::vector<std::complex<dd::fp>>& amplitudes, ComplexValue& amplitude, dd::QubitCount level, std::size_t idx) {
            auto         ar = dd::ComplexTable<>::Entry::val(edge.w.r);
            auto         ai = dd::ComplexTable<>::Entry::val(edge.w.i);
            ComplexValue amp{ar * amplitude.r - ai * amplitude.i, ar * amplitude.i + ai * amplitude.r};

            if (edge.isTerminal()) {
                idx <<= level;
                for (std::size_t i = 0; i < (1ULL << level); i++) {
                    auto temp         = std::complex<dd::fp>{amp.r + amplitudes[idx].real(), amp.i + amplitudes[idx].imag()};
                    amplitudes[idx++] = temp;
                }

                return;
            }

            addAmplitudesRec(edge.p->e[0], amplitudes, amp, level - 1, idx << 1);
            addAmplitudesRec(edge.p->e[1], amplitudes, amp, level - 1, idx << 1 | 1ULL);
        }
        void addAmplitudes(const vEdge& edge, std::vector<std::complex<dd::fp>>& amplitudes, dd::QubitCount nq) {
            if (edge.isTerminal()) {
                // TODO special treatment
                return;
            }
            ComplexValue a{1., 0.};
            addAmplitudesRec(edge, amplitudes, a, nq, 0);
        }

        // transfers a decision diagram from another package to this package
        template<class Edge>
        Edge transfer(Edge& original) {
            // POST ORDER TRAVERSAL USING ONE STACK   https://www.geeksforgeeks.org/iterative-postorder-traversal-using-stack/
            Edge              root{};
            std::stack<Edge*> stack;

            std::unordered_map<decltype(original.p), decltype(original.p)> mapped_node{};

            Edge* currentEdge = &original;
            if (!currentEdge->isTerminal()) {
                constexpr std::size_t N = std::tuple_size_v<decltype(original.p->e)>;
                do {
                    while (currentEdge != nullptr && !currentEdge->isTerminal()) {
                        for (short i = N - 1; i > 0; --i) {
                            auto& edge = currentEdge->p->e[i];
                            if (edge.isTerminal()) {
                                continue;
                            }
                            if (edge.w.approximatelyZero()) {
                                continue;
                            }
                            if (mapped_node.find(edge.p) != mapped_node.end()) {
                                continue;
                            }

                            // non-zero edge to be included
                            stack.push(&edge);
                        }
                        stack.push(currentEdge);
                        currentEdge = &currentEdge->p->e[0];
                    }
                    currentEdge = stack.top();
                    stack.pop();

                    bool hasChild = false;
                    for (std::size_t i = 1; i < N && !hasChild; ++i) {
                        auto& edge = currentEdge->p->e[i];
                        if (edge.w.approximatelyZero()) {
                            continue;
                        }
                        if (mapped_node.find(edge.p) != mapped_node.end()) {
                            continue;
                        }
                        hasChild = edge.p == stack.top()->p;
                    }

                    if (hasChild) {
                        Edge* temp = stack.top();
                        stack.pop();
                        stack.push(currentEdge);
                        currentEdge = temp;
                    } else {
                        if (mapped_node.find(currentEdge->p) != mapped_node.end()) {
                            currentEdge = nullptr;
                            continue;
                        }
                        std::array<Edge, N> edges{};
                        for (std::size_t i = 0; i < N; i++) {
                            if (currentEdge->p->e[i].isTerminal()) {
                                edges[i].p = currentEdge->p->e[i].p;
                            } else {
                                edges[i].p = mapped_node[currentEdge->p->e[i].p];
                            }
                            edges[i].w = cn.lookup(currentEdge->p->e[i].w);
                        }
                        root                        = makeDDNode(currentEdge->p->v, edges);
                        mapped_node[currentEdge->p] = root.p;
                        currentEdge                 = nullptr;
                    }
                } while (!stack.empty());

                auto w = cn.getCached(dd::ComplexTable<>::Entry::val(original.w.r), dd::ComplexTable<>::Entry::val(original.w.i));
                dd::ComplexNumbers::mul(w, root.w, w);
                root.w = cn.lookup(w);
                cn.returnToCache(w);
            } else {
                root.p = original.p; // terminal -> static
                root.w = cn.lookup(original.w);
            }
            return root;
        }

        ///
        /// Deserialization
        /// Note: do not rely on the binary format being portable across different architectures/platforms
        ///
    public:
        template<class Node, class Edge = Edge<Node>, std::size_t N = std::tuple_size_v<decltype(Node::e)>>
        Edge deserialize(std::istream& is, bool readBinary = false) {
            auto         result = Edge::zero;
            ComplexValue rootweight{};

            std::unordered_map<std::int_least64_t, Node*> nodes{};
            std::int_least64_t                            node_index;
            Qubit                                         v;
            std::array<ComplexValue, N>                   edge_weights{};
            std::array<std::int_least64_t, N>             edge_indices{};
            edge_indices.fill(-2);

            if (readBinary) {
                std::remove_const_t<decltype(SERIALIZATION_VERSION)> version;
                is.read(reinterpret_cast<char*>(&version), sizeof(decltype(SERIALIZATION_VERSION)));
                if (version != SERIALIZATION_VERSION) {
                    throw std::runtime_error("Wrong Version of serialization file version. version of file: " + std::to_string(version) + "; current version: " + std::to_string(SERIALIZATION_VERSION));
                }

                if (!is.eof()) {
                    rootweight.readBinary(is);
                }

                while (is.read(reinterpret_cast<char*>(&node_index), sizeof(decltype(node_index)))) {
                    is.read(reinterpret_cast<char*>(&v), sizeof(decltype(v)));
                    for (auto i = 0U; i < N; i++) {
                        is.read(reinterpret_cast<char*>(&edge_indices[i]), sizeof(decltype(edge_indices[i])));
                        edge_weights[i].readBinary(is);
                    }
                    result = deserializeNode(node_index, v, edge_indices, edge_weights, nodes);
                }
            } else {
                std::string version;
                std::getline(is, version);
                if (std::stoi(version) != SERIALIZATION_VERSION) {
                    throw std::runtime_error("Wrong Version of serialization file version. version of file: " + version + "; current version: " + std::to_string(SERIALIZATION_VERSION));
                }

                std::string line;
                std::string complex_real_regex = R"(([+-]?(?:\d+(?:\.\d*)?|\.\d+)(?:[eE][+-]?\d+)?(?![ \d\.]*(?:[eE][+-])?\d*[iI]))?)";
                std::string complex_imag_regex = R"(( ?[+-]? ?(?:(?:\d+(?:\.\d*)?|\.\d+)(?:[eE][+-]?\d+)?)?[iI])?)";
                std::string edge_regex         = " \\(((-?\\d+) (" + complex_real_regex + complex_imag_regex + "))?\\)";
                std::regex  complex_weight_regex(complex_real_regex + complex_imag_regex);
                std::string line_construct = "(\\d+) (\\d+)";
                for (auto i = 0U; i < N; ++i) {
                    line_construct += "(?:" + edge_regex + ")";
                }
                line_construct += " *(?:#.*)?";
                std::regex  line_regex(line_construct);
                std::smatch m;

                if (std::getline(is, line)) {
                    if (!std::regex_match(line, m, complex_weight_regex)) {
                        throw std::runtime_error("Regex did not match second line: " + line);
                    }
                    rootweight.from_string(m.str(1), m.str(2));
                }

                while (std::getline(is, line)) {
                    if (line.empty() || line.size() == 1) continue;

                    if (!std::regex_match(line, m, line_regex)) {
                        throw std::runtime_error("Regex did not match line: " + line);
                    }

                    // match 1: node_idx
                    // match 2: qubit_idx

                    // repeats for every edge
                    // match 3: edge content
                    // match 4: edge_target_idx
                    // match 5: real + imag (without i)
                    // match 6: real
                    // match 7: imag (without i)
                    node_index = std::stoi(m.str(1));
                    v          = static_cast<Qubit>(std::stoi(m.str(2)));

                    for (auto edge_idx = 3U, i = 0U; i < N; i++, edge_idx += 5) {
                        if (m.str(edge_idx).empty()) continue;

                        edge_indices[i] = std::stoi(m.str(edge_idx + 1));
                        edge_weights[i].from_string(m.str(edge_idx + 3), m.str(edge_idx + 4));
                    }

                    result = deserializeNode(node_index, v, edge_indices, edge_weights, nodes);
                }
            }

            auto w = cn.getCached(rootweight.r, rootweight.i);
            ComplexNumbers::mul(w, result.w, w);
            result.w = cn.lookup(w);
            cn.returnToCache(w);

            return result;
        }

        template<class Node, class Edge = Edge<Node>>
        Edge deserialize(const std::string& inputFilename, bool readBinary) {
            auto ifs = std::ifstream(inputFilename, std::ios::binary);

            if (!ifs.good()) {
                throw std::invalid_argument("Cannot open serialized file: " + inputFilename);
            }

            return deserialize<Node>(ifs, readBinary);
        }

    private:
        template<class Node, class Edge = Edge<Node>, std::size_t N = std::tuple_size_v<decltype(Node::e)>>
        Edge deserializeNode(std::int_least64_t index, Qubit v, std::array<std::int_least64_t, N>& edge_idx, std::array<ComplexValue, N>& edge_weight, std::unordered_map<std::int_least64_t, Node*>& nodes) {
            if (index == -1) {
                return Edge::zero;
            }

            std::array<Edge, N> edges{};
            for (auto i = 0U; i < N; ++i) {
                if (edge_idx[i] == -2) {
                    edges[i] = Edge::zero;
                } else {
                    if (edge_idx[i] == -1) {
                        edges[i] = Edge::one;
                    } else {
                        edges[i].p = nodes[edge_idx[i]];
                    }
                    edges[i].w = cn.lookup(edge_weight[i]);
                }
            }

            auto newedge = makeDDNode(v, edges);
            nodes[index] = newedge.p;

            // reset
            edge_idx.fill(-2);

            return newedge;
        }

        ///
        /// Debugging
        ///
    public:
        template<class Node>
        void debugnode(const Node* p) const {
            if (Node::isTerminal(p)) {
                std::clog << "terminal\n";
                return;
            }
            std::clog << "Debug node: " << debugnode_line(p) << "\n";
            for (const auto& edge: p->e) {
                std::clog << "  " << std::hexfloat
                          << std::setw(22) << CTEntry::val(edge.w.r) << " "
                          << std::setw(22) << CTEntry::val(edge.w.i) << std::defaultfloat
                          << "i --> " << debugnode_line(edge.p)
                          << "lim=" << LimEntry<>::to_string(edge.l)
                          << "\n";
            }
            std::clog << std::flush;
        }

        template<class Node>
        std::string debugnode_line(const Node* p) const {
            if (Node::isTerminal(p)) {
                return "terminal";
            }
            std::stringstream sst;
            sst << "0x" << std::hex << reinterpret_cast<std::uintptr_t>(p) << std::dec
                << "[v=" << static_cast<std::int_fast64_t>(p->v)
                << " ref=" << p->ref
                << " hash=" << UniqueTable<Node>::hash(p)
                << " lim="
                << "TODO" // TODO limdd
                << "]";
            return sst.str();
        }

        template<class Edge>
        bool isLocallyConsistent(const Edge& e) {
            assert(Complex::one.r->value == 1 && Complex::one.i->value == 0);
            assert(Complex::zero.r->value == 0 && Complex::zero.i->value == 0);

            const bool result = isLocallyConsistent2(e);
            return result;
        }

        template<class Edge>
        bool isGloballyConsistent(const Edge& e) {
            std::map<ComplexTable<>::Entry*, std::size_t> weight_counter{};
            std::map<decltype(e.p), std::size_t>          node_counter{};
            fillConsistencyCounter(e, weight_counter, node_counter);
            checkConsistencyCounter(e, weight_counter, node_counter);
            return true;
        }

    private:
        template<class Edge>
        bool isLocallyConsistent2(const Edge& e) {
            const auto ptr_r = CTEntry::getAlignedPointer(e.w.r);
            const auto ptr_i = CTEntry::getAlignedPointer(e.w.i);

            if ((ptr_r->refCount == 0 || ptr_i->refCount == 0) && e.w != Complex::one && e.w != Complex::zero) {
                std::clog << "\nLOCAL INCONSISTENCY FOUND\nOffending Number: " << e.w << " (" << ptr_r->refCount << ", " << ptr_i->refCount << ")\n\n";
                debugnode(e.p);
                return false;
            }

            if (e.isTerminal()) {
                return true;
            }

            if (!e.isTerminal() && e.p->ref == 0) {
                std::clog << "\nLOCAL INCONSISTENCY FOUND: RC==0\n";
                debugnode(e.p);
                return false;
            }

            for (const auto& child: e.p->e) {
                if (child.p->v + 1 != e.p->v && !child.isTerminal()) {
                    std::clog << "\nLOCAL INCONSISTENCY FOUND: Wrong V\n";
                    debugnode(e.p);
                    return false;
                }
                if (!child.isTerminal() && child.p->ref == 0) {
                    std::clog << "\nLOCAL INCONSISTENCY FOUND: RC==0\n";
                    debugnode(e.p);
                    return false;
                }
                if (!isLocallyConsistent2(child)) {
                    return false;
                }
            }
            return true;
        }

        template<class Edge>
        void fillConsistencyCounter(const Edge& edge, std::map<ComplexTable<>::Entry*, std::size_t>& weight_map, std::map<decltype(edge.p), std::size_t>& node_map) {
            weight_map[CTEntry::getAlignedPointer(edge.w.r)]++;
            weight_map[CTEntry::getAlignedPointer(edge.w.i)]++;

            if (edge.isTerminal()) {
                return;
            }
            node_map[edge.p]++;
            for (auto& child: edge.p->e) {
                if (node_map[child.p] == 0) {
                    fillConsistencyCounter(child, weight_map, node_map);
                } else {
                    node_map[child.p]++;
                    weight_map[CTEntry::getAlignedPointer(child.w.r)]++;
                    weight_map[CTEntry::getAlignedPointer(child.w.i)]++;
                }
            }
        }

        template<class Edge>
        void checkConsistencyCounter(const Edge& edge, const std::map<ComplexTable<>::Entry*, std::size_t>& weight_map, const std::map<decltype(edge.p), std::size_t>& node_map) {
            auto* r_ptr = CTEntry::getAlignedPointer(edge.w.r);
            auto* i_ptr = CTEntry::getAlignedPointer(edge.w.i);

            if (weight_map.at(r_ptr) > r_ptr->refCount && r_ptr != Complex::one.r && r_ptr != Complex::zero.i && r_ptr != &ComplexTable<>::sqrt2_2) {
                std::clog << "\nOffending weight: " << edge.w << "\n";
                std::clog << "Bits: " << std::hexfloat << CTEntry::val(edge.w.r) << "r " << CTEntry::val(edge.w.i) << std::defaultfloat << "i\n";
                debugnode(edge.p);
                throw std::runtime_error("Ref-Count mismatch for " + std::to_string(r_ptr->value) + "(r): " + std::to_string(weight_map.at(r_ptr)) + " occurences in DD but Ref-Count is only " + std::to_string(r_ptr->refCount));
            }

            if (weight_map.at(i_ptr) > i_ptr->refCount && i_ptr != Complex::zero.i && i_ptr != Complex::one.r && i_ptr != &ComplexTable<>::sqrt2_2) {
                std::clog << "\nOffending weight: " << edge.w << "\n";
                std::clog << "Bits: " << std::hexfloat << CTEntry::val(edge.w.r) << "r " << CTEntry::val(edge.w.i) << std::defaultfloat << "i\n";
                debugnode(edge.p);
                throw std::runtime_error("Ref-Count mismatch for " + std::to_string(i_ptr->value) + "(i): " + std::to_string(weight_map.at(i_ptr)) + " occurences in DD but Ref-Count is only " + std::to_string(i_ptr->refCount));
            }

            if (edge.isTerminal()) {
                return;
            }

            if (node_map.at(edge.p) != edge.p->ref) {
                debugnode(edge.p);
                throw std::runtime_error("Ref-Count mismatch for node: " + std::to_string(node_map.at(edge.p)) + " occurences in DD but Ref-Count is " + std::to_string(edge.p->ref));
            }
            for (auto child: edge.p->e) {
                if (!child.isTerminal() && child.p->v != edge.p->v - 1) {
                    std::clog << "child.p->v == " << child.p->v << "\n";
                    std::clog << " edge.p->v == " << edge.p->v << "\n";
                    debugnode(child.p);
                    debugnode(edge.p);
                    throw std::runtime_error("Variable level ordering seems wrong");
                }
                checkConsistencyCounter(child, weight_map, node_map);
            }
        }

        ///
        /// Printing and Statistics
        ///
    public:
        // print information on package and its members
        static void printInformation() {
            // TODO limdd
            std::cout << "\n  compiled: " << __DATE__ << " " << __TIME__
                      << "\n  Complex size: " << sizeof(Complex) << " bytes (aligned " << alignof(Complex) << " bytes)"
                      << "\n  ComplexValue size: " << sizeof(ComplexValue) << " bytes (aligned " << alignof(ComplexValue) << " bytes)"
                      << "\n  ComplexNumbers size: " << sizeof(ComplexNumbers) << " bytes (aligned " << alignof(ComplexNumbers) << " bytes)"
                      << "\n  LimEntry<> size: " << sizeof(LimEntry<>) << " bytes (aligned " << alignof(LimEntry<>) << " bytes)"
                      << "\n  vEdge size: " << sizeof(vEdge) << " bytes (aligned " << alignof(vEdge) << " bytes)"
                      << "\n  vNode size: " << sizeof(vNode) << " bytes (aligned " << alignof(vNode) << " bytes)"
                      << "\n  mEdge size: " << sizeof(mEdge) << " bytes (aligned " << alignof(mEdge) << " bytes)"
                      << "\n  mNode size: " << sizeof(mNode) << " bytes (aligned " << alignof(mNode) << " bytes)"
                      << "\n  CT Vector Add size: " << sizeof(typename decltype(vectorAdd)::Entry) << " bytes (aligned " << alignof(typename decltype(vectorAdd)::Entry) << " bytes)"
                      << "\n  CT Matrix Add size: " << sizeof(typename decltype(matrixAdd)::Entry) << " bytes (aligned " << alignof(typename decltype(matrixAdd)::Entry) << " bytes)"
                      << "\n  CT Matrix Transpose size: " << sizeof(typename decltype(matrixTranspose)::Entry) << " bytes (aligned " << alignof(typename decltype(matrixTranspose)::Entry) << " bytes)"
                      << "\n  CT Conjugate Matrix Transpose size: " << sizeof(typename decltype(conjugateMatrixTranspose)::Entry) << " bytes (aligned " << alignof(typename decltype(conjugateMatrixTranspose)::Entry) << " bytes)"
                      << "\n  CT Matrix Multiplication size: " << sizeof(typename decltype(matrixMatrixMultiplication)::Entry) << " bytes (aligned " << alignof(typename decltype(matrixMatrixMultiplication)::Entry) << " bytes)"
                      << "\n  CT Matrix Vector Multiplication size: " << sizeof(typename decltype(matrixVectorMultiplication)::Entry) << " bytes (aligned " << alignof(typename decltype(matrixVectorMultiplication)::Entry) << " bytes)"
                      << "\n  CT Vector Inner Product size: " << sizeof(typename decltype(vectorInnerProduct)::Entry) << " bytes (aligned " << alignof(typename decltype(vectorInnerProduct)::Entry) << " bytes)"
                      << "\n  CT Vector Kronecker size: " << sizeof(typename decltype(vectorKronecker)::Entry) << " bytes (aligned " << alignof(typename decltype(vectorKronecker)::Entry) << " bytes)"
                      << "\n  CT Matrix Kronecker size: " << sizeof(typename decltype(matrixKronecker)::Entry) << " bytes (aligned " << alignof(typename decltype(matrixKronecker)::Entry) << " bytes)"
                      << "\n  ToffoliTable::Entry size: " << sizeof(ToffoliTable<mEdge>::Entry) << " bytes (aligned " << alignof(ToffoliTable<mEdge>::Entry) << " bytes)"
                      << "\n  Package size: " << sizeof(Package) << " bytes (aligned " << alignof(Package) << " bytes)"
                      << "\n"
                      << std::flush;
        }

        // print unique and compute table statistics
        void statistics() {
            std::cout << "DD statistics:" << std::endl
                      << "[vUniqueTable] ";
            vUniqueTable.printStatistics();
            std::cout << "[mUniqueTable] ";
            mUniqueTable.printStatistics();
            std::cout << "[CT Vector Add] ";
            vectorAdd.printStatistics();
            std::cout << "[CT Matrix Add] ";
            matrixAdd.printStatistics();
            std::cout << "[CT Matrix Transpose] ";
            matrixTranspose.printStatistics();
            std::cout << "[CT Conjugate Matrix Transpose] ";
            conjugateMatrixTranspose.printStatistics();
            std::cout << "[CT Matrix Multiplication] ";
            matrixMatrixMultiplication.printStatistics();
            std::cout << "[CT Matrix Vector Multiplication] ";
            matrixVectorMultiplication.printStatistics();
            std::cout << "[CT Inner Product] ";
            vectorInnerProduct.printStatistics();
            std::cout << "[CT Vector Kronecker] ";
            vectorKronecker.printStatistics();
            std::cout << "[CT Matrix Kronecker] ";
            matrixKronecker.printStatistics();
            std::cout << "[Toffoli Table] ";
            toffoliTable.printStatistics();
            std::cout << "[Stochastic Noise Table] ";
            stochasticNoiseOperationCache.printStatistics();
            std::cout << "[CT Density Add] ";
            densityAdd.printStatistics();
            std::cout << "[CT Density Mul] ";
            densityDensityMultiplication.printStatistics();
            std::cout << "[CT Density Noise] ";
            densityNoise.printStatistics();
            std::cout << "[ComplexTable] ";
            cn.complexTable.printStatistics();
            std::cout << "[LimTable] ";
            limTable.printStatistics();
        }
    };

} // namespace dd

#endif<|MERGE_RESOLUTION|>--- conflicted
+++ resolved
@@ -317,13 +317,8 @@
             //            std::cout << "[normalizeLIMDD] Step 3: pick High Label.\n";
             //            std::cout.flush();
             bool        s           = false;
-<<<<<<< HEAD
-            LimEntry<>* higLimTemp2 = Pauli::highLabelZ(r.p->e[0].p, r.p->e[1].p, r.p->e[1].l, r.p->e[1].w, s);
+            LimEntry<>* higLimTemp2 = highLabelZ(r.p->e[0].p, r.p->e[1].p, r.p->e[1].l, r.p->e[1].w, s);
             r.p->e[1].l             = limTable.lookup(*higLimTemp2);
-=======
-            LimEntry<>* higLimTemp2 = highLabelZ(r.p->e[0].p, r.p->e[1].p, r.p->e[1].l, r.p->e[1].w, s);
-            r.p->e[1].l = limTable.lookup(*higLimTemp2);
->>>>>>> 71714133
             limTable.incRef(r.p->e[1].l);
             //            std::cout << "[normalizeLIMDD] Found high label: " << LimEntry<>::to_string(r.p->e[1].l) << "\n";
             //            std::cout.flush();
@@ -561,19 +556,11 @@
             r.p->e[0].l = nullptr;
             // Step 3: Choose a canonical right LIM
             Log::log << "[normalizeLIMDD] Step 3: Choose High Label; edge is currently " << r << '\n';
-<<<<<<< HEAD
             vNode      oldNode            = *(r.p); // make a copy of the old node
             Complex    highEdgeWeightTemp = cn.getCached(CTEntry::val(r.p->e[1].w.r), CTEntry::val(r.p->e[1].w.i));
             LimEntry<> higLimTemp;
-            Pauli::highLabelPauli(r.p->e[0].p, r.p->e[1].p, r.p->e[1].l, highEdgeWeightTemp, higLimTemp); // TODO memory leak; delete highLimTemp
+            highLabelPauli(r.p->e[0].p, r.p->e[1].p, r.p->e[1].l, highEdgeWeightTemp, higLimTemp); // TODO memory leak; delete highLimTemp
             r.p->e[1].l = limTable.lookup(higLimTemp);
-=======
-            vNode       oldNode            = *(r.p); // make a copy of the old node
-            Complex     highEdgeWeightTemp = cn.getCached(CTEntry::val(r.p->e[1].w.r), CTEntry::val(r.p->e[1].w.i));
-            LimEntry<>  higLimTemp;
-            highLabelPauli(r.p->e[0].p, r.p->e[1].p, r.p->e[1].l, highEdgeWeightTemp, higLimTemp); // TODO memory leak; delete highLimTemp
-            r.p->e[1].l                    = limTable.lookup(higLimTemp);
->>>>>>> 71714133
             limTable.incRef(r.p->e[1].l);
             r.p->e[1].w = cn.lookup(highEdgeWeightTemp);
             cn.returnToCache(highEdgeWeightTemp); // TODO RESOLVED return to cache. Uncommenting this line gives an error
@@ -664,22 +651,21 @@
             // Case 3: the node is a 'fork': both its children are nonzero
             else {
                 // Gather the stabilizer groups of the two children
-<<<<<<< HEAD
                 Log::log << "[constructStabilizerGeneratorSet] Case fork; " << node << "\n";
                 // Step 2: find out whether an element P*P' should be added, where P acts on qubit 'n'
                 // Step 1: Compute the intersection
                 StabilizerGroup* stabLow  = &(low.p->limVector);
                 StabilizerGroup* stabHigh = &(high.p->limVector);
-                StabilizerGroup  PHP      = Pauli::conjugateGroup(*stabHigh, high.l);
+                StabilizerGroup  PHP      = conjugateGroup(*stabHigh, high.l);
                 Log::log << "[constructStabilizerGeneratorSet] conjugate group: ";
-                Pauli::printStabilizerGroup(PHP, node.e[1].p->v);
+                printStabilizerGroup(PHP, node.e[1].p->v);
                 Log::log << '\n';
-                stabgenset = Pauli::intersectGroupsPauli(*stabLow, PHP);
+                stabgenset = intersectGroupsPauli(*stabLow, PHP);
                 Log::log << "[constructStabilizerGeneratorSet] intersection: ";
-                Pauli::printStabilizerGroup(stabgenset, node.v);
+                printStabilizerGroup(stabgenset, node.v);
                 Log::log << '\n';
                 LimEntry<>* stab = LimEntry<>::noLIM;
-                stab             = Pauli::getCosetIntersectionElementPauli(*stabLow, *stabHigh, high.l, high.l, phase_t::phase_minus_one);
+                stab             = getCosetIntersectionElementPauli(*stabLow, *stabHigh, high.l, high.l, phase_t::phase_minus_one);
                 if (stab != LimEntry<>::noLIM) {
                     stab->setOperator(n, 'Z');
                 } else if (low.p == high.p) {
@@ -691,42 +677,11 @@
                 if (stab != LimEntry<>::noLIM) {
                     stabgenset.push_back(stab);
                 }
-                Pauli::toColumnEchelonForm(stabgenset);
+                toColumnEchelonForm(stabgenset);
             }
             //            CVec amplitudeVec = getVector(&node);
             //            Log::log << "[constructStabilizerGeneratorSet] Finished. for state " << outputCVec(amplitudeVec) << '\n'
             //            		 << "[constructStabilizerGeneratorSet] Stab = "; printStabilizerGroup(node.limVector, node.v); Log::log << '\n';
-=======
-                Log::log << "[constructStabilizerGeneratorSet] Case fork; "  << node << "\n";
-    			// Step 2: find out whether an element P*P' should be added, where P acts on qubit 'n'
-    			// Step 1: Compute the intersection
-    			StabilizerGroup* stabLow  = &(low. p->limVector);
-    			StabilizerGroup* stabHigh = &(high.p->limVector);
-            	StabilizerGroup PHP = conjugateGroup(*stabHigh, high.l);
-            	Log::log << "[constructStabilizerGeneratorSet] conjugate group: "; printStabilizerGroup(PHP, node.e[1].p->v); Log::log << '\n';
-    			stabgenset = intersectGroupsPauli(*stabLow, PHP);
-    			Log::log << "[constructStabilizerGeneratorSet] intersection: "; printStabilizerGroup(stabgenset, node.v); Log::log << '\n';
-    			LimEntry<>* stab = LimEntry<>::noLIM;
-    			stab = getCosetIntersectionElementPauli(*stabLow, *stabHigh, high.l, high.l, phase_t::phase_minus_one);
-    			if (stab != LimEntry<>::noLIM) {
-    				stab->setOperator(n, 'Z');
-    			}
-    			else if (low.p == high.p) {
-                	// TODO check for X
-    //				Complex rho = cn.mulCached(low.w, high.w);
-    //				phase_t rho_phase = rho.getPhase();
-    				// TODO Check for Y
-
-                }
-    			if (stab != LimEntry<>::noLIM) {
-    				stabgenset.push_back(stab);
-    			}
-    			toColumnEchelonForm(stabgenset);
-            }
-//            CVec amplitudeVec = getVector(&node);
-//            Log::log << "[constructStabilizerGeneratorSet] Finished. for state " << outputCVec(amplitudeVec) << '\n'
-//            		 << "[constructStabilizerGeneratorSet] Stab = "; printStabilizerGroup(node.limVector, node.v); Log::log << '\n';
->>>>>>> 71714133
 
             return stabgenset;
         }
@@ -1221,29 +1176,12 @@
 
         // TODO delete the old content of the group, which was dynamicalyl allocated on the heap
         void putStabilizersInTable(vEdge& edge) {
-<<<<<<< HEAD
             [[maybe_unused]] LimEntry<>* limptr;
             for (unsigned int i = 0; i < edge.p->limVector.size(); i++) {
                 //        		limptr = edge.p->limVector[i];
                 edge.p->limVector[i] = limTable.lookup(*(edge.p->limVector[i]));
                 //        		delete limptr;
             }
-        }
-
-        _Log& outputCVec(const CVec& vec) {
-            Log::log << "[";
-            for (unsigned int i = 0; i < vec.size(); i++) {
-                Log::log << vec[i] << ", ";
-            }
-            return Log::log << "]";
-=======
-        	[[maybe_unused]] LimEntry<>* limptr;
-        	for (unsigned int i=0; i<edge.p->limVector.size(); i++) {
-//        		limptr = edge.p->limVector[i];
-        		edge.p->limVector[i] = limTable.lookup(*(edge.p->limVector[i]));
-//        		delete limptr;
-        	}
->>>>>>> 71714133
         }
 
         // create a normalized DD node and return an edge pointing to it. The node is not recreated if it already exists.
@@ -1297,13 +1235,9 @@
                     e.p->limVector = constructStabilizerGeneratorSetPauli(*(e.p));
                     vece           = getVector(e.p);
                     Log::log << "[makeDDNode] just built Stab(" << e.p << "). Amplitude vector: " << outputCVec(vece) << '\n'
-<<<<<<< HEAD
                              << "[makeDDNode] Stab = ";
-                    Pauli::printStabilizerGroup(e.p->limVector);
+                    printStabilizerGroup(e.p->limVector);
                     Log::log << '\n';
-=======
-                    		 << "[makeDDNode] Stab = "; printStabilizerGroup(e.p->limVector); Log::log << '\n';
->>>>>>> 71714133
                     sanityCheckStabilizerGroup(e, e.p->limVector);
                     putStabilizersInTable(e);
                     break;

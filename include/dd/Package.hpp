/*
 * This file is part of the JKQ DD Package which is released under the MIT license.
 * See file README.md or go to http://iic.jku.at/eda/research/quantum_dd/ for more information.
 */

#ifndef DDpackage_H
#define DDpackage_H

#include "Complex.hpp"
#include "ComplexCache.hpp"
#include "ComplexNumbers.hpp"
#include "ComplexTable.hpp"
#include "ComplexValue.hpp"
#include "ComputeTable.hpp"
#include "Control.hpp"
#include "Definitions.hpp"
#include "Edge.hpp"
#include "GateMatrixDefinitions.hpp"
#include "LimTable.hpp"
#include "Nodes.hpp"
#include "NoiseOperationTable.hpp"
#include "PauliAlgebra.hpp"
#include "ToffoliTable.hpp"
#include "UnaryComputeTable.hpp"
#include "UniqueTable.hpp"

#include <algorithm>
#include <array>
#include <bitset>
#include <cassert>
#include <cmath>
#include <complex>
#include <cstddef>
#include <cstdint>
#include <fstream>
#include <iomanip>
#include <iostream>
#include <limits>
#include <map>
#include <queue>
#include <random>
#include <regex>
#include <set>
#include <stdexcept>
#include <string>
#include <type_traits>
#include <unordered_map>
#include <unordered_set>
#include <vector>

namespace dd {
    class Package {
        ///
        /// Complex number handling
        ///
    public:
        ComplexNumbers cn{};

        LIMDD_group group;

        ///
        /// Construction, destruction, information and reset
        ///
    public:
        static constexpr std::size_t maxPossibleQubits = static_cast<std::make_unsigned_t<Qubit>>(std::numeric_limits<Qubit>::max()) + 1U;
        static constexpr std::size_t defaultQubits     = 128;
        explicit Package(std::size_t nq = defaultQubits):
            cn(ComplexNumbers()), nqubits(nq) {
            resize(nq);
            group = LIMDD_group::Z_group;
        };
        ~Package()                      = default;
        Package(const Package& package) = delete;
        Package& operator=(const Package& package) = delete;

        // resize the package instance
        void resize(std::size_t nq) {
            if (nq > maxPossibleQubits) {
                throw std::invalid_argument("Requested too many qubits from package. Qubit datatype only allows up to " +
                                            std::to_string(maxPossibleQubits) + " qubits, while " +
                                            std::to_string(nq) + " were requested. Please recompile the package with a wider Qubit type!");
            }
            nqubits = nq;
            vUniqueTable.resize(nqubits);
            mUniqueTable.resize(nqubits);
            noiseOperationTable.resize(nqubits);
            IdTable.resize(nqubits);
        }

        // reset package state
        void reset() {
            clearUniqueTables();
            clearComputeTables();
            cn.clear();
        }

        // getter for qubits
        [[nodiscard]] auto qubits() const { return nqubits; }

    private:
        std::size_t nqubits;

        ///
        /// Vector nodes, edges and quantum states
        ///

        // Done limdd: Add LIMs for Stabilizer Groups to nodes
    public:
        typedef struct vNode vNode;
        using vEdge       = Edge<vNode>;
        using vCachedEdge = CachedEdge<vNode>;

        // TODO limdd: rename this normalizeWeights?
        // (original rename undone because of some errors in tests)
        vEdge normalize(const vEdge& e, bool cached) {
            auto zero = std::array{e.p->e[0].w.approximatelyZero(), e.p->e[1].w.approximatelyZero()};

            // make sure to release cached numbers approximately zero, but not exactly zero
            if (cached) {
                for (auto i = 0U; i < RADIX; i++) {
                    if (zero[i] && e.p->e[i].w != Complex::zero) {
                        cn.returnToCache(e.p->e[i].w);
                        e.p->e[i] = vEdge::zero;
                    }
                }
            }

            if (zero[0]) {
                // all equal to zero
                if (zero[1]) {
                    if (!cached && !e.isTerminal()) {
                        // If it is not a cached computation, the node has to be put back into the chain
                        vUniqueTable.returnNode(e.p);
                    }
                    return vEdge::zero;
                }

                auto  r = e;
                auto& w = r.p->e[1].w;
                if (cached && w != Complex::one) {
                    r.w = w;
                } else {
                    r.w = cn.lookup(w);
                }
                w = Complex::one;
                return r;
            }

            if (zero[1]) {
                auto  r = e;
                auto& w = r.p->e[0].w;
                if (cached && w != Complex::one) {
                    r.w = w;
                } else {
                    r.w = cn.lookup(w);
                }
                w = Complex::one;
                return r;
            }

            const auto mag0         = ComplexNumbers::mag2(e.p->e[0].w);
            const auto mag1         = ComplexNumbers::mag2(e.p->e[1].w);
            const auto norm2        = mag0 + mag1;
            const auto mag2Max      = (mag0 + ComplexTable<>::tolerance() >= mag1) ? mag0 : mag1;
            const auto argMax       = (mag0 + ComplexTable<>::tolerance() >= mag1) ? 0 : 1;
            const auto norm         = std::sqrt(norm2);
            const auto magMax       = std::sqrt(mag2Max);
            const auto commonFactor = norm / magMax;

            auto  r   = e;
            auto& max = r.p->e[argMax];
            if (cached && max.w != Complex::one) {
                r.w = max.w;
                r.w.r->value *= commonFactor;
                r.w.i->value *= commonFactor;
            } else {
                r.w = cn.lookup(CTEntry::val(max.w.r) * commonFactor, CTEntry::val(max.w.i) * commonFactor);
                if (r.w.approximatelyZero()) {
                    return vEdge::zero;
                }
            }

            max.w = cn.lookup(magMax / norm, 0.);
            if (max.w == Complex::zero)
                max = vEdge::zero;

            const auto argMin = (argMax + 1) % 2;
            auto&      min    = r.p->e[argMin];
            if (cached) {
                cn.returnToCache(min.w);
                ComplexNumbers::div(min.w, min.w, r.w);
                min.w = cn.lookup(min.w);
            } else {
                auto c = cn.getTemporary();
                ComplexNumbers::div(c, min.w, r.w);
                min.w = cn.lookup(c);
            }
            if (min.w == Complex::zero) {
                min = vEdge::zero;
            }

            return r;
        }

        // Returns an edge to a node isomorphic to e.p
        // The edge is labeled with a LIM
        // the node e.p is canonical, according to <Z>-LIMDD reduction rules
        // TODO limdd: rename to just normalize() ?
        vEdge normalizeLIMDDZ(const vEdge& e, bool cached) {
            // Step 1: Make sure the weight on the LIMs is +1
            if (!(LimEntry<>::getPhase(e.p->e[0].l) == phase_t::phase_one &&
                  LimEntry<>::getPhase(e.p->e[1].l) == phase_t::phase_one)) {
                throw std::runtime_error("[normalizeLIMDD] ERROR phase in LIM is not +1.");
            }

            auto r = normalize(e, cached);

            auto zero = std::array{e.p->e[0].w.approximatelyZero(), e.p->e[1].w.approximatelyZero()};

            // Case 1 ("Low Knife"):  high edge = 0, low edge is nonzero
            if (zero[1]) {
                // Step 1: Set the root edge label to 'Identity tensor R'
                r.l = r.p->e[0].l;
                // Step 2: Set the low edge label to 'Identity'
                r.p->e[0].l = nullptr;
                return r;
            }
            // Case 2 ("High Knife"):  low edge = 0, high edge is nonzero
            if (zero[0]) {
                // Step 1: Set the root edge pointer to 'Identity tensor (low edge label)'
                r.l = r.p->e[1].l;
                // Step 2: Set the high edge label to 'Identity'
                r.p->e[1].l = nullptr;
                return r;
            }

            // Case 3 ("Fork"):  both edges of e are non-zero
//            std::cout << "[normalizeLIMDD] case Fork. Setting data.\n";
//            std::cout.flush();
            LimEntry<>* lowLim = r.p->e[0].l;
            LimEntry<>* higLim = r.p->e[1].l;
            // Step 1: Make a new LIM, which is the left LIM multiplied by the right LIM
//            std::cout << "[normalizeLIMDD] Step 1: multiply.\n";
//            std::cout.flush();
//            LimEntry<>* higLimTemp = LimEntry<>::multiply(lowLim, higLim);
            r.p->e[1].l = LimEntry<>::multiply(lowLim, higLim); // TODO memory leak
            // Step 2: Make the left LIM Identity
//            std::cout << "[normalizeLIMDD] Step 2: Set low edge to nullptr.\n";
//            std::cout.flush();
            r.p->e[0].l   = nullptr;
            vNode oldNode = *(r.p); // make a copy of the old node
            // Step 3: Choose a canonical right LIM
//            std::cout << "[normalizeLIMDD] Step 3: pick High Label.\n";
//            std::cout.flush();
            bool s      = false;
            LimEntry<>* higLimTemp2 = Pauli::highLabelZ(r.p->e[0].p, r.p->e[1].p, r.p->e[1].l, r.p->e[1].w, s);
//            r.p->e[1].l = Pauli::highLabelZ(r.p->e[0].p, r.p->e[1].p, r.p->e[1].l, r.p->e[1].w, s); // TODO memory leak: this Lim is not freed
            r.p->e[1].l = limTable.lookup(*higLimTemp2);
            limTable.incRef(r.p->e[1].l);
//            std::cout << "[normalizeLIMDD] Found high label: " << LimEntry<>::to_string(r.p->e[1].l) << "\n";
//            std::cout.flush();
            // Step 4: Find an isomorphism 'iso' which maps the new node to the old node
//            std::cout << "[normalizeLIMDD] Step 4: find an isomorphism.\n";
//            std::cout.flush();
            LimEntry<>* iso = Pauli::getIsomorphismZ(r.p, &oldNode); // TODO memory leak: this Lim is not freed
            assert(iso != LimEntry<>::noLIM);
            // Root label := root label * (Id tensor (A)) * K
            // Step 5: Use R as the LIM for the incoming edge e
//            std::cout << "[normalizeLIMDD] Step 5: Repair the root edge.\n";
//            std::cout.flush();
            r.l = LimEntry<>::multiply(r.l, lowLim); // TODO memory leak
//            std::cout << "[normalizeLIMDD] Step 5.1: Second multiplication.\n";
//            std::cout.flush();
            r.l = LimEntry<>::multiply(r.l, iso); // TODO memory leak
            // Step 6: Lastly, to make the edge canonical, we make sure the phase of the LIM is +1; to this end, we multiply the weight r.w by the phase of the Lim r.l
//            std::cout << "[normalizeLIMDD] Step 6: Set the LIM phase to 1.\n";
//            std::cout.flush();
<<<<<<< HEAD
            if (r.l->getPhase() == phase_t::phase_minus_one) {
                // Step 6.1: multiply the weight 'r.w' by -1
                r.w.multiplyByMinusOne();
                // Step 6.2: Make the phase of r.l '+1'
                r.l->setPhase(phase_t::phase_one);
            }
            // Step 7: lastly, we should multiply by II...IZ if the highLabel method multiplied the high edge weight by -1
            if (s) {
//                LimEntry<> Z;
//                Z.setOperator(r.p->v, 'Z');
//                r.l->multiplyBy(Z);
            }

            // TODO this procedure changes the weights on the low and high edges. Should we call normalize again?
            // Should we *not* call normalize at the beginning of the procedure?

            return r;
        }

        // Returns an edge to a node isomorphic to e.p
        // The edge is labeled with a LIM
        // the node e.p is canonical, according to <Z>-LIMDD reduction rules
        // TODO limdd: rename to just normalize() ?
        // TODO limdd: incorporate Pauli Lims
        // TODO limdd: switch the node in case the low edge is zero
        // TODO limdd: prevent various memory leaks caused by LimEntry<>::multiply(..)
        // TODO limdd: is the bit concerning 'bool s' superfluous?
        vEdge normalizeLIMDDPauli(const vEdge& e, bool cached) {
        	// Step 1: Make sure the weight on the LIMs is +1
            if (!(LimEntry<>::getPhase(e.p->e[0].l) == phase_t::phase_one &&
                  LimEntry<>::getPhase(e.p->e[1].l) == phase_t::phase_one)) {
                throw std::runtime_error("[normalizeLIMDD] ERROR phase in LIM is not +1.");
            }

            auto r = normalize(e, cached);

            auto zero = std::array{e.p->e[0].w.approximatelyZero(), e.p->e[1].w.approximatelyZero()};

            // Case 1 ("Low Knife"):  high edge = 0, so |phi> = |0>|lowChild>
            if (zero[1]) {
                // Step 1: Set the root edge label to 'Identity tensor R'
                r.l = r.p->e[0].l;
                // Step 2: Set the low edge label to 'Identity'
                r.p->e[0].l = nullptr;
                return r;
            }
            // Case 2 ("High Knife"):  low edge = 0, so |phi> = |1>|highChild>
            if (zero[0]) {
            	// TODO switcheroo the nodes!
                // Step 1: Set the root edge pointer to 'Identity tensor R'
                r.l = r.p->e[1].l;
                // Step 2: Set the high edge label to 'Identity'
                r.p->e[1].l = nullptr; // the right edge is the identity
                return r;
            }

            bool swappedChildren = false;
            if ((long long unsigned int)(e.p->e[0].p) > (long long unsigned int)(e.p->e[1].p)) {
            	swappedChildren = true;
            	std::swap(r.p->e[0], r.p->e[1]);
            }

            // Case 3 ("Fork"):  both edges of e are non-zero
            std::cout << "[normalizeLIMDD] case Fork on "  << (signed int)(r.p->v) + 1 << " qubits. Edge is as follows: " << r;
            std::cout.flush();
            LimEntry<>* lowLim = r.p->e[0].l;
            LimEntry<>* higLim = r.p->e[1].l;
            // Step 1: Make a new LIM, which is the left LIM multiplied by the right LIM
            std::cout << "[normalizeLIMDD] Step 1: multiply low and high LIMs.\n";
//            LimEntry<>* higLimTemp = LimEntry<>::multiply(lowLim, higLim);
            r.p->e[1].l = LimEntry<>::multiply(lowLim, higLim); // TODO memory leak
            // Step 2: Make the left LIM Identity
            std::cout << "[normalizeLIMDD] Step 2: Set low edge to nullptr.\n";
            r.p->e[0].l   = nullptr;
            vNode oldNode = *(r.p); // make a copy of the old node
            // Step 3: Choose a canonical right LIM
            std::cout << "[normalizeLIMDD] Step 3: pick High Label; currently " << r.p->e[1].w << " * "  << LimEntry<>::to_string(r.p->e[1].l) << "\n";
            bool s = false;
            bool x = false;
            LimEntry<>* higLimTemp2 = Pauli::highLabelPauli(r.p->e[0].p, r.p->e[1].p, r.p->e[1].l, r.p->e[1].w, s, x);
//            r.p->e[1].l = Pauli::highLabelZ(r.p->e[0].p, r.p->e[1].p, r.p->e[1].l, r.p->e[1].w, s); // TODO memory leak: this Lim is not freed
            r.p->e[1].l = limTable.lookup(*higLimTemp2);
            limTable.incRef(r.p->e[1].l);
            std::cout << "[normalizeLIMDD] Found high label + weight: " << r.p->e[1].w << " * " << LimEntry<>::to_string(r.p->e[1].l) << "\n";
            // Step 4: Find an isomorphism 'iso' which maps the new node to the old node
            std::cout << "[normalizeLIMDD] Step 4: find an isomorphism.\n";
            LimWeight<>* iso = Pauli::getIsomorphismPauli(r.p, &oldNode); // TODO memory leak: LIM 'iso' is not freed
            assert(iso != LimWeight<>::noLIM);
            // Root label := root label * (Id tensor (A)) * K   TODO what are 'A' and 'K'?
            // Step 5: Use R as the LIM for the incoming edge e
            std::cout << "[normalizeLIMDD] Found isomorphism: " << LimEntry<>::to_string(iso->lim) << "\n";
            std::cout << "[normalizeLIMDD] Step 5: Repair the root edge from " << LimEntry<>::to_string(r.l) << " to " << LimEntry<>::to_string(LimEntry<>::multiply(r.l, lowLim)) << ".\n";
            r.l = LimEntry<>::multiply(r.l, lowLim); // TODO memory leak
            std::cout << "[normalizeLIMDD] Step 5.1: Second multiplication, root edge becomes " << LimEntry<>::to_string(LimEntry<>::multiply(r.l, iso->lim)) << ".\n";
            r.l = LimEntry<>::multiply(r.l, iso->lim); // TODO memory leak
            // TODO
            //    Question @Stefan, Thomas: how to multiply complex numbers? as follows:
            // r.w  = r.w * iso->weight;
            // Step 6: Lastly, to make the edge canonical, we make sure the phase of the LIM is +1; to this end, we multiply the weight r.w by the phase of the Lim r.l
            std::cout << "[normalizeLIMDD] Step 6: Set the LIM phase to 1.\n";
            std::cout.flush();
=======
>>>>>>> 4e75e0dc
            if (r.l->getPhase() == phase_t::phase_minus_one) {
                // Step 6.1: multiply the weight 'r.w' by -1
                r.w.multiplyByMinusOne();
                // Step 6.2: Make the phase of r.l '+1'
                r.l->setPhase(phase_t::phase_one);
            }
            // Step 7: lastly, we should multiply by II...IZ if the highLabel method multiplied the high edge weight by -1
            if (s) {
//                LimEntry<> Z;
//                Z.setOperator(r.p->v, 'Z');
//                std::cout << "[normalizeLIMDD] Step 7.1: multiplying root label by " << Z << "because s=true.\n";
//                r.l->multiplyBy(Z);
            }
            if (x) {
            	LimEntry<> XP(higLim);
            	XP.setOperator(r.p->v, 'X');
            	r.l->multiplyBy(XP);
            	// TODO limdd multiply weight by old high edge weight
            }

            if (swappedChildren) {
            	LimEntry<> X;
            	X.setOperator(r.p->v, 'X');
            	r.l->multiplyBy(X);
            }

            std::cout << "[normalizeLIMDD] Final root edge: " << LimEntry<>::to_string(r.l) << std::endl;

            // TODO this procedure changes the weights on the low and high edges. Should we call normalize again?
            // Should we *not* call normalize at the beginning of the procedure?

            return r;
        }

        // generate |0...0> with n qubits
        // TODO limdd: add identities to zero state?
        vEdge makeZeroState(QubitCount n, std::size_t start = 0) {
            if (n + start > nqubits) {
                throw std::runtime_error("Requested state with " +
                                         std::to_string(n + start) +
                                         " qubits, but current package configuration only supports up to " +
                                         std::to_string(nqubits) +
                                         " qubits. Please allocate a larger package instance.");
            }
            auto f = vEdge::one;
            for (std::size_t p = start; p < n + start; p++) {
                f = makeDDNode(static_cast<Qubit>(p), std::array{f, vEdge::zero});
            }
            return f;
        }
        // generate computational basis state |i> with n qubits
        vEdge makeBasisState(QubitCount n, const std::vector<bool>& state, std::size_t start = 0) {
            if (n + start > nqubits) {
                throw std::runtime_error("Requested state with " +
                                         std::to_string(n + start) +
                                         " qubits, but current package configuration only supports up to " +
                                         std::to_string(nqubits) +
                                         " qubits. Please allocate a larger package instance.");
            }
            auto f = vEdge::one;
            for (std::size_t p = start; p < n + start; ++p) {
                if (state[p] == 0) {
                    f = makeDDNode(static_cast<Qubit>(p), std::array{f, vEdge::zero});
                } else {
                    f = makeDDNode(static_cast<Qubit>(p), std::array{vEdge::zero, f});
                }
            }
            return f;
        }
        // generate general basis state with n qubits
        vEdge makeBasisState(QubitCount n, const std::vector<BasisStates>& state, std::size_t start = 0) {
            if (n + start > nqubits) {
                throw std::runtime_error("Requested state with " +
                                         std::to_string(n + start) +
                                         " qubits, but current package configuration only supports up to " +
                                         std::to_string(nqubits) +
                                         " qubits. Please allocate a larger package instance.");
            }
            if (state.size() < n) {
                throw std::runtime_error("Insufficient qubit states provided. Requested " + std::to_string(n) + ", but received " + std::to_string(state.size()));
            }

            auto f = vEdge::one;
            for (std::size_t p = start; p < n + start; ++p) {
                switch (state[p]) {
                    case BasisStates::zero:
                        f = makeDDNode(static_cast<Qubit>(p), std::array{f, vEdge::zero});
                        break;
                    case BasisStates::one:
                        f = makeDDNode(static_cast<Qubit>(p), std::array{vEdge::zero, f});
                        break;
                    case BasisStates::plus:
                        f = makeDDNode(static_cast<Qubit>(p), std::array<vEdge, RADIX>{{{f.p, cn.lookup(dd::SQRT2_2, 0), nullptr}, {f.p, cn.lookup(dd::SQRT2_2, 0), nullptr}}});
                        break;
                    case BasisStates::minus:
                        f = makeDDNode(static_cast<Qubit>(p), std::array<vEdge, RADIX>{{{f.p, cn.lookup(dd::SQRT2_2, 0), nullptr}, {f.p, cn.lookup(-dd::SQRT2_2, 0), nullptr}}});
                        break;
                    case BasisStates::right:
                        f = makeDDNode(static_cast<Qubit>(p), std::array<vEdge, RADIX>{{{f.p, cn.lookup(dd::SQRT2_2, 0), nullptr}, {f.p, cn.lookup(0, dd::SQRT2_2), nullptr}}});
                        break;
                    case BasisStates::left:
                        f = makeDDNode(static_cast<Qubit>(p), std::array<vEdge, RADIX>{{{f.p, cn.lookup(dd::SQRT2_2, 0), nullptr}, {f.p, cn.lookup(0, -dd::SQRT2_2), nullptr}}});
                        break;
                }
            }
            return f;
        }

        ///
        /// Matrix nodes, edges and quantum gates
        ///
    public:
        typedef struct mNode mNode;
        using mEdge       = Edge<mNode>;
        using mCachedEdge = CachedEdge<mNode>;

        mEdge normalize(const mEdge& e, bool cached) {
            //todo limdd: search for isomorphic nodes
            auto argmax = -1;

            auto zero = std::array{e.p->e[0].w.approximatelyZero(),
                                   e.p->e[1].w.approximatelyZero(),
                                   e.p->e[2].w.approximatelyZero(),
                                   e.p->e[3].w.approximatelyZero()};

            // make sure to release cached numbers approximately zero, but not exactly zero
            if (cached) {
                for (auto i = 0U; i < NEDGE; i++) {
                    if (zero[i] && e.p->e[i].w != Complex::zero) {
                        cn.returnToCache(e.p->e[i].w);
                        e.p->e[i] = mEdge::zero;
                    }
                }
            }

            fp   max  = 0;
            auto maxc = Complex::one;
            // determine max amplitude
            for (auto i = 0U; i < NEDGE; ++i) {
                if (zero[i]) continue;
                if (argmax == -1) {
                    argmax = static_cast<decltype(argmax)>(i);
                    max    = ComplexNumbers::mag2(e.p->e[i].w);
                    maxc   = e.p->e[i].w;
                } else {
                    auto mag = ComplexNumbers::mag2(e.p->e[i].w);
                    if (mag - max > ComplexTable<>::tolerance()) {
                        argmax = static_cast<decltype(argmax)>(i);
                        max    = mag;
                        maxc   = e.p->e[i].w;
                    }
                }
            }

            // all equal to zero
            if (argmax == -1) {
                if (!cached && !e.isTerminal()) {
                    // If it is not a cached computation, the node has to be put back into the chain
                    mUniqueTable.returnNode(e.p);
                }
                return mEdge::zero;
            }

            auto r = e;
            // divide each entry by max
            for (auto i = 0U; i < NEDGE; ++i) {
                if (static_cast<decltype(argmax)>(i) == argmax) {
                    if (cached) {
                        if (r.w == Complex::one)
                            r.w = maxc;
                        else
                            ComplexNumbers::mul(r.w, r.w, maxc);
                    } else {
                        if (r.w == Complex::one) {
                            r.w = maxc;
                        } else {
                            auto c = cn.getTemporary();
                            ComplexNumbers::mul(c, r.w, maxc);
                            r.w = cn.lookup(c);
                        }
                    }
                    r.p->e[i].w = Complex::one;
                } else {
                    if (cached && !zero[i] && r.p->e[i].w != Complex::one) {
                        cn.returnToCache(r.p->e[i].w);
                    }
                    if (r.p->e[i].w.approximatelyOne())
                        r.p->e[i].w = Complex::one;
                    auto c = cn.getTemporary();
                    ComplexNumbers::div(c, r.p->e[i].w, maxc);
                    r.p->e[i].w = cn.lookup(c);
                }
            }
            return r;
        }

        // build matrix representation for a single gate on an n-qubit circuit
        mEdge makeGateDD(const std::array<ComplexValue, NEDGE>& mat, QubitCount n, Qubit target, std::size_t start = 0) {
            return makeGateDD(mat, n, Controls{}, target, start);
        }
        mEdge makeGateDD(const std::array<ComplexValue, NEDGE>& mat, QubitCount n, const Control& control, Qubit target, std::size_t start = 0) {
            return makeGateDD(mat, n, Controls{control}, target, start);
        }
        mEdge makeGateDD(const std::array<ComplexValue, NEDGE>& mat, QubitCount n, const Controls& controls, Qubit target, std::size_t start = 0) {
            if (n + start > nqubits) {
                throw std::runtime_error("Requested gate with " +
                                         std::to_string(n + start) +
                                         " qubits, but current package configuration only supports up to " +
                                         std::to_string(nqubits) +
                                         " qubits. Please allocate a larger package instance.");
            }
            std::array<mEdge, NEDGE> em{};
            auto                     it = controls.begin();
            for (auto i = 0U; i < NEDGE; ++i) {
                if (mat[i].r == 0 && mat[i].i == 0) {
                    em[i] = mEdge::zero;
                } else {
                    em[i] = mEdge::terminal(cn.lookup(mat[i]));
                }
            }

            //process lines below target
            auto z = static_cast<Qubit>(start);
            for (; z < target; z++) {
                for (auto i1 = 0U; i1 < RADIX; i1++) {
                    for (auto i2 = 0U; i2 < RADIX; i2++) {
                        auto i = i1 * RADIX + i2;
                        if (it != controls.end() && it->qubit == z) {
                            if (it->type == Control::Type::neg) { // neg. control
                                em[i] = makeDDNode(z, std::array{em[i], mEdge::zero, mEdge::zero, (i1 == i2) ? makeIdent(static_cast<Qubit>(start), static_cast<Qubit>(z - 1)) : mEdge::zero});
                            } else { // pos. control
                                em[i] = makeDDNode(z, std::array{(i1 == i2) ? makeIdent(static_cast<Qubit>(start), static_cast<Qubit>(z - 1)) : mEdge::zero, mEdge::zero, mEdge::zero, em[i]});
                            }
                        } else { // not connected
                            em[i] = makeDDNode(z, std::array{em[i], mEdge::zero, mEdge::zero, em[i]});
                        }
                    }
                }
                if (it != controls.end() && it->qubit == z) {
                    ++it;
                }
            }

            // target line
            auto e = makeDDNode(z, em);

            //process lines above target
            for (; z < static_cast<Qubit>(n - 1 + start); z++) {
                auto q = static_cast<Qubit>(z + 1);
                if (it != controls.end() && it->qubit == q) {
                    if (it->type == Control::Type::neg) { // neg. control
                        e = makeDDNode(q, std::array{e, mEdge::zero, mEdge::zero, makeIdent(static_cast<Qubit>(start), static_cast<Qubit>(q - 1))});
                    } else { // pos. control
                        e = makeDDNode(q, std::array{makeIdent(static_cast<Qubit>(start), static_cast<Qubit>(q - 1)), mEdge::zero, mEdge::zero, e});
                    }
                    ++it;
                } else { // not connected
                    e = makeDDNode(q, std::array{e, mEdge::zero, mEdge::zero, e});
                }
            }
            return e;
        }

        mEdge makeSWAPDD(QubitCount n, const Controls& controls, Qubit target0, Qubit target1, std::size_t start = 0) {
            auto c = controls;
            c.insert(Control{target0});
            mEdge e = makeGateDD(Xmat, n, c, target1, start);
            c.erase(Control{target0});
            c.insert(Control{target1});
            e = multiply(e, multiply(makeGateDD(Xmat, n, c, target0, start), e));
            return e;
        }

        mEdge makePeresDD(QubitCount n, const Controls& controls, Qubit target0, Qubit target1, std::size_t start = 0) {
            auto c = controls;
            c.insert(Control{target1});
            mEdge e = makeGateDD(Xmat, n, c, target0, start);
            e       = multiply(makeGateDD(Xmat, n, controls, target1, start), e);
            return e;
        }

        mEdge makePeresdagDD(QubitCount n, const Controls& controls, Qubit target0, Qubit target1, std::size_t start = 0) {
            mEdge e = makeGateDD(Xmat, n, controls, target1, start);
            auto  c = controls;
            c.insert(Control{target1});
            e = multiply(makeGateDD(Xmat, n, c, target0, start), e);
            return e;
        }

        mEdge makeiSWAPDD(QubitCount n, const Controls& controls, Qubit target0, Qubit target1, std::size_t start = 0) {
            mEdge e = makeGateDD(Smat, n, controls, target1, start);              // S q[1]
            e       = multiply(e, makeGateDD(Smat, n, controls, target0, start)); // S q[0]
            e       = multiply(e, makeGateDD(Hmat, n, controls, target0, start)); // H q[0]
            auto c  = controls;
            c.insert(Control{target0});
            e = multiply(e, makeGateDD(Xmat, n, c, target1, start)); // CX q[0], q[1]
            c.erase(Control{target0});
            c.insert(Control{target1});
            e = multiply(e, makeGateDD(Xmat, n, c, target0, start));        // CX q[1], q[0]
            e = multiply(e, makeGateDD(Hmat, n, controls, target1, start)); // H q[1]
            return e;
        }

        mEdge makeiSWAPinvDD(QubitCount n, const Controls& controls, Qubit target0, Qubit target1, std::size_t start = 0) {
            mEdge e = makeGateDD(Hmat, n, controls, target1, start); // H q[1]
            auto  c = controls;
            c.insert(Control{target1});
            e = multiply(e, makeGateDD(Xmat, n, c, target0, start)); // CX q[1], q[0]
            c.erase(Control{target1});
            c.insert(Control{target0});
            e = multiply(e, makeGateDD(Xmat, n, c, target1, start));           // CX q[0], q[1]
            e = multiply(e, makeGateDD(Hmat, n, controls, target0, start));    // H q[0]
            e = multiply(e, makeGateDD(Sdagmat, n, controls, target0, start)); // Sdag q[0]
            e = multiply(e, makeGateDD(Sdagmat, n, controls, target1, start)); // Sdag q[1]
            return e;
        }

    private:
        // check whether node represents a symmetric matrix or the identity
        void checkSpecialMatrices(mNode* p) {
            // TODO limdd: anything to mark as special in LIMDDs?
            if (p->v == -1)
                return;

            p->ident = false; // assume not identity
            p->symm  = false; // assume symmetric

            // check if matrix is symmetric
            if (!p->e[0].p->symm || !p->e[3].p->symm) return;
            if (transpose(p->e[1]) != p->e[2]) return;
            p->symm = true;

            // check if matrix resembles identity
            if (!(p->e[0].p->ident) || (p->e[1].w) != Complex::zero || (p->e[2].w) != Complex::zero || (p->e[0].w) != Complex::one ||
                (p->e[3].w) != Complex::one || !(p->e[3].p->ident))
                return;
            p->ident = true;
        }

        ///
        /// Unique tables, LIM table, Reference counting and garbage collection
        ///
    public:
        // unique tables
        template<class Node>
        [[nodiscard]] UniqueTable<Node>& getUniqueTable();

        template<class Node>
        void incRef(const Edge<Node>& e) {
            getUniqueTable<Node>().incRef(e);
        }
        template<class Node>
        void decRef(const Edge<Node>& e) {
            getUniqueTable<Node>().decRef(e);
        }

        [[nodiscard]] LimTable<>& getLimTable();

        UniqueTable<vNode> vUniqueTable{nqubits};
        UniqueTable<mNode> mUniqueTable{nqubits};
        LimTable<>         limTable{};

        bool garbageCollect(bool force = false) {
            // TODO Limdd: add GC for limTable, modify GC for edges and nodes so that the lims are removed
            // return immediately if no table needs collection
            if (!force &&
                !vUniqueTable.possiblyNeedsCollection() &&
                !mUniqueTable.possiblyNeedsCollection() &&
                !cn.complexTable.possiblyNeedsCollection()) {
                return false;
            }

            auto cCollect = cn.garbageCollect(force);
            if (cCollect > 0) {
                // Collecting garbage in the complex numbers table requires collecting the node tables as well
                force = true;
            }
            auto mCollect = mUniqueTable.garbageCollect(force);
            auto vCollect = vUniqueTable.garbageCollect(force);

            // invalidate all compute tables involving vectors if any vector node has been collected
            if (vCollect > 0) {
                vectorAdd.clear();
                vectorInnerProduct.clear();
                vectorKronecker.clear();
                matrixVectorMultiplication.clear();
            }
            // invalidate all compute tables involving matrices if any matrix node has been collected
            if (mCollect > 0) {
                matrixAdd.clear();
                matrixTranspose.clear();
                conjugateMatrixTranspose.clear();
                matrixKronecker.clear();
                matrixVectorMultiplication.clear();
                matrixMatrixMultiplication.clear();
                toffoliTable.clear();
                clearIdentityTable();
                noiseOperationTable.clear();
            }
            // invalidate all compute tables where any component of the entry contains numbers from the complex table if any complex numbers were collected
            if (cCollect > 0) {
                matrixVectorMultiplication.clear();
                matrixMatrixMultiplication.clear();
                matrixTranspose.clear();
                conjugateMatrixTranspose.clear();
                vectorInnerProduct.clear();
                vectorKronecker.clear();
                matrixKronecker.clear();
                noiseOperationTable.clear();
            }
            return vCollect > 0 || mCollect > 0 || cCollect > 0;
        }

        void clearUniqueTables() {
            vUniqueTable.clear();
            mUniqueTable.clear();
            limTable.clear();
        }

        // create a normalized DD node and return an edge pointing to it. The node is not recreated if it already exists.
        template<class Node>
        Edge<Node> makeNode(Qubit var, const std::array<Edge<Node>, std::tuple_size_v<decltype(Node::e)>>& edges, bool cached = false) {
            // TODO Limdd: add LIMs to makeDDNode
            auto&      uniqueTable = getUniqueTable<Node>();
            Edge<Node> e{uniqueTable.getNode(), Complex::one, nullptr};
            e.p->v = var;
            e.p->e = edges;

            assert(e.p->ref == 0);
            for ([[maybe_unused]] const auto& edge: edges)
                assert(edge.p->v == var - 1 || edge.isTerminal());

            // normalize it
            e = normalize(e, cached);
            assert(e.p->v == var || e.isTerminal());

            // Construct the Stabilizer Generator set
            e.p->limVector = constructStabilizerGeneratorSet(e.p);

            // look it up in the unique tables
            auto l = uniqueTable.lookup(e, false);
            assert(l.p->v == var || l.isTerminal());

            // set specific node properties for matrices
            if constexpr (std::tuple_size_v<decltype(Node::e)> == NEDGE) {
                if (l.p == e.p)
                    checkSpecialMatrices(l.p);
            }

            return l;
        }

        // create a normalized DD node and return an edge pointing to it. The node is not recreated if it already exists.
        template<class Node>
        Edge<Node> makeDDNode(Qubit var, const std::array<Edge<Node>, std::tuple_size_v<decltype(Node::e)>>& edges, bool cached = false, LimEntry<>* lim = nullptr) {
            auto& uniqueTable = getUniqueTable<Node>();

            Edge<Node> e{uniqueTable.getNode(), Complex::one, lim};
            e.p->v = var;
            e.p->e = edges;

            assert(e.p->ref == 0);
            for ([[maybe_unused]] const auto& edge: edges)
                assert(edge.p->v == var - 1 || edge.isTerminal());

            // set specific node properties for matrices
            if constexpr (std::tuple_size_v<decltype(Node::e)> == NEDGE) {
                // normalize it
                e = normalize(e, cached);
                assert(e.p->v == var || e.isTerminal());

                // look it up in the unique tables
                auto l = uniqueTable.lookup(e, false);
                assert(l.p->v == var || l.isTerminal());
                if (l.p == e.p)
                    checkSpecialMatrices(l.p);
                return l;
            } else if constexpr (std::tuple_size_v<decltype(Node::e)> == RADIX) {
                // normalize it
            	switch (group) {
            	case Z_group:
					e = normalizeLIMDDZ(e, cached);
					break;
            	case Pauli_group:
            		e = normalizeLIMDDPauli(e, cached);
            	}
                assert(e.p->v == var || e.isTerminal());

<<<<<<< HEAD
//                e.p->limVector = Pauli::constructStabilizerGeneratorSetZ(*(e.p)); // temporary fix, limVector is generated before the node is looked up.
=======
                e.p->limVector = Pauli::constructStabilizerGeneratorSetZ(*(e.p)); // temporary fix, limVector is generated before the node is looked up.
>>>>>>> 4e75e0dc

                // look it up in the unique tables
                auto l = uniqueTable.lookup(e, false);
//                std::cout << "[makeDDNode] found node in uniqueTable: " << l.p << "  Node is as follows:\n";
//                std::cout << l;
                assert(l.p->v == var || l.isTerminal());
                // TODO skip constructing the stabilizer generator set if it has already been found,
<<<<<<< HEAD
                //   i.e., only compute the group once, when the node is allocated; and not when the node lookup was succesful
                switch(group) {
                case Z_group:
					l.p->limVector = Pauli::constructStabilizerGeneratorSetZ(*(l.p));
					break;
                case Pauli_group:
					l.p->limVector = Pauli::constructStabilizerGeneratorSetPauli(*(l.p));
                }
=======
                //   i.e., only compute the group once, when the node is allocated; and not when the node lookup was successful
//                l.p->limVector = Pauli::constructStabilizerGeneratorSetZ(*(l.p));
>>>>>>> 4e75e0dc
//                std::cout << "[makeDDNode] constructed Stabgenset:\n";
//                std::cout.flush();
//                Pauli::printStabilizerGroup(l.p->limVector);
                return l;
            }
        }

        // Returns a node that is not normalized
        //   *** ONLY for testing purposes ***
        Edge<vNode> makeDDNodeNonNormalized(const std::array<Edge<vNode>, std::tuple_size_v<decltype(vNode::e)>>& edges) {
            auto& uniqueTable = vUniqueTable;

            Edge<vNode> e{uniqueTable.getNode(), Complex::one, nullptr};
            if (!edges[0].isZeroTerminal()) {
            	e.p->v = edges[0].p->v + 1;
            }
            else {
            	e.p->v = edges[1].p->v + 1;
            }
            e.p->e = edges;
            return e;
        }

        template<class Node>
        Edge<Node> deleteEdge(const Edge<Node>& e, dd::Qubit v, std::size_t edgeIdx) {
            std::unordered_map<Node*, Edge<Node>> nodes{};
            return deleteEdge(e, v, edgeIdx, nodes);
        }

    private:
        template<class Node>
        Edge<Node> deleteEdge(const Edge<Node>& e, dd::Qubit v, std::size_t edgeIdx, std::unordered_map<Node*, Edge<Node>>& nodes) {
            if (e.p == nullptr || e.isTerminal()) {
                return e;
            }

            const auto& nodeit = nodes.find(e.p);
            Edge<Node>  newedge{};
            if (nodeit != nodes.end()) {
                newedge = nodeit->second;
            } else {
                constexpr std::size_t     N = std::tuple_size_v<decltype(e.p->e)>;
                std::array<Edge<Node>, N> edges{};
                if (e.p->v == v) {
                    for (std::size_t i = 0; i < N; i++) {
                        edges[i] = i == edgeIdx ? Edge<Node>::zero : e.p->e[i]; // optimization -> node cannot occur below again, since dd is assumed to be free
                    }
                } else {
                    for (std::size_t i = 0; i < N; i++) {
                        edges[i] = deleteEdge(e.p->e[i], v, edgeIdx, nodes);
                    }
                }

                newedge    = makeDDNode(e.p->v, edges);
                nodes[e.p] = newedge;
            }

            if (newedge.w.approximatelyOne()) {
                newedge.w = e.w;
            } else {
                auto w = cn.getTemporary();
                dd::ComplexNumbers::mul(w, newedge.w, e.w);
                newedge.w = cn.lookup(w);
            }

            return newedge;
        }

        ///
        /// Compute table definitions
        ///
    public:
        void clearComputeTables() {
            vectorAdd.clear();
            matrixAdd.clear();
            matrixTranspose.clear();
            conjugateMatrixTranspose.clear();
            matrixMatrixMultiplication.clear();
            matrixVectorMultiplication.clear();
            vectorInnerProduct.clear();
            vectorKronecker.clear();
            matrixKronecker.clear();

            toffoliTable.clear();

            clearIdentityTable();

            noiseOperationTable.clear();
        }

        ///
        /// Measurements from state decision diagrams
        ///
    public:
        std::string measureAll(vEdge& rootEdge, const bool collapse, std::mt19937_64& mt, fp epsilon = 0.001) {
            // TODO limdd
            if (std::abs(ComplexNumbers::mag2(rootEdge.w) - 1.0L) > epsilon) {
                if (rootEdge.w.approximatelyZero()) {
                    throw std::runtime_error("Numerical instabilities led to a 0-vector! Abort simulation!");
                }
                std::cerr << "WARNING in MAll: numerical instability occurred during simulation: |alpha|^2 + |beta|^2 = "
                          << ComplexNumbers::mag2(rootEdge.w) << ", but should be 1!\n";
            }

            vEdge      cur            = rootEdge;
            const auto numberOfQubits = static_cast<QubitCount>(rootEdge.p->v + 1);

            std::string result(numberOfQubits, '0');

            std::uniform_real_distribution<fp> dist(0.0, 1.0L);

            for (Qubit i = rootEdge.p->v; i >= 0; --i) {
                fp p0  = ComplexNumbers::mag2(cur.p->e.at(0).w);
                fp p1  = ComplexNumbers::mag2(cur.p->e.at(1).w);
                fp tmp = p0 + p1;

                if (std::abs(tmp - 1.0L) > epsilon) {
                    throw std::runtime_error("Added probabilities differ from 1 by " + std::to_string(std::abs(tmp - 1.0L)));
                }
                p0 /= tmp;

                const fp threshold = dist(mt);
                if (threshold < p0) {
                    cur = cur.p->e.at(0);
                } else {
                    result[cur.p->v] = '1';
                    cur              = cur.p->e.at(1);
                }
            }

            if (collapse) {
                decRef(rootEdge);

                vEdge                e = vEdge::one;
                std::array<vEdge, 2> edges{};

                for (Qubit p = 0; p < numberOfQubits; p++) {
                    if (result[p] == '0') {
                        edges[0] = e;
                        edges[1] = vEdge::zero;
                    } else {
                        edges[0] = vEdge::zero;
                        edges[1] = e;
                    }
                    e = makeDDNode(p, edges, false);
                }
                incRef(e);
                rootEdge = e;
                garbageCollect();
            }

            return std::string{result.rbegin(), result.rend()};
        }

    private:
        double assignProbabilities(const vEdge& edge, std::unordered_map<vNode*, fp>& probs) {
            // TODO limdd
            auto it = probs.find(edge.p);
            if (it != probs.end()) {
                return ComplexNumbers::mag2(edge.w) * it->second;
            }
            double sum;
            if (edge.isTerminal()) {
                sum = 1.0;
            } else {
                sum = assignProbabilities(edge.p->e.at(0), probs) + assignProbabilities(edge.p->e.at(1), probs);
            }

            probs.insert({edge.p, sum});

            return ComplexNumbers::mag2(edge.w) * sum;
        }

    public:
        std::pair<dd::fp, dd::fp> determineMeasurementProbabilities(const vEdge& root_edge, const Qubit index, const bool assumeProbabilityNormalization) {
            // TODO limdd
            std::map<vNode*, fp> probsMone;
            std::set<vNode*>     visited;
            std::queue<vNode*>   q;

            probsMone[root_edge.p] = ComplexNumbers::mag2(root_edge.w);
            visited.insert(root_edge.p);
            q.push(root_edge.p);

            while (q.front()->v != index) {
                vNode* ptr = q.front();
                q.pop();
                fp prob = probsMone[ptr];

                if (!ptr->e.at(0).w.approximatelyZero()) {
                    const fp tmp1 = prob * ComplexNumbers::mag2(ptr->e.at(0).w);

                    if (visited.find(ptr->e.at(0).p) != visited.end()) {
                        probsMone[ptr->e.at(0).p] = probsMone[ptr->e.at(0).p] + tmp1;
                    } else {
                        probsMone[ptr->e.at(0).p] = tmp1;
                        visited.insert(ptr->e.at(0).p);
                        q.push(ptr->e.at(0).p);
                    }
                }

                if (!ptr->e.at(1).w.approximatelyZero()) {
                    const fp tmp1 = prob * ComplexNumbers::mag2(ptr->e.at(1).w);

                    if (visited.find(ptr->e.at(1).p) != visited.end()) {
                        probsMone[ptr->e.at(1).p] = probsMone[ptr->e.at(1).p] + tmp1;
                    } else {
                        probsMone[ptr->e.at(1).p] = tmp1;
                        visited.insert(ptr->e.at(1).p);
                        q.push(ptr->e.at(1).p);
                    }
                }
            }

            fp pzero{0}, pone{0};

            if (assumeProbabilityNormalization) {
                while (!q.empty()) {
                    vNode* ptr = q.front();
                    q.pop();

                    if (!ptr->e.at(0).w.approximatelyZero()) {
                        pzero += probsMone[ptr] * ComplexNumbers::mag2(ptr->e.at(0).w);
                    }

                    if (!ptr->e.at(1).w.approximatelyZero()) {
                        pone += probsMone[ptr] * ComplexNumbers::mag2(ptr->e.at(1).w);
                    }
                }
            } else {
                std::unordered_map<vNode*, fp> probs;
                assignProbabilities(root_edge, probs);

                while (!q.empty()) {
                    vNode* ptr = q.front();
                    q.pop();

                    if (!ptr->e.at(0).w.approximatelyZero()) {
                        pzero += probsMone[ptr] * probs[ptr->e.at(0).p] * ComplexNumbers::mag2(ptr->e.at(0).w);
                    }

                    if (!ptr->e.at(1).w.approximatelyZero()) {
                        pone += probsMone[ptr] * probs[ptr->e.at(1).p] * ComplexNumbers::mag2(ptr->e.at(1).w);
                    }
                }
            }
            return {pzero, pone};
        }

        char measureOneCollapsing(vEdge& root_edge, const Qubit index, const bool assumeProbabilityNormalization, std::mt19937_64& mt, fp epsilon = 0.001) {
            // TODO limdd
            const auto& [pzero, pone] = determineMeasurementProbabilities(root_edge, index, assumeProbabilityNormalization);
            const fp sum              = pzero + pone;
            if (std::abs(sum - 1) > epsilon) {
                throw std::runtime_error("Numerical instability occurred during measurement: |alpha|^2 + |beta|^2 = " + std::to_string(pzero) + " + " + std::to_string(pone) + " = " +
                                         std::to_string(pzero + pone) + ", but should be 1!");
            }
            GateMatrix measurementMatrix{
                    complex_zero, complex_zero,
                    complex_zero, complex_zero};

            std::uniform_real_distribution<fp> dist(0.0, 1.0L);

            fp   threshold = dist(mt);
            fp   normalizationFactor;
            char result;

            if (threshold < pzero / sum) {
                measurementMatrix[0] = complex_one;
                normalizationFactor  = pzero;
                result               = '0';
            } else {
                measurementMatrix[3] = complex_one;
                normalizationFactor  = pone;
                result               = '1';
            }

            mEdge measurementGate = makeGateDD(measurementMatrix, root_edge.p->v + 1, index);

            vEdge e = multiply(measurementGate, root_edge);

            Complex c = cn.getTemporary(std::sqrt(1.0 / normalizationFactor), 0);
            ComplexNumbers::mul(c, e.w, c);
            e.w = cn.lookup(c);
            incRef(e);
            decRef(root_edge);
            root_edge = e;

            return result;
        }

        ///
        /// Addition
        ///
    public:
        ComputeTable<vCachedEdge, vCachedEdge, vCachedEdge> vectorAdd{};
        ComputeTable<mCachedEdge, mCachedEdge, mCachedEdge> matrixAdd{};

        template<class Node>
        [[nodiscard]] ComputeTable<CachedEdge<Node>, CachedEdge<Node>, CachedEdge<Node>>& getAddComputeTable();

        template<class Edge>
        Edge add(const Edge& x, const Edge& y) {
            // TODO limdd
            [[maybe_unused]] const auto before = cn.cacheCount();

            auto result = add2(x, y);

            if (result.w != Complex::zero) {
                cn.returnToCache(result.w);
                result.w = cn.lookup(result.w);
            }

            [[maybe_unused]] const auto after = cn.complexCache.getCount();
            assert(after == before);

            return result;
        }

    public:
        template<class Node>
        Edge<Node> add2(const Edge<Node>& x, const Edge<Node>& y, const LimEntry<> lim = {}) {
            // TODO limdd
            if (x.p == nullptr) return y;
            if (y.p == nullptr) return x;

            if (x.w == Complex::zero) {
                if (y.w == Complex::zero) return y;
                auto r = y;
                r.w    = cn.getCached(CTEntry::val(y.w.r), CTEntry::val(y.w.i));
                return r;
            }
            if (y.w == Complex::zero) {
                auto r = x;
                r.w    = cn.getCached(CTEntry::val(x.w.r), CTEntry::val(x.w.i));
                return r;
            }
            if (x.p == y.p) {
                auto r = y;
                r.w    = cn.addCached(x.w, y.w);
                if (r.w.approximatelyZero()) {
                    cn.returnToCache(r.w);
                    return Edge<Node>::zero;
                }
                return r;
            }

            auto& computeTable = getAddComputeTable<Node>();
            auto  r            = computeTable.lookup({x.p, x.w, x.l}, {y.p, y.w, y.l});
            if (r.p != nullptr) {
                if (r.w.approximatelyZero()) {
                    return Edge<Node>::zero;
                } else {
                    return {r.p, cn.getCached(r.w), nullptr};
                }
            }

            Qubit w;
            if (x.isTerminal()) {
                w = y.p->v;
            } else {
                w = x.p->v;
                if (!y.isTerminal() && y.p->v > w) {
                    w = y.p->v;
                }
            }

            constexpr std::size_t     N = std::tuple_size_v<decltype(x.p->e)>;
            std::array<Edge<Node>, N> edge{};
            for (auto i = 0U; i < N; i++) {
                Edge<Node> e1{};
                if (!x.isTerminal() && x.p->v == w) {
                    e1 = x.p->e[i];

                    if (e1.w != Complex::zero) {
                        e1.w = cn.mulCached(e1.w, x.w);
                    }
                } else {
                    e1 = x;
                    if (y.p->e[i].p == nullptr) {
                        e1 = {nullptr, Complex::zero, nullptr};
                    }
                }
                Edge<Node> e2{};
                LimEntry<> lim2;
                auto yCopy = y;
                if (!y.isTerminal() && y.p->v == w) {
                    //e2 = y.p->e[i];

                    std::tie(e2, lim2) = follow(yCopy, i, lim);

                    if (e2.w != Complex::zero) {
                        e2.w = cn.mulCached(e2.w, y.w);
                    }
                } else {
                    e2 = y;
                    if (x.p->e[i].p == nullptr) {
                        e2 = {nullptr, Complex::zero, nullptr};
                    }
                }

                edge[i] = add2(e1, e2, lim2);
                unfollow(yCopy, i, lim2);

                if (!x.isTerminal() && x.p->v == w && e1.w != Complex::zero) {
                    cn.returnToCache(e1.w);
                }

                if (!y.isTerminal() && y.p->v == w && e2.w != Complex::zero) {
                    cn.returnToCache(e2.w);
                }
            }

            auto e = makeDDNode(w, edge, true);
            //computeTable.insert({x.p, x.w, x.l}, {y.p, y.w, y.l}, {e.p, e.w, e.l});
            return e;
        }

        ///
        /// Matrix (conjugate) transpose
        ///
    public:
        UnaryComputeTable<mEdge, mEdge, 4096> matrixTranspose{};
        UnaryComputeTable<mEdge, mEdge, 4096> conjugateMatrixTranspose{};

        mEdge transpose(const mEdge& a) {
            if (a.p == nullptr || a.isTerminal() || a.p->symm) {
                return a;
            }

            // check in compute table
            auto r = matrixTranspose.lookup(a);
            if (r.p != nullptr) {
                return r;
            }

            std::array<mEdge, NEDGE> e{};
            // transpose sub-matrices and rearrange as required
            for (auto i = 0U; i < RADIX; ++i) {
                for (auto j = 0U; j < RADIX; ++j) {
                    e[RADIX * i + j] = transpose(a.p->e[RADIX * j + i]);
                }
            }
            // create new top node
            r = makeDDNode(a.p->v, e);
            // adjust top weight
            auto c = cn.getTemporary();
            ComplexNumbers::mul(c, r.w, a.w);
            r.w = cn.lookup(c);

            // put in compute table
            matrixTranspose.insert(a, r);
            return r;
        }
        mEdge conjugateTranspose(const mEdge& a) {
            if (a.p == nullptr)
                return a;
            if (a.isTerminal()) { // terminal case
                auto r = a;
                r.w    = ComplexNumbers::conj(a.w);
                return r;
            }

            // check if in compute table
            auto r = conjugateMatrixTranspose.lookup(a);
            if (r.p != nullptr) {
                return r;
            }

            std::array<mEdge, NEDGE> e{};
            // conjugate transpose submatrices and rearrange as required
            for (auto i = 0U; i < RADIX; ++i) {
                for (auto j = 0U; j < RADIX; ++j) {
                    e[RADIX * i + j] = conjugateTranspose(a.p->e[RADIX * j + i]);
                }
            }
            // create new top node
            r = makeDDNode(a.p->v, e);

            auto c = cn.getTemporary();
            // adjust top weight including conjugate
            ComplexNumbers::mul(c, r.w, ComplexNumbers::conj(a.w));
            r.w = cn.lookup(c);

            // put it in the compute table
            conjugateMatrixTranspose.insert(a, r);
            return r;
        }

        ///
        /// Multiplication
        ///
    public:
        ComputeTable<mEdge, vEdge, vCachedEdge> matrixVectorMultiplication{};
        ComputeTable<mEdge, mEdge, mCachedEdge> matrixMatrixMultiplication{};

        template<class LeftOperandNode, class RightOperandNode>
        [[nodiscard]] ComputeTable<Edge<LeftOperandNode>, Edge<RightOperandNode>, CachedEdge<RightOperandNode>>& getMultiplicationComputeTable();

        template<class LeftOperand, class RightOperand>
        RightOperand multiply(const LeftOperand& x, const RightOperand& y, dd::Qubit start = 0) {
            // TODO limdd
            [[maybe_unused]] const auto before = cn.cacheCount();

            Qubit var = -1;
            if (!x.isTerminal()) {
                var = x.p->v;
            }
            if (!y.isTerminal() && (y.p->v) > var) {
                var = y.p->v;
            }

            auto e = multiply2(x, y, var, start);

            if (e.w != Complex::zero && e.w != Complex::one) {
                cn.returnToCache(e.w);
                e.w = cn.lookup(e.w);
            }

            [[maybe_unused]] const auto after = cn.cacheCount();
            assert(before == after);

            return e;
        }

        template<class Node>
        void unfollow(Edge<Node>& e, const short path, const LimEntry<> lim) {
            switch (lim.getQubit(e.p->v)) {
                case 'I':
//                    std::cout << "[Unfollow] encountered I " << std::endl;
                    break;
                    //                case 'X':
                    //                    std::cout << "encountered X " << std::endl;
                    //                    break;
                    //                case 'Y':
                    //                    std::cout << "encountered Y " << std::endl;
                    //                    break;
                case 'Z':
//                    std::cout << "[Unfollow] encountered Z " << std::endl;
                    if (path == 1) {
                        e.p->e[path].w.multiplyByMinusOne();
                    }
                    break;
                default:
                    throw std::runtime_error("[Follow] Encountered unknown Stabilizer!");
            }
        }

        template<class Node>
        std::pair<Edge<Node>, LimEntry<>> follow(Edge<Node>& e, const short path, const LimEntry<> lim) {
            assert(e.p != nullptr);

            LimEntry<> lim2(e.l);
            lim2.multiplyBy(lim);

            switch (lim2.getQubit(e.p->v)) {
                case 'I':
//                    std::cout << "[Follow] encountered I " << std::endl;
                    return {e.p->e[path], lim2};
                    //                case 'X':
                    //                    std::cout << "encountered X " << std::endl;
                    //                    break;
                    //                case 'Y':
                    //                    std::cout << "encountered Y " << std::endl;
                    //                    break;
                case 'Z':
//                    std::cout << "[Follow] encountered Z " << std::endl;
                    if (path == 1) {
                        e.p->e[path].w.multiplyByMinusOne();
                    }
                    return {e.p->e[path], lim2};
                default:
                    throw std::runtime_error("[Follow] Encountered unknown Stabilizer!");
            }
        }

    private:
        template<class LeftOperandNode, class RightOperandNode>
        Edge<RightOperandNode> multiply2(const Edge<LeftOperandNode>& x, const Edge<RightOperandNode>& y, Qubit var, Qubit start = 0, const LimEntry<> lim = {}) {
            // TODO limdd
            using LEdge      = Edge<LeftOperandNode>;
            using REdge      = Edge<RightOperandNode>;
            using ResultEdge = Edge<RightOperandNode>;

            if (x.p == nullptr) return {nullptr, Complex::zero, nullptr};
            if (y.p == nullptr) return y;

            if (x.w == Complex::zero || y.w == Complex::zero) {
                return ResultEdge::zero;
            }

            if (var == start - 1) {
                return ResultEdge::terminal(cn.mulCached(x.w, y.w));
            }

            auto xCopy = x;
            xCopy.w    = Complex::one;
            auto yCopy = y;
            yCopy.w    = Complex::one;

            auto& computeTable = getMultiplicationComputeTable<LeftOperandNode, RightOperandNode>();
            auto  r            = computeTable.lookup(xCopy, yCopy);
            if (r.p != nullptr) {
                if (r.w.approximatelyZero()) {
                    return ResultEdge::zero;
                } else {
                    auto e = ResultEdge{r.p, cn.getCached(r.w), nullptr};
                    ComplexNumbers::mul(e.w, e.w, x.w);
                    ComplexNumbers::mul(e.w, e.w, y.w);
                    if (e.w.approximatelyZero()) {
                        cn.returnToCache(e.w);
                        return ResultEdge::zero;
                    }
                    return e;
                }
            }

            ResultEdge e{};
            if (x.p->v == var && x.p->v == y.p->v) {
                if (x.p->ident) {
                    if constexpr (std::is_same_v<REdge, mEdge>) {
                        // additionally check if y is the identity in case of matrix multiplication
                        if (y.p->ident) {
                            e = makeIdent(start, var);
                        } else {
                            e = yCopy;
                        }
                    } else {
                        e = yCopy;
                    }
                    computeTable.insert(xCopy, yCopy, {e.p, e.w, e.l});
                    e.w = cn.mulCached(x.w, y.w);
                    if (e.w.approximatelyZero()) {
                        cn.returnToCache(e.w);
                        return ResultEdge::zero;
                    }
                    return e;
                }

                if constexpr (std::is_same_v<REdge, mEdge>) {
                    // additionally check if y is the identity in case of matrix multiplication
                    if (y.p->ident) {
                        e = xCopy;
                        computeTable.insert(xCopy, yCopy, {e.p, e.w, e.l});
                        e.w = cn.mulCached(x.w, y.w);

                        if (e.w.approximatelyZero()) {
                            cn.returnToCache(e.w);
                            return ResultEdge::zero;
                        }
                        return e;
                    }
                }
            }

            constexpr std::size_t N = std::tuple_size_v<decltype(y.p->e)>;
            constexpr std::size_t ROWS = RADIX;
            constexpr std::size_t COLS = std::is_same_v<REdge, mEdge> ? RADIX : 1U;

            std::array<ResultEdge, N> edge{};

            for (auto i = 0U; i < ROWS; i++) {
                for (auto j = 0U; j < COLS; j++) {
                    const auto idx  = COLS * i + j;
                    edge[idx] = ResultEdge::zero;
                    for (auto k = 0U; k < ROWS; k++) {
                        LEdge e1{};
                        if (!x.isTerminal() && x.p->v == var) {
                            e1 = x.p->e[ROWS * i + k];
                        } else {
                            e1 = xCopy;
                        }

                        REdge e2{};
                        LimEntry<> lim2;
                        if (!y.isTerminal() && y.p->v == var) {
                            //e2 = y.p->e[j + COLS * k];
                            std::tie(e2, lim2) = follow(yCopy, j + COLS * k, lim);
                        } else {
                            e2 = yCopy;
                        }

                        auto m = multiply2(e1, e2, static_cast<Qubit>(var - 1), start, lim2);
                        unfollow(yCopy, j + COLS * k, lim2);

                        if (k == 0 || edge[idx].w == Complex::zero) {
                            edge[idx] = m;
                        } else if (m.w != Complex::zero) {
                            auto old_e = edge[idx];
                            edge[idx]  = add2(edge[idx], m);
                            cn.returnToCache(old_e.w);
                            cn.returnToCache(m.w);
                        }
                    }
                }
            }
            e = makeDDNode(var, edge, true);

            //computeTable.insert(xCopy, yCopy, {e.p, e.w, e.l});

            if (e.w != Complex::zero && (x.w != Complex::one || y.w != Complex::one)) {
                if (e.w == Complex::one) {
                    e.w = cn.mulCached(x.w, y.w);
                } else {
                    ComplexNumbers::mul(e.w, e.w, x.w);
                    ComplexNumbers::mul(e.w, e.w, y.w);
                }
                if (e.w.approximatelyZero()) {
                    cn.returnToCache(e.w);
                    return ResultEdge::zero;
                }
            }
            return e;
        }

        ///
        /// Inner product and fidelity
        ///
    public:
        ComputeTable<vEdge, vEdge, vCachedEdge, 4096> vectorInnerProduct{};

        ComplexValue innerProduct(const vEdge& x, const vEdge& y) {
            if (x.p == nullptr || y.p == nullptr || x.w.approximatelyZero() || y.w.approximatelyZero()) { // the 0 case
                return {0, 0};
            }

            [[maybe_unused]] const auto before = cn.cacheCount();

            auto w = x.p->v;
            if (y.p->v > w) {
                w = y.p->v;
            }
            const ComplexValue ip = innerProduct(x, y, static_cast<Qubit>(w + 1));

            [[maybe_unused]] const auto after = cn.cacheCount();
            assert(after == before);

            return ip;
        }
        fp fidelity(const vEdge& x, const vEdge& y) {
            // TODO limdd
            const auto fid = innerProduct(x, y);
            return fid.r * fid.r + fid.i * fid.i;
        }

        dd::fp fidelityOfMeasurementOutcomes(const vEdge& e, const ProbabilityVector& probs) {
            if (e.w.approximatelyZero()) {
                return 0.;
            }
            return fidelityOfMeasurementOutcomesRecursive(e, probs, 0);
        }

        dd::fp fidelityOfMeasurementOutcomesRecursive(const vEdge& e, const ProbabilityVector& probs, const std::size_t i) {
            const auto topw = dd::ComplexNumbers::mag(e.w);
            if (e.isTerminal()) {
                if (auto it = probs.find(i); it != probs.end()) {
                    return topw * std::sqrt(it->second);
                } else {
                    return 0.;
                }
            }

            std::size_t leftIdx          = i;
            dd::fp      leftContribution = 0.;
            if (!e.p->e[0].w.approximatelyZero()) {
                leftContribution = fidelityOfMeasurementOutcomesRecursive(e.p->e[0], probs, leftIdx);
            }

            std::size_t rightIdx          = i | (1ULL << e.p->v);
            auto        rightContribution = 0.;
            if (!e.p->e[1].w.approximatelyZero()) {
                rightContribution = fidelityOfMeasurementOutcomesRecursive(e.p->e[1], probs, rightIdx);
            }

            dd::fp fidelity = topw * (leftContribution + rightContribution);
            return fidelity;
        }

    private:
        ComplexValue innerProduct(const vEdge& x, const vEdge& y, Qubit var) {
            if (x.p == nullptr || y.p == nullptr || x.w.approximatelyZero() || y.w.approximatelyZero()) { // the 0 case
                return {0.0, 0.0};
            }

            if (var == 0) {
                auto c = cn.getTemporary();
                ComplexNumbers::mul(c, x.w, y.w);
                return {c.r->value, c.i->value};
            }

            auto xCopy = x;
            xCopy.w    = Complex::one;
            auto yCopy = y;
            yCopy.w    = Complex::one;

            auto r = vectorInnerProduct.lookup(xCopy, yCopy);
            if (r.p != nullptr) {
                auto c = cn.getTemporary(r.w);
                ComplexNumbers::mul(c, c, x.w);
                ComplexNumbers::mul(c, c, y.w);
                return {CTEntry::val(c.r), CTEntry::val(c.i)};
            }

            auto w = static_cast<Qubit>(var - 1);

            ComplexValue sum{0.0, 0.0};
            for (auto i = 0U; i < RADIX; i++) {
                vEdge e1{};
                if (!x.isTerminal() && x.p->v == w) {
                    e1 = x.p->e[i];
                } else {
                    e1 = xCopy;
                }
                vEdge e2{};
                if (!y.isTerminal() && y.p->v == w) {
                    e2   = y.p->e[i];
                    e2.w = ComplexNumbers::conj(e2.w);
                } else {
                    e2 = yCopy;
                }
                auto cv = innerProduct(e1, e2, w);
                sum.r += cv.r;
                sum.i += cv.i;
            }
            r.p = vNode::terminal;
            r.w = sum;

            vectorInnerProduct.insert(xCopy, yCopy, r);
            auto c = cn.getTemporary(sum);
            ComplexNumbers::mul(c, c, x.w);
            ComplexNumbers::mul(c, c, y.w);
            return {CTEntry::val(c.r), CTEntry::val(c.i)};
        }

        ///
        /// Kronecker/tensor product
        ///
    public:
        ComputeTable<vEdge, vEdge, vCachedEdge, 4096> vectorKronecker{};
        ComputeTable<mEdge, mEdge, mCachedEdge, 4096> matrixKronecker{};

        template<class Node>
        [[nodiscard]] ComputeTable<Edge<Node>, Edge<Node>, CachedEdge<Node>, 4096>& getKroneckerComputeTable();

        template<class Edge>
        Edge kronecker(const Edge& x, const Edge& y, bool incIdx = true) {
            auto e = kronecker2(x, y, incIdx);

            if (e.w != Complex::zero && e.w != Complex::one) {
                cn.returnToCache(e.w);
                e.w = cn.lookup(e.w);
            }

            return e;
        }

        // extent the DD pointed to by `e` with `h` identities on top and `l` identities at the bottom
        mEdge extend(const mEdge& e, Qubit h, Qubit l = 0) {
            auto f = (l > 0) ? kronecker(e, makeIdent(l)) : e;
            auto g = (h > 0) ? kronecker(makeIdent(h), f) : f;
            return g;
        }

    private:
        template<class Node>
        Edge<Node> kronecker2(const Edge<Node>& x, const Edge<Node>& y, bool incIdx = true) {
            if (x.w.approximatelyZero() || y.w.approximatelyZero())
                return Edge<Node>::zero;

            if (x.isTerminal()) {
                auto r = y;
                r.w    = cn.mulCached(x.w, y.w);
                return r;
            }

            auto& computeTable = getKroneckerComputeTable<Node>();
            auto  r            = computeTable.lookup(x, y);
            if (r.p != nullptr) {
                if (r.w.approximatelyZero()) {
                    return Edge<Node>::zero;
                } else {
                    return {r.p, cn.getCached(r.w), nullptr};
                }
            }

            constexpr std::size_t N = std::tuple_size_v<decltype(x.p->e)>;
            // special case handling for matrices
            if constexpr (N == NEDGE) {
                if (x.p->ident) {
                    auto idx = incIdx ? static_cast<Qubit>(y.p->v + 1) : y.p->v;
                    auto e   = makeDDNode(idx, std::array{y, Edge<Node>::zero, Edge<Node>::zero, y});
                    for (auto i = 0; i < x.p->v; ++i) {
                        idx = incIdx ? static_cast<Qubit>(e.p->v + 1) : e.p->v;
                        e   = makeDDNode(idx, std::array{e, Edge<Node>::zero, Edge<Node>::zero, e});
                    }

                    e.w = cn.getCached(CTEntry::val(y.w.r), CTEntry::val(y.w.i));
                    computeTable.insert(x, y, {e.p, e.w, e.l});
                    return e;
                }
            }

            std::array<Edge<Node>, N> edge{};
            for (auto i = 0U; i < N; ++i) {
                edge[i] = kronecker2(x.p->e[i], y, incIdx);
            }

            auto idx = incIdx ? static_cast<Qubit>(y.p->v + x.p->v + 1) : x.p->v;
            auto e   = makeDDNode(idx, edge, true);
            ComplexNumbers::mul(e.w, e.w, x.w);
            computeTable.insert(x, y, {e.p, e.w, e.l});
            return e;
        }

        ///
        /// (Partial) trace
        ///
    public:
        mEdge partialTrace(const mEdge& a, const std::vector<bool>& eliminate) {
            [[maybe_unused]] const auto before = cn.cacheCount();
            const auto                  result = trace(a, eliminate);
            [[maybe_unused]] const auto after  = cn.cacheCount();
            assert(before == after);
            return result;
        }
        ComplexValue trace(const mEdge& a) {
            auto                        eliminate = std::vector<bool>(nqubits, true);
            [[maybe_unused]] const auto before    = cn.cacheCount();
            const auto                  res       = partialTrace(a, eliminate);
            [[maybe_unused]] const auto after     = cn.cacheCount();
            assert(before == after);
            return {CTEntry::val(res.w.r), CTEntry::val(res.w.i)};
        }
        bool isCloseToIdentity(const mEdge& m, dd::fp tol = 1e-10) {
            std::unordered_set<decltype(m.p)> visited{};
            visited.reserve(mUniqueTable.getActiveNodeCount());
            return isCloseToIdentityRecursive(m, visited, tol);
        }

    private:
        /// TODO: introduce a compute table for the trace?
        mEdge trace(const mEdge& a, const std::vector<bool>& eliminate, std::size_t alreadyEliminated = 0) {
            auto v = a.p->v;

            if (a.w.approximatelyZero()) return mEdge::zero;

            if (std::none_of(eliminate.begin(), eliminate.end(), [](bool v) { return v; })) return a;

            // Base case
            if (v == -1) {
                if (a.isTerminal()) return a;
                throw std::runtime_error("Expected terminal node in trace.");
            }

            if (eliminate[v]) {
                auto elims = alreadyEliminated + 1;
                auto r     = mEdge::zero;

                auto t0 = trace(a.p->e[0], eliminate, elims);
                r       = add2(r, t0);
                auto r1 = r;

                auto t1 = trace(a.p->e[3], eliminate, elims);
                r       = add2(r, t1);
                auto r2 = r;

                if (r.w == Complex::one) {
                    r.w = a.w;
                } else {
                    auto c = cn.getTemporary();
                    ComplexNumbers::mul(c, r.w, a.w);
                    r.w = cn.lookup(c); // better safe than sorry. this may result in complex values with magnitude > 1 in the complex table
                }

                if (r1.w != Complex::zero) {
                    cn.returnToCache(r1.w);
                }

                if (r2.w != Complex::zero) {
                    cn.returnToCache(r2.w);
                }

                return r;
            } else {
                auto                     adjustedV = static_cast<Qubit>(a.p->v - (std::count(eliminate.begin(), eliminate.end(), true) - alreadyEliminated));
                std::array<mEdge, NEDGE> edge{};
                std::transform(a.p->e.cbegin(),
                               a.p->e.cend(),
                               edge.begin(),
                               [&](const mEdge& e) -> mEdge { return trace(e, eliminate, alreadyEliminated); });
                auto r = makeDDNode(adjustedV, edge);

                if (r.w == Complex::one) {
                    r.w = a.w;
                } else {
                    auto c = cn.getTemporary();
                    ComplexNumbers::mul(c, r.w, a.w);
                    r.w = cn.lookup(c);
                }
                return r;
            }
        }

        bool isCloseToIdentityRecursive(const mEdge& m, std::unordered_set<decltype(m.p)>& visited, dd::fp tol) {
            // immediately return if this node has already been visited
            if (visited.find(m.p) != visited.end())
                return true;

            // immediately return of this node is identical to the identity
            if (m.p->ident)
                return true;

            // check whether any of the middle successors is non-zero, i.e., m = [ x 0 0 y ]
            const auto mag1 = dd::ComplexNumbers::mag2(m.p->e[1].w);
            const auto mag2 = dd::ComplexNumbers::mag2(m.p->e[2].w);
            if (mag1 > tol || mag2 > tol) {
                visited.insert(m.p);
                return false;
            }

            // check whether  m = [ ~1 0 0 y ]
            const auto mag0 = dd::ComplexNumbers::mag2(m.p->e[0].w);
            if (std::abs(mag0 - 1.0) > tol) {
                visited.insert(m.p);
                return false;
            }

            // check whether m = [ x 0 0 ~1 ] or m = [ x 0 0 ~0 ] (the last case is true for an ancillary qubit)
            const auto mag3 = dd::ComplexNumbers::mag2(m.p->e[3].w);
            if (std::abs(mag3 - 1.0) > tol && mag3 > tol) {
                visited.insert(m.p);
                return false;
            }

            // m either has the form [ ~1 0 0 ~1 ] or [ ~1 0 0 ~0 ]
            const auto ident0 = isCloseToIdentityRecursive(m.p->e[0], visited, tol);
            if (!ident0) {
                visited.insert(m.p);
                return false;
            }

            // m either has the form [ I 0 0 ~1 ] or [ I 0 0 ~0 ]
            const auto ident3 = isCloseToIdentityRecursive(m.p->e[3], visited, tol);
            visited.insert(m.p);
            return ident3;
        }

        ///
        /// Toffoli gates
        ///
    public:
        ToffoliTable<mEdge> toffoliTable{};

        ///
        /// Identity matrices
        ///
    public:
        // create n-qubit identity DD. makeIdent(n) === makeIdent(0, n-1)
        mEdge makeIdent(QubitCount n) { return makeIdent(0, static_cast<Qubit>(n - 1)); }
        mEdge makeIdent(Qubit leastSignificantQubit, Qubit mostSignificantQubit) {
            if (mostSignificantQubit < leastSignificantQubit)
                return mEdge::one;

            if (leastSignificantQubit == 0 && IdTable[mostSignificantQubit].p != nullptr) {
                return IdTable[mostSignificantQubit];
            }
            if (mostSignificantQubit >= 1 && (IdTable[mostSignificantQubit - 1]).p != nullptr) {
                IdTable[mostSignificantQubit] = makeDDNode(mostSignificantQubit,
                                                           std::array{IdTable[mostSignificantQubit - 1],
                                                                      mEdge::zero,
                                                                      mEdge::zero,
                                                                      IdTable[mostSignificantQubit - 1]});
                return IdTable[mostSignificantQubit];
            }

            auto e = makeDDNode(leastSignificantQubit, std::array{mEdge::one, mEdge::zero, mEdge::zero, mEdge::one});
            for (std::size_t k = leastSignificantQubit + 1; k <= std::make_unsigned_t<Qubit>(mostSignificantQubit); k++) {
                e = makeDDNode(static_cast<Qubit>(k), std::array{e, mEdge::zero, mEdge::zero, e});
            }
            if (leastSignificantQubit == 0)
                IdTable[mostSignificantQubit] = e;
            return e;
        }

        // identity table access and reset
        [[nodiscard]] const auto& getIdentityTable() const { return IdTable; }

        void clearIdentityTable() {
            for (auto& entry: IdTable) entry.p = nullptr;
        }

    private:
        std::vector<mEdge> IdTable{};

        ///
        /// Noise Operations
        ///
    public:
        NoiseOperationTable<mEdge> noiseOperationTable{nqubits};

        ///
        /// Decision diagram size
        ///
    public:
        template<class Edge>
        unsigned int size(const Edge& e) {
            static constexpr unsigned int            NODECOUNT_BUCKETS = 200000;
            static std::unordered_set<decltype(e.p)> visited{NODECOUNT_BUCKETS}; // 2e6
            visited.max_load_factor(10);
            visited.clear();
            return nodeCount(e, visited);
        }

    private:
        template<class Edge>
        unsigned int nodeCount(const Edge& e, std::unordered_set<decltype(e.p)>& v) const {
            v.insert(e.p);
            unsigned int sum = 1;
            if (!e.isTerminal()) {
                for (const auto& edge: e.p->e) {
                    if (edge.p != nullptr && !v.count(edge.p)) {
                        sum += nodeCount(edge, v);
                    }
                }
            }
            return sum;
        }

        ///
        /// Ancillary and garbage reduction
        ///
    public:
        mEdge reduceAncillae(mEdge& e, const std::vector<bool>& ancillary, bool regular = true) {
            // return if no more garbage left
            if (std::none_of(ancillary.begin(), ancillary.end(), [](bool v) { return v; }) || e.p == nullptr) return e;
            Qubit lowerbound = 0;
            for (auto i = 0U; i < ancillary.size(); ++i) {
                if (ancillary[i]) {
                    lowerbound = static_cast<Qubit>(i);
                    break;
                }
            }
            if (e.p->v < lowerbound) return e;
            auto f = reduceAncillaeRecursion(e, ancillary, lowerbound, regular);
            decRef(e);
            incRef(f);
            return f;
        }

        // Garbage reduction works for reversible circuits --- to be thoroughly tested for quantum circuits
        vEdge reduceGarbage(vEdge& e, const std::vector<bool>& garbage) {
            // return if no more garbage left
            if (std::none_of(garbage.begin(), garbage.end(), [](bool v) { return v; }) || e.p == nullptr) return e;
            Qubit lowerbound = 0;
            for (auto i = 0U; i < garbage.size(); ++i) {
                if (garbage[i]) {
                    lowerbound = static_cast<Qubit>(i);
                    break;
                }
            }
            if (e.p->v < lowerbound) return e;
            auto f = reduceGarbageRecursion(e, garbage, lowerbound);
            decRef(e);
            incRef(f);
            return f;
        }
        mEdge reduceGarbage(mEdge& e, const std::vector<bool>& garbage, bool regular = true) {
            // return if no more garbage left
            if (std::none_of(garbage.begin(), garbage.end(), [](bool v) { return v; }) || e.p == nullptr) return e;
            Qubit lowerbound = 0;
            for (auto i = 0U; i < garbage.size(); ++i) {
                if (garbage[i]) {
                    lowerbound = static_cast<Qubit>(i);
                    break;
                }
            }
            if (e.p->v < lowerbound) return e;
            auto f = reduceGarbageRecursion(e, garbage, lowerbound, regular);
            decRef(e);
            incRef(f);
            return f;
        }

    private:
        mEdge reduceAncillaeRecursion(mEdge& e, const std::vector<bool>& ancillary, Qubit lowerbound, bool regular = true) {
            if (e.p->v < lowerbound) return e;

            auto f = e;

            std::array<mEdge, NEDGE> edges{};
            std::bitset<NEDGE>       handled{};
            for (auto i = 0U; i < NEDGE; ++i) {
                if (!handled.test(i)) {
                    if (e.p->e[i].isTerminal()) {
                        edges[i] = e.p->e[i];
                    } else {
                        edges[i] = reduceAncillaeRecursion(f.p->e[i], ancillary, lowerbound, regular);
                        for (auto j = i + 1; j < NEDGE; ++j) {
                            if (e.p->e[i].p == e.p->e[j].p) {
                                edges[j] = edges[i];
                                handled.set(j);
                            }
                        }
                    }
                    handled.set(i);
                }
            }
            f = makeDDNode(f.p->v, edges);

            // something to reduce for this qubit
            if (f.p->v >= 0 && ancillary[f.p->v]) {
                if (regular) {
                    if (f.p->e[1].w != Complex::zero || f.p->e[3].w != Complex::zero) {
                        f = makeDDNode(f.p->v, std::array{f.p->e[0], mEdge::zero, f.p->e[2], mEdge::zero});
                    }
                } else {
                    if (f.p->e[2].w != Complex::zero || f.p->e[3].w != Complex::zero) {
                        f = makeDDNode(f.p->v, std::array{f.p->e[0], f.p->e[1], mEdge::zero, mEdge::zero});
                    }
                }
            }

            auto c = cn.mulCached(f.w, e.w);
            f.w    = cn.lookup(c);
            cn.returnToCache(c);
            return f;
        }

        vEdge reduceGarbageRecursion(vEdge& e, const std::vector<bool>& garbage, Qubit lowerbound) {
            if (e.p->v < lowerbound) return e;

            auto f = e;

            std::array<vEdge, RADIX> edges{};
            std::bitset<RADIX>       handled{};
            for (auto i = 0U; i < RADIX; ++i) {
                if (!handled.test(i)) {
                    if (e.p->e[i].isTerminal()) {
                        edges[i] = e.p->e[i];
                    } else {
                        edges[i] = reduceGarbageRecursion(f.p->e[i], garbage, lowerbound);
                        for (auto j = i + 1; j < RADIX; ++j) {
                            if (e.p->e[i].p == e.p->e[j].p) {
                                edges[j] = edges[i];
                                handled.set(j);
                            }
                        }
                    }
                    handled.set(i);
                }
            }
            f = makeDDNode(f.p->v, edges);

            // something to reduce for this qubit
            if (f.p->v >= 0 && garbage[f.p->v]) {
                if (f.p->e[1].w != Complex::zero) {
                    vEdge g{};
                    if (f.p->e[0].w == Complex::zero && f.p->e[1].w != Complex::zero) {
                        g = f.p->e[1];
                    } else if (f.p->e[1].w != Complex::zero) {
                        g = add(f.p->e[0], f.p->e[1]);
                    } else {
                        g = f.p->e[0];
                    }
                    f = makeDDNode(e.p->v, std::array{g, vEdge::zero});
                }
            }

            auto c = cn.mulCached(f.w, e.w);
            f.w    = cn.lookup(c);
            cn.returnToCache(c);

            // Quick-fix for normalization bug
            if (ComplexNumbers::mag2(f.w) > 1.0)
                f.w = Complex::one;

            return f;
        }
        mEdge reduceGarbageRecursion(mEdge& e, const std::vector<bool>& garbage, Qubit lowerbound, bool regular = true) {
            if (e.p->v < lowerbound) return e;

            auto f = e;

            std::array<mEdge, NEDGE> edges{};
            std::bitset<NEDGE>       handled{};
            for (auto i = 0U; i < NEDGE; ++i) {
                if (!handled.test(i)) {
                    if (e.p->e[i].isTerminal()) {
                        edges[i] = e.p->e[i];
                    } else {
                        edges[i] = reduceGarbageRecursion(f.p->e[i], garbage, lowerbound, regular);
                        for (auto j = i + 1; j < NEDGE; ++j) {
                            if (e.p->e[i].p == e.p->e[j].p) {
                                edges[j] = edges[i];
                                handled.set(j);
                            }
                        }
                    }
                    handled.set(i);
                }
            }
            f = makeDDNode(f.p->v, edges);

            // something to reduce for this qubit
            if (f.p->v >= 0 && garbage[f.p->v]) {
                if (regular) {
                    if (f.p->e[2].w != Complex::zero || f.p->e[3].w != Complex::zero) {
                        mEdge g{};
                        if (f.p->e[0].w == Complex::zero && f.p->e[2].w != Complex::zero) {
                            g = f.p->e[2];
                        } else if (f.p->e[2].w != Complex::zero) {
                            g = add(f.p->e[0], f.p->e[2]);
                        } else {
                            g = f.p->e[0];
                        }
                        mEdge h{};
                        if (f.p->e[1].w == Complex::zero && f.p->e[3].w != Complex::zero) {
                            h = f.p->e[3];
                        } else if (f.p->e[3].w != Complex::zero) {
                            h = add(f.p->e[1], f.p->e[3]);
                        } else {
                            h = f.p->e[1];
                        }
                        f = makeDDNode(e.p->v, std::array{g, h, mEdge::zero, mEdge::zero});
                    }
                } else {
                    if (f.p->e[1].w != Complex::zero || f.p->e[3].w != Complex::zero) {
                        mEdge g{};
                        if (f.p->e[0].w == Complex::zero && f.p->e[1].w != Complex::zero) {
                            g = f.p->e[1];
                        } else if (f.p->e[1].w != Complex::zero) {
                            g = add(f.p->e[0], f.p->e[1]);
                        } else {
                            g = f.p->e[0];
                        }
                        mEdge h{};
                        if (f.p->e[2].w == Complex::zero && f.p->e[3].w != Complex::zero) {
                            h = f.p->e[3];
                        } else if (f.p->e[3].w != Complex::zero) {
                            h = add(f.p->e[2], f.p->e[3]);
                        } else {
                            h = f.p->e[2];
                        }
                        f = makeDDNode(e.p->v, std::array{g, mEdge::zero, h, mEdge::zero});
                    }
                }
            }

            auto c = cn.mulCached(f.w, e.w);
            f.w    = cn.lookup(c);
            cn.returnToCache(c);

            // Quick-fix for normalization bug
            if (ComplexNumbers::mag2(f.w) > 1.0)
                f.w = Complex::one;

            return f;
        }

        ///
        /// Vector and matrix extraction from DDs
        ///
    public:
        /// Get a single element of the vector or matrix represented by the dd with root edge e
        /// \tparam Edge type of edge to use (vector or matrix)
        /// \param e edge to traverse
        /// \param elements string {0, 1, 2, 3}^n describing which outgoing edge should be followed
        ///        (for vectors entries are limited to 0 and 1)
        ///        If string is longer than required, the additional characters are ignored.
        /// \return the complex amplitude of the specified element
        template<class Edge>
        ComplexValue getValueByPath(const Edge& e, const std::string& elements) {
            // TODO limdd
            if (e.isTerminal()) {
                return {CTEntry::val(e.w.r), CTEntry::val(e.w.i)};
            }

            auto c = cn.getTemporary(1, 0);
            auto r = e;
            do {
                ComplexNumbers::mul(c, c, r.w);
                std::size_t tmp = elements.at(r.p->v) - '0';
                assert(tmp <= r.p->e.size());
                r = r.p->e.at(tmp);
            } while (!r.isTerminal());
            ComplexNumbers::mul(c, c, r.w);

            return {CTEntry::val(c.r), CTEntry::val(c.i)};
        }
        ComplexValue getValueByPath(const vEdge& e, std::size_t i) {
            if (e.isTerminal()) {
                return {CTEntry::val(e.w.r), CTEntry::val(e.w.i)};
            }
            return getValueByPath(e, Complex::one, i);
        }
        ComplexValue getValueByPath(const vEdge& e, const Complex& amp, std::size_t i) {
            auto c = cn.mulCached(e.w, amp);

            if (e.isTerminal()) {
                cn.returnToCache(c);
                return {CTEntry::val(c.r), CTEntry::val(c.i)};
            }

            const bool one = i & (1ULL << e.p->v);

            ComplexValue r{};
            if (!one && !e.p->e[0].w.approximatelyZero()) {
                r = getValueByPath(e.p->e[0], c, i);
            } else if (one && !e.p->e[1].w.approximatelyZero()) {
                r = getValueByPath(e.p->e[1], c, i);
            }
            cn.returnToCache(c);
            return r;
        }
        ComplexValue getValueByPath(const mEdge& e, std::size_t i, std::size_t j) {
            if (e.isTerminal()) {
                return {CTEntry::val(e.w.r), CTEntry::val(e.w.i)};
            }
            return getValueByPath(e, Complex::one, i, j);
        }
        ComplexValue getValueByPath(const mEdge& e, const Complex& amp, std::size_t i, std::size_t j) {
            auto c = cn.mulCached(e.w, amp);

            if (e.isTerminal()) {
                cn.returnToCache(c);
                return {CTEntry::val(c.r), CTEntry::val(c.i)};
            }

            const bool row = i & (1ULL << e.p->v);
            const bool col = j & (1ULL << e.p->v);

            ComplexValue r{};
            if (!row && !col && !e.p->e[0].w.approximatelyZero()) {
                r = getValueByPath(e.p->e[0], c, i, j);
            } else if (!row && col && !e.p->e[1].w.approximatelyZero()) {
                r = getValueByPath(e.p->e[1], c, i, j);
            } else if (row && !col && !e.p->e[2].w.approximatelyZero()) {
                r = getValueByPath(e.p->e[2], c, i, j);
            } else if (row && col && !e.p->e[3].w.approximatelyZero()) {
                r = getValueByPath(e.p->e[3], c, i, j);
            }
            cn.returnToCache(c);
            return r;
        }

        CVec getVector(const vEdge& e) {
            // TODO limdd
            const std::size_t dim = 2ULL << e.p->v;
            // allocate resulting vector
            auto vec = CVec(dim, {0.0, 0.0});
            getVector(e, Complex::one, 0, vec);
            return vec;
        }
        void getVector(const vEdge& e, const Complex& amp, std::size_t i, CVec& vec) {
            // calculate new accumulated amplitude
            auto c = cn.mulCached(e.w, amp);

            // base case
            if (e.isTerminal()) {
                vec.at(i) = {CTEntry::val(c.r), CTEntry::val(c.i)};
                cn.returnToCache(c);
                return;
            }

            const std::size_t x = i | (1ULL << e.p->v);

            // recursive case
            if (!e.p->e[0].w.approximatelyZero())
                getVector(e.p->e[0], c, i, vec);
            if (!e.p->e[1].w.approximatelyZero())
                getVector(e.p->e[1], c, x, vec);
            cn.returnToCache(c);
        }

        CVec getVectorLIMDD(const vEdge& e) {
            //std::cout << "[getVectorLIMDD] getting vector of " << (int)(e.p->v) << "-qubit state with label " << LimEntry<>::to_string(e.l) << ".\n";
            //std::cout.flush();
            const std::size_t dim = 2ULL << e.p->v;
            // allocate resulting vector
            auto       vec = CVec(dim, {0.0, 0.0});
            LimEntry<> id;
            getVectorLIMDD(e, Complex::one, 0, vec, id);
            //std::cout << "[getVectorLIMDD] complete; constructed vector.\n";
            //std::cout.flush();
            return vec;
        }
<<<<<<< HEAD
        void getVectorLIMDD(const vEdge& e, const Complex& amp, std::size_t i, CVec& vec, const LimEntry<>& lim) {
=======
        void getVectorLIMDD(const vEdge& e, const Complex& amp, std::size_t i, CVec& vec, LimEntry<> lim) {
>>>>>>> 4e75e0dc
            //std::cout << "[getVectorLIMDD rec] vector of " << (int)(e.p->v) << " qubits with label " << LimEntry<>::to_string(e.l) << ".\n";
            //std::cout.flush();
            auto c = cn.mulCached(e.w, amp);

            // base case
            if (e.isTerminal()) {
                vec.at(i) = {CTEntry::val(c.r), CTEntry::val(c.i)};
                cn.returnToCache(c);
                return;
            }
            const std::size_t x = i | (1ULL << e.p->v);

            // recursive case
            if (!e.p->e[0].w.approximatelyZero()) {
                // we assume that this edge is labeled with the Identity LIM
                //std::cout << "[getVectorLIMDD rec] entering low edge.\n";
                //std::cout.flush();
                LimEntry<> lim2(e.l);
                lim2.multiplyBy(lim);
            	std::size_t id0 = i;
                auto d0 = c;
                if (lim2.getQubit(e.p->v) == 'X') {
                	// new index is x
                	id0 = x;
                }
                if (lim2.getQubit(e.p->v) == 'Y') {
                	// new index is x
                	id0 = x;
                	// multiply c0 by i
                	d0.multiplyByi();
                }
                getVectorLIMDD(e.p->e[0], d0, id0, vec, lim2);
            }
            if (!e.p->e[1].w.approximatelyZero()) {
                //std::cout << "[getVectorLIMDD rec] high case.\n";
                //std::cout.flush();
                // if lim has Pauli Z operator, then multiply by -1
                auto       d1 = c;
                std::size_t id1 = x;
                LimEntry<> lim2(e.l);
                lim2.multiplyBy(lim);
<<<<<<< HEAD
//                std::cout << "[getVectorLIMDD rec] accumulated lim has lim[q] = " << lim2.getQubit(e.p->v) << "\n";
                if (lim2.getQubit(e.p->v) == 'Z') {
//                    std::cout << "[getVectorLIMDD rec] accumulated lim has Z.\n";
                    d1.multiplyByMinusOne();
                }
                else if (lim2.getQubit(e.p->v) == 'X') {
                	// new index is i
                	id1 = i;
                }
                else if (lim2.getQubit(e.p->v) == 'Y') {
                	// new index is i
                	id1 = i;
                	// multiply d1 by -i
                	d1.multiplyByMinusi();
                }
                // calculate the new accumulated LIM
//                std::cout << "[getVectorLIMDD rec] walking the high edge.\n";
                getVectorLIMDD(e.p->e[1], d1, id1, vec, lim2);
=======
                //std::cout << "[getVectorLIMDD rec] eccumulated lim has lim[q] = " << lim2.getQubit(e.p->v) << "\n";
                if (lim2.getQubit(e.p->v) == 'Z') {
                    //std::cout << "[getVectorLIMDD rec] accumulated lim has Z.\n";
                    //std::cout.flush();
                    d.multiplyByMinusOne(true);
                }
                // calculate the new accumulated LIM
                //std::cout << "[getVectorLIMDD rec] entering high edge.\n";
                //std::cout.flush();
                getVectorLIMDD(e.p->e[1], d, x, vec, lim2);
>>>>>>> 4e75e0dc
            }
            cn.returnToCache(c);
        }

        // Returns whether v ~ w, up to a complex multiplicative factor
        bool vectorsApproximatelyEqual(const CVec& v, const CVec& w) {
            //std::cout << "[vectors approximately equal] start.\n";
            //std::cout.flush();
            if (v.size() != w.size()) return false;
            // find the factor d with which the vectors differ
            std::complex<fp> d = 0;
            bool             vz, wz;
            unsigned int     i;
            for (i = 0; i < v.size(); i++) {
                vz = Complex::approximatelyZero(v[i]);
                wz = Complex::approximatelyZero(w[i]);
                if (!vz && !wz) {
                    d = v[i] / w[i];
                    i++;
                    break;
                } else if (!(vz && wz))
                    return false;
            }
            //std::cout << "[vectors approximately equal] found factor d = " << d << "\n";
            //std::cout.flush();
            std::complex<fp> vc;
            // check whether the remainder of the two vectors v,w, differ by factor d
            for (; i < v.size(); i++) {
                vz = Complex::approximatelyZero(v[i]);
                wz = Complex::approximatelyZero(w[i]);
                if (!vz && !wz) {
                    vc = v[i] / d;
                    if (!Complex::approximatelyEqual(vc, w[i])) {
                        return false;
                    }
                } else if (!(vz && wz))
                    return false;
            }

            return true;
        }

        bool isValidIsomorphism(Edge<vNode> e1, Edge<vNode> e2, const LimEntry<>* iso) {
        	e1.l = LimEntry<>::multiply(e1.l, iso);
        	CVec phi1 = getVectorLIMDD(e1);
        	CVec phi2 = getVectorLIMDD(e2);
        	return vectorsApproximatelyEqual(phi1, phi2);
        }

        void printCVec(const std::vector<std::complex<fp>>& vec) {
            std::cout << "[";
            for (unsigned int i = 0; i < vec.size(); i++) {
                std::cout << vec[i] << ", ";
            }
            std::cout << "]";
        }

        void printVector(const vEdge& e) {
            const unsigned long long element = 2ULL << e.p->v;
            for (auto i = 0ULL; i < element; i++) {
                const auto amplitude = getValueByPath(e, i);
                for (Qubit j = e.p->v; j >= 0; j--) {
                    std::cout << ((i >> j) & 1ULL);
                }
                constexpr auto precision = 3;
                // set fixed width to maximum of a printed number
                // (-) 0.precision plus/minus 0.precision i
                constexpr auto width = 1 + 2 + precision + 1 + 2 + precision + 1;
                std::cout << ": " << std::setw(width) << ComplexValue::toString(amplitude.r, amplitude.i, false, precision) << "\n";
            }
            std::cout << std::flush;
        }

        void printMatrix(const mEdge& e) {
            const unsigned long long element = 2ULL << e.p->v;
            for (auto i = 0ULL; i < element; i++) {
                for (auto j = 0ULL; j < element; j++) {
                    const auto     amplitude = getValueByPath(e, i, j);
                    constexpr auto precision = 3;
                    // set fixed width to maximum of a printed number
                    // (-) 0.precision plus/minus 0.precision i
                    constexpr auto width = 1 + 2 + precision + 1 + 2 + precision + 1;
                    std::cout << std::setw(width) << ComplexValue::toString(amplitude.r, amplitude.i, false, precision) << " ";
                }
                std::cout << "\n";
            }
            std::cout << std::flush;
        }

        CMat getMatrix(const mEdge& e) {
            const unsigned long long dim = 2ULL << e.p->v;
            // allocate resulting matrix
            auto mat = CMat(dim, CVec(dim, {0.0, 0.0}));
            getMatrix(e, Complex::one, 0, 0, mat);
            return mat;
        }
        void getMatrix(const mEdge& e, const Complex& amp, std::size_t i, std::size_t j, CMat& mat) {
            // calculate new accumulated amplitude
            auto c = cn.mulCached(e.w, amp);

            // base case
            if (e.isTerminal()) {
                mat.at(i).at(j) = {CTEntry::val(c.r), CTEntry::val(c.i)};
                cn.returnToCache(c);
                return;
            }

            const std::size_t x = i | (1ULL << e.p->v);
            const std::size_t y = j | (1ULL << e.p->v);

            // recursive case
            if (!e.p->e[0].w.approximatelyZero())
                getMatrix(e.p->e[0], c, i, j, mat);
            if (!e.p->e[1].w.approximatelyZero())
                getMatrix(e.p->e[1], c, i, y, mat);
            if (!e.p->e[2].w.approximatelyZero())
                getMatrix(e.p->e[2], c, x, j, mat);
            if (!e.p->e[3].w.approximatelyZero())
                getMatrix(e.p->e[3], c, x, y, mat);
            cn.returnToCache(c);
        }

        void exportAmplitudesRec(const dd::Package::vEdge& edge, std::ostream& oss, const std::string& path, Complex& amplitude, dd::QubitCount level, bool binary = false) {
            if (edge.isTerminal()) {
                auto amp = cn.getTemporary();
                dd::ComplexNumbers::mul(amp, amplitude, edge.w);
                for (std::size_t i = 0; i < (1ULL << level); i++) {
                    if (binary) {
                        amp.writeBinary(oss);
                    } else {
                        oss << amp.toString(false, 16) << "\n";
                    }
                }

                return;
            }

            auto a = cn.mulCached(amplitude, edge.w);
            exportAmplitudesRec(edge.p->e[0], oss, path + "0", a, level - 1, binary);
            exportAmplitudesRec(edge.p->e[1], oss, path + "1", a, level - 1, binary);
            cn.returnToCache(a);
        }
        void exportAmplitudes(const dd::Package::vEdge& edge, std::ostream& oss, dd::QubitCount nq, bool binary = false) {
            if (edge.isTerminal()) {
                // TODO special treatment
                return;
            }
            auto weight = cn.getCached(1., 0.);
            exportAmplitudesRec(edge, oss, "", weight, nq, binary);
            cn.returnToCache(weight);
        }
        void exportAmplitudes(const dd::Package::vEdge& edge, const std::string& outputFilename, dd::QubitCount nq, bool binary = false) {
            std::ofstream      init(outputFilename);
            std::ostringstream oss{};

            exportAmplitudes(edge, oss, nq, binary);

            init << oss.str() << std::flush;
            init.close();
        }

        void exportAmplitudesRec(const dd::Package::vEdge& edge, std::vector<std::complex<dd::fp>>& amplitudes, Complex& amplitude, dd::QubitCount level, std::size_t idx) {
            if (edge.isTerminal()) {
                auto amp = cn.getTemporary();
                dd::ComplexNumbers::mul(amp, amplitude, edge.w);
                idx <<= level;
                for (std::size_t i = 0; i < (1ULL << level); i++) {
                    amplitudes[idx++] = std::complex<dd::fp>{dd::ComplexTable<>::Entry::val(amp.r), dd::ComplexTable<>::Entry::val(amp.i)};
                }

                return;
            }

            auto a = cn.mulCached(amplitude, edge.w);
            exportAmplitudesRec(edge.p->e[0], amplitudes, a, level - 1, idx << 1);
            exportAmplitudesRec(edge.p->e[1], amplitudes, a, level - 1, (idx << 1) | 1ULL);
            cn.returnToCache(a);
        }
        void exportAmplitudes(const dd::Package::vEdge& edge, std::vector<std::complex<dd::fp>>& amplitudes, dd::QubitCount nq) {
            if (edge.isTerminal()) {
                // TODO special treatment
                return;
            }
            auto weight = cn.getCached(1., 0.);
            exportAmplitudesRec(edge, amplitudes, weight, nq, 0);
            cn.returnToCache(weight);
        }

        void addAmplitudesRec(const dd::Package::vEdge& edge, std::vector<std::complex<dd::fp>>& amplitudes, ComplexValue& amplitude, dd::QubitCount level, std::size_t idx) {
            auto         ar = dd::ComplexTable<>::Entry::val(edge.w.r);
            auto         ai = dd::ComplexTable<>::Entry::val(edge.w.i);
            ComplexValue amp{ar * amplitude.r - ai * amplitude.i, ar * amplitude.i + ai * amplitude.r};

            if (edge.isTerminal()) {
                idx <<= level;
                for (std::size_t i = 0; i < (1ULL << level); i++) {
                    auto temp         = std::complex<dd::fp>{amp.r + amplitudes[idx].real(), amp.i + amplitudes[idx].imag()};
                    amplitudes[idx++] = temp;
                }

                return;
            }

            addAmplitudesRec(edge.p->e[0], amplitudes, amp, level - 1, idx << 1);
            addAmplitudesRec(edge.p->e[1], amplitudes, amp, level - 1, idx << 1 | 1ULL);
        }
        void addAmplitudes(const dd::Package::vEdge& edge, std::vector<std::complex<dd::fp>>& amplitudes, dd::QubitCount nq) {
            if (edge.isTerminal()) {
                // TODO special treatment
                return;
            }
            ComplexValue a{1., 0.};
            addAmplitudesRec(edge, amplitudes, a, nq, 0);
        }

        // transfers a decision diagram from another package to this package
        template<class Edge>
        Edge transfer(Edge& original) {
            // POST ORDER TRAVERSAL USING ONE STACK   https://www.geeksforgeeks.org/iterative-postorder-traversal-using-stack/
            Edge              root{};
            std::stack<Edge*> stack;

            std::unordered_map<decltype(original.p), decltype(original.p)> mapped_node{};

            Edge* currentEdge = &original;
            if (!currentEdge->isTerminal()) {
                constexpr std::size_t N = std::tuple_size_v<decltype(original.p->e)>;
                do {
                    while (currentEdge != nullptr && !currentEdge->isTerminal()) {
                        for (short i = N - 1; i > 0; --i) {
                            auto& edge = currentEdge->p->e[i];
                            if (edge.isTerminal()) {
                                continue;
                            }
                            if (edge.w.approximatelyZero()) {
                                continue;
                            }
                            if (mapped_node.find(edge.p) != mapped_node.end()) {
                                continue;
                            }

                            // non-zero edge to be included
                            stack.push(&edge);
                        }
                        stack.push(currentEdge);
                        currentEdge = &currentEdge->p->e[0];
                    }
                    currentEdge = stack.top();
                    stack.pop();

                    bool hasChild = false;
                    for (std::size_t i = 1; i < N && !hasChild; ++i) {
                        auto& edge = currentEdge->p->e[i];
                        if (edge.w.approximatelyZero()) {
                            continue;
                        }
                        if (mapped_node.find(edge.p) != mapped_node.end()) {
                            continue;
                        }
                        hasChild = edge.p == stack.top()->p;
                    }

                    if (hasChild) {
                        Edge* temp = stack.top();
                        stack.pop();
                        stack.push(currentEdge);
                        currentEdge = temp;
                    } else {
                        if (mapped_node.find(currentEdge->p) != mapped_node.end()) {
                            currentEdge = nullptr;
                            continue;
                        }
                        std::array<Edge, N> edges{};
                        for (std::size_t i = 0; i < N; i++) {
                            if (currentEdge->p->e[i].isTerminal()) {
                                edges[i].p = currentEdge->p->e[i].p;
                            } else {
                                edges[i].p = mapped_node[currentEdge->p->e[i].p];
                            }
                            edges[i].w = cn.lookup(currentEdge->p->e[i].w);
                        }
                        root                        = makeDDNode(currentEdge->p->v, edges);
                        mapped_node[currentEdge->p] = root.p;
                        currentEdge                 = nullptr;
                    }
                } while (!stack.empty());

                auto w = cn.getCached(dd::ComplexTable<>::Entry::val(original.w.r), dd::ComplexTable<>::Entry::val(original.w.i));
                dd::ComplexNumbers::mul(w, root.w, w);
                root.w = cn.lookup(w);
                cn.returnToCache(w);
            } else {
                root.p = original.p; // terminal -> static
                root.w = cn.lookup(original.w);
            }
            return root;
        }

        ///
        /// Deserialization
        /// Note: do not rely on the binary format being portable across different architectures/platforms
        ///
    public:
        template<class Node, class Edge = Edge<Node>, std::size_t N = std::tuple_size_v<decltype(Node::e)>>
        Edge deserialize(std::istream& is, bool readBinary = false) {
            auto         result = Edge::zero;
            ComplexValue rootweight{};

            std::unordered_map<std::int_least64_t, Node*> nodes{};
            std::int_least64_t                            node_index;
            Qubit                                         v;
            std::array<ComplexValue, N>                   edge_weights{};
            std::array<std::int_least64_t, N>             edge_indices{};
            edge_indices.fill(-2);

            if (readBinary) {
                std::remove_const_t<decltype(SERIALIZATION_VERSION)> version;
                is.read(reinterpret_cast<char*>(&version), sizeof(decltype(SERIALIZATION_VERSION)));
                if (version != SERIALIZATION_VERSION) {
                    throw std::runtime_error("Wrong Version of serialization file version. version of file: " + std::to_string(version) + "; current version: " + std::to_string(SERIALIZATION_VERSION));
                }

                if (!is.eof()) {
                    rootweight.readBinary(is);
                }

                while (is.read(reinterpret_cast<char*>(&node_index), sizeof(decltype(node_index)))) {
                    is.read(reinterpret_cast<char*>(&v), sizeof(decltype(v)));
                    for (auto i = 0U; i < N; i++) {
                        is.read(reinterpret_cast<char*>(&edge_indices[i]), sizeof(decltype(edge_indices[i])));
                        edge_weights[i].readBinary(is);
                    }
                    result = deserializeNode(node_index, v, edge_indices, edge_weights, nodes);
                }
            } else {
                std::string version;
                std::getline(is, version);
                if (std::stoi(version) != SERIALIZATION_VERSION) {
                    throw std::runtime_error("Wrong Version of serialization file version. version of file: " + version + "; current version: " + std::to_string(SERIALIZATION_VERSION));
                }

                std::string line;
                std::string complex_real_regex = R"(([+-]?(?:\d+(?:\.\d*)?|\.\d+)(?:[eE][+-]?\d+)?(?![ \d\.]*(?:[eE][+-])?\d*[iI]))?)";
                std::string complex_imag_regex = R"(( ?[+-]? ?(?:(?:\d+(?:\.\d*)?|\.\d+)(?:[eE][+-]?\d+)?)?[iI])?)";
                std::string edge_regex         = " \\(((-?\\d+) (" + complex_real_regex + complex_imag_regex + "))?\\)";
                std::regex  complex_weight_regex(complex_real_regex + complex_imag_regex);
                std::string line_construct = "(\\d+) (\\d+)";
                for (auto i = 0U; i < N; ++i) {
                    line_construct += "(?:" + edge_regex + ")";
                }
                line_construct += " *(?:#.*)?";
                std::regex  line_regex(line_construct);
                std::smatch m;

                if (std::getline(is, line)) {
                    if (!std::regex_match(line, m, complex_weight_regex)) {
                        throw std::runtime_error("Regex did not match second line: " + line);
                    }
                    rootweight.from_string(m.str(1), m.str(2));
                }

                while (std::getline(is, line)) {
                    if (line.empty() || line.size() == 1) continue;

                    if (!std::regex_match(line, m, line_regex)) {
                        throw std::runtime_error("Regex did not match line: " + line);
                    }

                    // match 1: node_idx
                    // match 2: qubit_idx

                    // repeats for every edge
                    // match 3: edge content
                    // match 4: edge_target_idx
                    // match 5: real + imag (without i)
                    // match 6: real
                    // match 7: imag (without i)
                    node_index = std::stoi(m.str(1));
                    v          = static_cast<Qubit>(std::stoi(m.str(2)));

                    for (auto edge_idx = 3U, i = 0U; i < N; i++, edge_idx += 5) {
                        if (m.str(edge_idx).empty()) continue;

                        edge_indices[i] = std::stoi(m.str(edge_idx + 1));
                        edge_weights[i].from_string(m.str(edge_idx + 3), m.str(edge_idx + 4));
                    }

                    result = deserializeNode(node_index, v, edge_indices, edge_weights, nodes);
                }
            }

            auto w = cn.getCached(rootweight.r, rootweight.i);
            ComplexNumbers::mul(w, result.w, w);
            result.w = cn.lookup(w);
            cn.returnToCache(w);

            return result;
        }

        template<class Node, class Edge = Edge<Node>>
        Edge deserialize(const std::string& inputFilename, bool readBinary) {
            auto ifs = std::ifstream(inputFilename, std::ios::binary);

            if (!ifs.good()) {
                throw std::invalid_argument("Cannot open serialized file: " + inputFilename);
            }

            return deserialize<Node>(ifs, readBinary);
        }

    private:
        template<class Node, class Edge = Edge<Node>, std::size_t N = std::tuple_size_v<decltype(Node::e)>>
        Edge deserializeNode(std::int_least64_t index, Qubit v, std::array<std::int_least64_t, N>& edge_idx, std::array<ComplexValue, N>& edge_weight, std::unordered_map<std::int_least64_t, Node*>& nodes) {
            if (index == -1) {
                return Edge::zero;
            }

            std::array<Edge, N> edges{};
            for (auto i = 0U; i < N; ++i) {
                if (edge_idx[i] == -2) {
                    edges[i] = Edge::zero;
                } else {
                    if (edge_idx[i] == -1) {
                        edges[i] = Edge::one;
                    } else {
                        edges[i].p = nodes[edge_idx[i]];
                    }
                    edges[i].w = cn.lookup(edge_weight[i]);
                }
            }

            auto newedge = makeDDNode(v, edges);
            nodes[index] = newedge.p;

            // reset
            edge_idx.fill(-2);

            return newedge;
        }

        ///
        /// Debugging
        ///
    public:
        template<class Node>
        void debugnode(const Node* p) const {
            if (Node::isTerminal(p)) {
                std::clog << "terminal\n";
                return;
            }
            std::clog << "Debug node: " << debugnode_line(p) << "\n";
            for (const auto& edge: p->e) {
                std::clog << "  " << std::hexfloat
                          << std::setw(22) << CTEntry::val(edge.w.r) << " "
                          << std::setw(22) << CTEntry::val(edge.w.i) << std::defaultfloat
                          << "i --> " << debugnode_line(edge.p)
                          << "lim=" << LimEntry<>::to_string(edge.l)
                          << "\n";
            }
            std::clog << std::flush;
        }

        template<class Node>
        std::string debugnode_line(const Node* p) const {
            if (Node::isTerminal(p)) {
                return "terminal";
            }
            std::stringstream sst;
            sst << "0x" << std::hex << reinterpret_cast<std::uintptr_t>(p) << std::dec
                << "[v=" << static_cast<std::int_fast64_t>(p->v)
                << " ref=" << p->ref
                << " hash=" << UniqueTable<Node>::hash(p)
                << " lim="
                << "TODO" // TODO limdd
                << "]";
            return sst.str();
        }

        template<class Edge>
        bool isLocallyConsistent(const Edge& e) {
            assert(Complex::one.r->value == 1 && Complex::one.i->value == 0);
            assert(Complex::zero.r->value == 0 && Complex::zero.i->value == 0);

            const bool result = isLocallyConsistent2(e);
            return result;
        }

        template<class Edge>
        bool isGloballyConsistent(const Edge& e) {
            std::map<ComplexTable<>::Entry*, std::size_t> weight_counter{};
            std::map<decltype(e.p), std::size_t>          node_counter{};
            fillConsistencyCounter(e, weight_counter, node_counter);
            checkConsistencyCounter(e, weight_counter, node_counter);
            return true;
        }

    private:
        template<class Edge>
        bool isLocallyConsistent2(const Edge& e) {
            const auto ptr_r = CTEntry::getAlignedPointer(e.w.r);
            const auto ptr_i = CTEntry::getAlignedPointer(e.w.i);

            if ((ptr_r->refCount == 0 || ptr_i->refCount == 0) && e.w != Complex::one && e.w != Complex::zero) {
                std::clog << "\nLOCAL INCONSISTENCY FOUND\nOffending Number: " << e.w << " (" << ptr_r->refCount << ", " << ptr_i->refCount << ")\n\n";
                debugnode(e.p);
                return false;
            }

            if (e.isTerminal()) {
                return true;
            }

            if (!e.isTerminal() && e.p->ref == 0) {
                std::clog << "\nLOCAL INCONSISTENCY FOUND: RC==0\n";
                debugnode(e.p);
                return false;
            }

            for (const auto& child: e.p->e) {
                if (child.p->v + 1 != e.p->v && !child.isTerminal()) {
                    std::clog << "\nLOCAL INCONSISTENCY FOUND: Wrong V\n";
                    debugnode(e.p);
                    return false;
                }
                if (!child.isTerminal() && child.p->ref == 0) {
                    std::clog << "\nLOCAL INCONSISTENCY FOUND: RC==0\n";
                    debugnode(e.p);
                    return false;
                }
                if (!isLocallyConsistent2(child)) {
                    return false;
                }
            }
            return true;
        }

        template<class Edge>
        void fillConsistencyCounter(const Edge& edge, std::map<ComplexTable<>::Entry*, std::size_t>& weight_map, std::map<decltype(edge.p), std::size_t>& node_map) {
            weight_map[CTEntry::getAlignedPointer(edge.w.r)]++;
            weight_map[CTEntry::getAlignedPointer(edge.w.i)]++;

            if (edge.isTerminal()) {
                return;
            }
            node_map[edge.p]++;
            for (auto& child: edge.p->e) {
                if (node_map[child.p] == 0) {
                    fillConsistencyCounter(child, weight_map, node_map);
                } else {
                    node_map[child.p]++;
                    weight_map[CTEntry::getAlignedPointer(child.w.r)]++;
                    weight_map[CTEntry::getAlignedPointer(child.w.i)]++;
                }
            }
        }

        template<class Edge>
        void checkConsistencyCounter(const Edge& edge, const std::map<ComplexTable<>::Entry*, std::size_t>& weight_map, const std::map<decltype(edge.p), std::size_t>& node_map) {
            auto* r_ptr = CTEntry::getAlignedPointer(edge.w.r);
            auto* i_ptr = CTEntry::getAlignedPointer(edge.w.i);

            if (weight_map.at(r_ptr) > r_ptr->refCount && r_ptr != Complex::one.r && r_ptr != Complex::zero.i && r_ptr != &ComplexTable<>::sqrt2_2) {
                std::clog << "\nOffending weight: " << edge.w << "\n";
                std::clog << "Bits: " << std::hexfloat << CTEntry::val(edge.w.r) << "r " << CTEntry::val(edge.w.i) << std::defaultfloat << "i\n";
                debugnode(edge.p);
                throw std::runtime_error("Ref-Count mismatch for " + std::to_string(r_ptr->value) + "(r): " + std::to_string(weight_map.at(r_ptr)) + " occurences in DD but Ref-Count is only " + std::to_string(r_ptr->refCount));
            }

            if (weight_map.at(i_ptr) > i_ptr->refCount && i_ptr != Complex::zero.i && i_ptr != Complex::one.r && i_ptr != &ComplexTable<>::sqrt2_2) {
                std::clog << "\nOffending weight: " << edge.w << "\n";
                std::clog << "Bits: " << std::hexfloat << CTEntry::val(edge.w.r) << "r " << CTEntry::val(edge.w.i) << std::defaultfloat << "i\n";
                debugnode(edge.p);
                throw std::runtime_error("Ref-Count mismatch for " + std::to_string(i_ptr->value) + "(i): " + std::to_string(weight_map.at(i_ptr)) + " occurences in DD but Ref-Count is only " + std::to_string(i_ptr->refCount));
            }

            if (edge.isTerminal()) {
                return;
            }

            if (node_map.at(edge.p) != edge.p->ref) {
                debugnode(edge.p);
                throw std::runtime_error("Ref-Count mismatch for node: " + std::to_string(node_map.at(edge.p)) + " occurences in DD but Ref-Count is " + std::to_string(edge.p->ref));
            }
            for (auto child: edge.p->e) {
                if (!child.isTerminal() && child.p->v != edge.p->v - 1) {
                    std::clog << "child.p->v == " << child.p->v << "\n";
                    std::clog << " edge.p->v == " << edge.p->v << "\n";
                    debugnode(child.p);
                    debugnode(edge.p);
                    throw std::runtime_error("Variable level ordering seems wrong");
                }
                checkConsistencyCounter(child, weight_map, node_map);
            }
        }

        ///
        /// Printing and Statistics
        ///
    public:
        // print information on package and its members
        static void printInformation() {
            // TODO limdd
            std::cout << "\n  compiled: " << __DATE__ << " " << __TIME__
                      << "\n  Complex size: " << sizeof(Complex) << " bytes (aligned " << alignof(Complex) << " bytes)"
                      << "\n  ComplexValue size: " << sizeof(ComplexValue) << " bytes (aligned " << alignof(ComplexValue) << " bytes)"
                      << "\n  ComplexNumbers size: " << sizeof(ComplexNumbers) << " bytes (aligned " << alignof(ComplexNumbers) << " bytes)"
                      << "\n  LimEntry<> size: " << sizeof(LimEntry<>) << " bytes (aligned " << alignof(LimEntry<>) << " bytes)"
                      << "\n  vEdge size: " << sizeof(vEdge) << " bytes (aligned " << alignof(vEdge) << " bytes)"
                      << "\n  vNode size: " << sizeof(vNode) << " bytes (aligned " << alignof(vNode) << " bytes)"
                      << "\n  mEdge size: " << sizeof(mEdge) << " bytes (aligned " << alignof(mEdge) << " bytes)"
                      << "\n  mNode size: " << sizeof(mNode) << " bytes (aligned " << alignof(mNode) << " bytes)"
                      << "\n  CT Vector Add size: " << sizeof(decltype(vectorAdd)::Entry) << " bytes (aligned " << alignof(decltype(vectorAdd)::Entry) << " bytes)"
                      << "\n  CT Matrix Add size: " << sizeof(decltype(matrixAdd)::Entry) << " bytes (aligned " << alignof(decltype(matrixAdd)::Entry) << " bytes)"
                      << "\n  CT Matrix Transpose size: " << sizeof(decltype(matrixTranspose)::Entry) << " bytes (aligned " << alignof(decltype(matrixTranspose)::Entry) << " bytes)"
                      << "\n  CT Conjugate Matrix Transpose size: " << sizeof(decltype(conjugateMatrixTranspose)::Entry) << " bytes (aligned " << alignof(decltype(conjugateMatrixTranspose)::Entry) << " bytes)"
                      << "\n  CT Matrix Multiplication size: " << sizeof(decltype(matrixMatrixMultiplication)::Entry) << " bytes (aligned " << alignof(decltype(matrixMatrixMultiplication)::Entry) << " bytes)"
                      << "\n  CT Matrix Vector Multiplication size: " << sizeof(decltype(matrixVectorMultiplication)::Entry) << " bytes (aligned " << alignof(decltype(matrixVectorMultiplication)::Entry) << " bytes)"
                      << "\n  CT Vector Inner Product size: " << sizeof(decltype(vectorInnerProduct)::Entry) << " bytes (aligned " << alignof(decltype(vectorInnerProduct)::Entry) << " bytes)"
                      << "\n  CT Vector Kronecker size: " << sizeof(decltype(vectorKronecker)::Entry) << " bytes (aligned " << alignof(decltype(vectorKronecker)::Entry) << " bytes)"
                      << "\n  CT Matrix Kronecker size: " << sizeof(decltype(matrixKronecker)::Entry) << " bytes (aligned " << alignof(decltype(matrixKronecker)::Entry) << " bytes)"
                      << "\n  ToffoliTable::Entry size: " << sizeof(ToffoliTable<mEdge>::Entry) << " bytes (aligned " << alignof(ToffoliTable<mEdge>::Entry) << " bytes)"
                      << "\n  Package size: " << sizeof(Package) << " bytes (aligned " << alignof(Package) << " bytes)"
                      << "\n"
                      << std::flush;
        }

        // print unique and compute table statistics
        void statistics() {
            std::cout << "DD statistics:" << std::endl
                      << "[vUniqueTable] ";
            vUniqueTable.printStatistics();
            std::cout << "[mUniqueTable] ";
            mUniqueTable.printStatistics();
            std::cout << "[CT Vector Add] ";
            vectorAdd.printStatistics();
            std::cout << "[CT Matrix Add] ";
            matrixAdd.printStatistics();
            std::cout << "[CT Matrix Transpose] ";
            matrixTranspose.printStatistics();
            std::cout << "[CT Conjugate Matrix Transpose] ";
            conjugateMatrixTranspose.printStatistics();
            std::cout << "[CT Matrix Multiplication] ";
            matrixMatrixMultiplication.printStatistics();
            std::cout << "[CT Matrix Vector Multiplication] ";
            matrixVectorMultiplication.printStatistics();
            std::cout << "[CT Inner Product] ";
            vectorInnerProduct.printStatistics();
            std::cout << "[CT Vector Kronecker] ";
            vectorKronecker.printStatistics();
            std::cout << "[CT Matrix Kronecker] ";
            matrixKronecker.printStatistics();
            std::cout << "[Toffoli Table] ";
            toffoliTable.printStatistics();
            std::cout << "[Operation Table] ";
            noiseOperationTable.printStatistics();
            std::cout << "[ComplexTable] ";
            cn.complexTable.printStatistics();
            std::cout << "[LimTable] ";
            limTable.printStatistics();
        }
    };

    inline Package::vNode Package::vNode::terminalNode{{{{nullptr, Complex::zero, nullptr}, {nullptr, Complex::zero, nullptr}}},
                                                       nullptr,
                                                       0,
                                                       -1};

    inline Package::mNode Package::mNode::terminalNode{
            {{{nullptr, Complex::zero, nullptr}, {nullptr, Complex::zero, nullptr}, {nullptr, Complex::zero, nullptr}, {nullptr, Complex::zero, nullptr}}},
            nullptr,
            0,
            -1,
            true,
            true};

    template<>
    [[nodiscard]] inline UniqueTable<Package::vNode>& Package::getUniqueTable() { return vUniqueTable; }

    template<>
    [[nodiscard]] inline UniqueTable<Package::mNode>& Package::getUniqueTable() { return mUniqueTable; }

    [[nodiscard]] inline LimTable<>& Package::getLimTable() { return limTable; }

    template<>
    [[nodiscard]] inline ComputeTable<Package::vCachedEdge, Package::vCachedEdge, Package::vCachedEdge>& Package::getAddComputeTable() { return vectorAdd; }

    template<>
    [[nodiscard]] inline ComputeTable<Package::mCachedEdge, Package::mCachedEdge, Package::mCachedEdge>& Package::getAddComputeTable() { return matrixAdd; }

    template<>
    [[nodiscard]] inline ComputeTable<Package::mEdge, Package::vEdge, Package::vCachedEdge>& Package::getMultiplicationComputeTable() { return matrixVectorMultiplication; }

    template<>
    [[nodiscard]] inline ComputeTable<Package::mEdge, Package::mEdge, Package::mCachedEdge>& Package::getMultiplicationComputeTable() { return matrixMatrixMultiplication; }

    template<>
    [[nodiscard]] inline ComputeTable<Package::vEdge, Package::vEdge, Package::vCachedEdge, 4096>& Package::getKroneckerComputeTable() { return vectorKronecker; }

    template<>
    [[nodiscard]] inline ComputeTable<Package::mEdge, Package::mEdge, Package::mCachedEdge, 4096>& Package::getKroneckerComputeTable() { return matrixKronecker; }
} // namespace dd
#endif<|MERGE_RESOLUTION|>--- conflicted
+++ resolved
@@ -275,7 +275,6 @@
             // Step 6: Lastly, to make the edge canonical, we make sure the phase of the LIM is +1; to this end, we multiply the weight r.w by the phase of the Lim r.l
 //            std::cout << "[normalizeLIMDD] Step 6: Set the LIM phase to 1.\n";
 //            std::cout.flush();
-<<<<<<< HEAD
             if (r.l->getPhase() == phase_t::phase_minus_one) {
                 // Step 6.1: multiply the weight 'r.w' by -1
                 r.w.multiplyByMinusOne();
@@ -377,8 +376,6 @@
             // Step 6: Lastly, to make the edge canonical, we make sure the phase of the LIM is +1; to this end, we multiply the weight r.w by the phase of the Lim r.l
             std::cout << "[normalizeLIMDD] Step 6: Set the LIM phase to 1.\n";
             std::cout.flush();
-=======
->>>>>>> 4e75e0dc
             if (r.l->getPhase() == phase_t::phase_minus_one) {
                 // Step 6.1: multiply the weight 'r.w' by -1
                 r.w.multiplyByMinusOne();
@@ -867,11 +864,14 @@
             	}
                 assert(e.p->v == var || e.isTerminal());
 
-<<<<<<< HEAD
 //                e.p->limVector = Pauli::constructStabilizerGeneratorSetZ(*(e.p)); // temporary fix, limVector is generated before the node is looked up.
-=======
-                e.p->limVector = Pauli::constructStabilizerGeneratorSetZ(*(e.p)); // temporary fix, limVector is generated before the node is looked up.
->>>>>>> 4e75e0dc
+                switch(group) {
+                case Z_group:
+					l.p->limVector = Pauli::constructStabilizerGeneratorSetZ(*(l.p));
+					break;
+                case Pauli_group:
+					l.p->limVector = Pauli::constructStabilizerGeneratorSetPauli(*(l.p));
+                }
 
                 // look it up in the unique tables
                 auto l = uniqueTable.lookup(e, false);
@@ -879,19 +879,7 @@
 //                std::cout << l;
                 assert(l.p->v == var || l.isTerminal());
                 // TODO skip constructing the stabilizer generator set if it has already been found,
-<<<<<<< HEAD
                 //   i.e., only compute the group once, when the node is allocated; and not when the node lookup was succesful
-                switch(group) {
-                case Z_group:
-					l.p->limVector = Pauli::constructStabilizerGeneratorSetZ(*(l.p));
-					break;
-                case Pauli_group:
-					l.p->limVector = Pauli::constructStabilizerGeneratorSetPauli(*(l.p));
-                }
-=======
-                //   i.e., only compute the group once, when the node is allocated; and not when the node lookup was successful
-//                l.p->limVector = Pauli::constructStabilizerGeneratorSetZ(*(l.p));
->>>>>>> 4e75e0dc
 //                std::cout << "[makeDDNode] constructed Stabgenset:\n";
 //                std::cout.flush();
 //                Pauli::printStabilizerGroup(l.p->limVector);
@@ -2378,11 +2366,7 @@
             //std::cout.flush();
             return vec;
         }
-<<<<<<< HEAD
         void getVectorLIMDD(const vEdge& e, const Complex& amp, std::size_t i, CVec& vec, const LimEntry<>& lim) {
-=======
-        void getVectorLIMDD(const vEdge& e, const Complex& amp, std::size_t i, CVec& vec, LimEntry<> lim) {
->>>>>>> 4e75e0dc
             //std::cout << "[getVectorLIMDD rec] vector of " << (int)(e.p->v) << " qubits with label " << LimEntry<>::to_string(e.l) << ".\n";
             //std::cout.flush();
             auto c = cn.mulCached(e.w, amp);
@@ -2424,7 +2408,6 @@
                 std::size_t id1 = x;
                 LimEntry<> lim2(e.l);
                 lim2.multiplyBy(lim);
-<<<<<<< HEAD
 //                std::cout << "[getVectorLIMDD rec] accumulated lim has lim[q] = " << lim2.getQubit(e.p->v) << "\n";
                 if (lim2.getQubit(e.p->v) == 'Z') {
 //                    std::cout << "[getVectorLIMDD rec] accumulated lim has Z.\n";
@@ -2443,18 +2426,6 @@
                 // calculate the new accumulated LIM
 //                std::cout << "[getVectorLIMDD rec] walking the high edge.\n";
                 getVectorLIMDD(e.p->e[1], d1, id1, vec, lim2);
-=======
-                //std::cout << "[getVectorLIMDD rec] eccumulated lim has lim[q] = " << lim2.getQubit(e.p->v) << "\n";
-                if (lim2.getQubit(e.p->v) == 'Z') {
-                    //std::cout << "[getVectorLIMDD rec] accumulated lim has Z.\n";
-                    //std::cout.flush();
-                    d.multiplyByMinusOne(true);
-                }
-                // calculate the new accumulated LIM
-                //std::cout << "[getVectorLIMDD rec] entering high edge.\n";
-                //std::cout.flush();
-                getVectorLIMDD(e.p->e[1], d, x, vec, lim2);
->>>>>>> 4e75e0dc
             }
             cn.returnToCache(c);
         }

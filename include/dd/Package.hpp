--- conflicted
+++ resolved
@@ -420,21 +420,13 @@
                 if (highWeight.lexSmallerThanxMinusOne()) {
                     //                    std::cout << "[highLabelPauli] before multiplication by -1, highWeight = " << highWeight << "\n";
                     highWeight.multiplyByMinusOne(true);
-<<<<<<< HEAD
-                    //Log::log << "[highLabelPauli] Multiplied high edge weight by -1; New weight is " << highWeight << ".\n";
-=======
                     //                    std::cout << "[highLabelPauli] Multiplied high edge weight by -1; New weight is " << highWeight << ".\n";
->>>>>>> f3672d67
                 }
             }
         }
 
         template<class Edge>
-<<<<<<< HEAD
-        void sanityCheckNormalize(CVec before, CVec after, const Edge& originalEdge, const Edge& normalizedEdge) {
-=======
         void sanityCheckNormalize(CVec before, CVec after, [[maybe_unused]] const Edge& originalEdge, [[maybe_unused]] const Edge& normalizedEdge) {
->>>>>>> f3672d67
             if (!performSanityChecks) return;
             if (!vectorsApproximatelyEqual(before, after)) {
                 //Log::log << "[normalizeLIMDD] ERROR normalized vector is off :-(\n";
@@ -443,15 +435,9 @@
                 //Log::log << '\n';
                 //Log::log << "[normalizeLIMDD] normalized: ";
                 printCVec(after);
-<<<<<<< HEAD
-                //Log::log << '\n';
-                export2Dot(originalEdge, "originalEdge.dot", false, true, true, false, true);
-                export2Dot(normalizedEdge, "normalizedEdge.dot", false, true, true, false, true);
-=======
                 Log::log << '\n';
                 //export2Dot(originalEdge, "originalEdge.dot", false, true, true, false, true);
                 //export2Dot(normalizedEdge, "normalizedEdge.dot", false, true, true, false, true);
->>>>>>> f3672d67
                 throw std::runtime_error("[normalizeLIMDD] ERROR normalized edge has different vector than original edge! See files originalEdge.svg and normalizedEdge.svg\n");
             }
         }
@@ -484,11 +470,7 @@
                     Log::log << "[sanity check stabilizer group] stabilizer vec:" << outputCVec(stabVec) << "\n";
                     Log::log << "[sanity check stabilizer group] edge vec:      " << outputCVec(edgeVec) << "\n";
                     outputDescendantsStabilizerGroups(edge);
-<<<<<<< HEAD
-                    export2Dot(edge, "errorStabilizer.dot", false, true, true, false, true, false);
-=======
                     //export2Dot(edge, "errorStabilizer.dot", false, true, true, false, true, false);
->>>>>>> f3672d67
                     throw std::runtime_error("[sanity check stabilizer group] ERROR stabilizer group contains a non-stabilizer element. See also errorStabilizer.svg\n");
                 }
             }
@@ -498,10 +480,7 @@
         template<class Edge>
         void sanityCheckIsomorphism(vNode& a, vNode& b, LimEntry<>* iso, [[maybe_unused]] Edge dummy) {
             if (!performSanityChecks) return;
-<<<<<<< HEAD
-            if (!performSanityChecks) return;
-=======
->>>>>>> f3672d67
+
             Edge edgeA{&a, Complex::one, nullptr};
             Edge edgeB{&b, Complex::one, nullptr};
             CVec avec    = getVector(edgeA);
@@ -518,13 +497,8 @@
                 printCVec(bvec);
                 Log::log << "\n[sanity check isomorphism] iso * node b = ";
                 printCVec(isobvec);
-<<<<<<< HEAD
-                export2Dot(edgeA, "errorIsoA.dot", false, true, true, false, true, false);
-                export2Dot(edgeB, "errorIsoB.dot", false, true, true, false, true, false);
-=======
                 //export2Dot(edgeA, "errorIsoA.dot", false, true, true, false, true, false);
                 //export2Dot(edgeB, "errorIsoB.dot", false, true, true, false, true, false);
->>>>>>> f3672d67
                 throw std::runtime_error("[sanity check isomorphism] ERROR Purported isomorphism is not actually an isomorphism.\n");
             }
         }
@@ -571,51 +545,13 @@
         // TODO limdd: switch the node in case the low edge is zero
         // TODO limdd: prevent various memory leaks caused by LimEntry<>::multiply(..)
         vEdge normalizeLIMDDPauli(const vEdge& e, bool cached) {
-<<<<<<< HEAD
-=======
             //            static unsigned int callCounter = 0;
             //            callCounter++;
->>>>>>> f3672d67
             // Step 1: Make sure the weight on the LIMs is +1
             if (!(LimEntry<>::getPhase(e.p->e[0].l) == phase_t::phase_one &&
                   LimEntry<>::getPhase(e.p->e[1].l) == phase_t::phase_one)) {
                 throw std::runtime_error("[normalizeLIMDD] ERROR phase in LIM is not +1.");
             }
-<<<<<<< HEAD
-            //            CVec        amplitudeVecBeforeNormalizeQ = getVector(e, e.p->v);
-            Edge<vNode> r = normalize(e, cached);
-            //            CVec        amplitudeVecAfternormalizeQ  = getVector(r, e.p->v);
-            //            sanityCheckNormalize(amplitudeVecBeforeNormalizeQ, amplitudeVecAfternormalizeQ, e, r);
-            //            Edge<vNode> rOld = copyEdge(r);
-
-            //            CVec amplitudeVecBeforeNormalize = getVector(r);
-
-            if (r.l == nullptr) {
-                r.l = LimEntry<>::getIdentityOperator();
-            }
-            auto zero = std::array{e.p->e[0].w.approximatelyZero(), e.p->e[1].w.approximatelyZero()};
-
-            // Case 1 ("Low Knife"):  high edge = 0, so |phi> = |0>|lowChild>
-            if (zero[1]) {
-                //Log::log << "[normalizeLIMDD] Case |0>   (\"low knife\") " << (r.p->v + 1) << " qubits.\n";
-                // Step 1: Set the root edge label to 'Identity tensor R'
-                r.l->multiplyBy(r.p->e[0].l); // = LimEntry<>::multiply(r.l, r.p->e[0].l);
-                // Step 2: Set the low and high edge labels to 'Identity'
-                r.p->e[0].l = nullptr; // TODO memory leak
-                r.p->e[1].l = nullptr; // TODO posible memory leak
-                // Step 3: multiply the root weight by the LIM phase; set the LIM phase to +1
-                r.w.multiplyByPhase(r.l->getPhase());
-                r.l->setPhase(phase_t::phase_one);
-                // Step 4: multiply the root edge weight by the low edge weight
-                r.w = cn.mulCached(r.w, r.p->e[0].w);
-                //                cn.returnToCache(rootWeight);
-                r.p->e[0].w = Complex::one;
-                r.p->e[1].w = Complex::zero;
-                // Step 5: Make sure both edges point to the same nodes
-                r.p->e[1].p = r.p->e[0].p;
-                // Set the weight to point to actually zero
-                return r;
-=======
             CVec amplitudeVecBeforeNormalizeQ, amplitudeVecAfternormalizeQ;
             if (performSanityChecks) {
                 amplitudeVecBeforeNormalizeQ = getVector(e, e.p->v);
@@ -722,7 +658,7 @@
             cn.returnToCache(lowEdgeWeightTemp);
             // TODO limdd should we decrement reference count on the weight r.p->e[1].w here?
             // Step 4: Find an isomorphism 'iso' which maps the new node to the old node
-            //            Log::log << "[normalizeLIMDD] Step 4: find an isomorphism.\n";
+            //Log::log << "[normalizeLIMDD] Step 4: find an isomorphism.\n";
             if (performSanityChecks) {
                 CVec rpVec      = getVector(r.p);
                 CVec oldNodeVec = getVector(&oldNode);
@@ -763,228 +699,11 @@
             if (performSanityChecks) {
                 CVec amplitudeVecAfterNormalize = getVector(r);
                 sanityCheckNormalize(amplitudeVecBeforeNormalize, amplitudeVecAfterNormalize, rOld, r);
->>>>>>> f3672d67
-            }
-            // Case 2 ("High Knife"):  low edge = 0, so |phi> = |1>|highChild>
-            if (zero[0]) {
-                // TODO double-check if this logic makes sense
-                //Log::log << "[normalizeLIMDD] Case |1>   (\"high knife\")" << (r.p->v + 1) << " qubits.\n";
-                // Step 1: Multiply the root label by the high edge label
-                r.l->multiplyBy(r.p->e[1].l);
-                // Step 2: Right-multiply the root edge by X
-                LimEntry<> X;
-                X.setOperator(r.p->v, 'X');
-                r.l->multiplyBy(X);
-                // Step 3: Set the low and high edge labels to 'Identity'
-                r.p->e[0].l = nullptr; // Set low  edge to Identity
-                r.p->e[1].l = nullptr; // Set high edge to Identity
-                // Step ??: Set the weight right
-                r.w = cn.mulCached(r.w, r.p->e[1].w);
-                //                r.w = cn.lookup(rootWeight);
-                //                cn.returnToCache(rootWeight);
-                r.p->e[0].w = Complex::one;
-                r.p->e[1].w = Complex::zero;
-                // Step 3: multiply the root weight by the LIM phase; set the LIM phase to +1
-                r.w.multiplyByPhase(r.l->getPhase());
-                r.l->setPhase(phase_t::phase_one);
-                r.p->e[0].p = r.p->e[1].p;
-                return r;
-            }
-            //Log::log << "[normalizeLIMDD] Start. case Fork on " << (signed int)(r.p->v) + 1 << " qubits. Edge is currently: " << r << '\n';
-            if ((long long unsigned int)(e.p->e[0].p) > (long long unsigned int)(e.p->e[1].p)) {
-                std::swap(r.p->e[0], r.p->e[1]);
-                //Log::log << "[normalizeLIMDD] Step 0: We swapped the children, so we correct for this by multiplying with X.\n";
-                LimEntry<> X;
-                X.setOperator(r.p->v, 'X');
-                r.l->multiplyBy(X);
-            }
-
-<<<<<<< HEAD
-            // Case 3 ("Fork"):  both edges of e are non-zero
-            LimEntry<>*                  lowLim = r.p->e[0].l;
-            [[maybe_unused]] LimEntry<>* higLim = r.p->e[1].l;
-            // Step 1: Make a new LIM, which is the left LIM multiplied by the right LIM
-            //Log::log << "[normalizeLIMDD] Step 1: Multiply low and high LIMs.\n";
-            if (r.p->e[1].l == nullptr) {
-                r.p->e[1].l = new LimEntry<>();
-            }
-            //r.p->e[1].l->leftMultiplyBy(lowLim); // TODO doing this gives many errors
-            r.p->e[1].l = LimEntry<>::multiply(lowLim, higLim); // TODO memory leak
-            r.p->e[1].w = cn.getCached(CTEntry::val(r.p->e[1].w.r), CTEntry::val(r.p->e[1].w.i));
-            r.p->e[1].w.multiplyByPhase(r.p->e[1].l->getPhase());
-            r.p->e[1].l->setPhase(phase_t::phase_one);
-            // Step 2: Make the left LIM Identity
-            //Log::log << "[normalizeLIMDD] Step 2: Set low edge to nullptr. Edge is currently " << r << '\n';
-            r.p->e[0].l = nullptr;
-            // Step 3: Choose a canonical right LIM
-            //Log::log << "[normalizeLIMDD] Step 3: Choose High Label; edge is currently " << r << '\n';
-            vNode      oldNode            = *(r.p);                    // make a copy of the old node
-            Complex    lowEdgeWeightTemp  = cn.getCached(r.p->e[0].w); // Returned to cache
-            Complex    highEdgeWeightTemp = cn.getCached(r.p->e[1].w); // Returned to cache
-            LimEntry<> highLimTemp;
-            highLabelPauli(r.p->e[0].p, r.p->e[1].p, r.p->e[1].l, lowEdgeWeightTemp, highEdgeWeightTemp, highLimTemp); // TODO memory leak; delete highLimTemp
-            r.p->e[1].l = limTable.lookup(highLimTemp);
-            limTable.incRef(r.p->e[1].l);
-            r.p->e[0].w = cn.lookup(lowEdgeWeightTemp);
-            r.p->e[1].w = cn.lookup(highEdgeWeightTemp);
-            cn.returnToCache(highEdgeWeightTemp);
-            cn.returnToCache(lowEdgeWeightTemp);
-            // TODO limdd should we decrement reference count on the weight r.p->e[1].w here?
-            //Log::log << "[normalizeLIMDD] Found high label; now edge is " << r << '\n';
-            // Step 4: Find an isomorphism 'iso' which maps the new node to the old node
-            //Log::log << "[normalizeLIMDD] Step 4: find an isomorphism.\n";
-            //            CVec rpVec      = getVector(r.p);
-            //            CVec oldNodeVec = getVector(&oldNode);
-            //Log::log << "[normalizeLIMDD] vector r.p = " << outputCVec(rpVec) << '\n'
-            //            << "[normalizeLIMDD] vector old = " << outputCVec(oldNodeVec) << '\n';
-
-            LimWeight<> iso;
-            bool        foundIsomorphism = false;
-            // TODO iso->weight is getCache()'d in getIsomorphismPauli, but is not returned to cache
-            getIsomorphismPauli(r.p, &oldNode, cn, iso, foundIsomorphism);
-            if (!foundIsomorphism) {
-                throw std::runtime_error("[normalizeLIMDD] ERROR in step 4: old node is not isomorphic to canonical node.\n");
-            }
-            //            sanityCheckIsomorphism(oldNode, *r.p, iso.lim, vEdge{});
-            //Log::log << "[normalizeLIMDD] Found isomorphism: " << iso.weight << " * " << LimEntry<>::to_string(iso.lim, r.p->v) << "\n";
-            //Log::log << "[normalizeLIMDD] Step 5.1: Multiply root LIM by old low LIM, from " << r.w << " * " << LimEntry<>::to_string(r.l, r.p->v) << " to " << r.w << " * " << LimEntry<>::to_string(LimEntry<>::multiply(r.l, lowLim), r.p->v) << ".\n";
-            r.l->multiplyBy(lowLim);
-            //Log::log << "[normalizeLIMDD] Step 5.2: Multiply root LIM by iso, becomes " << LimEntry<>::to_string(LimEntry<>::multiply(r.l, iso.lim), r.p->v) << ".\n";
-            r.l->multiplyBy(iso.lim);
-            cn.mul(r.w, r.w, iso.weight);
-
-            // Step 6: Lastly, to make the edge canonical, we make sure the phase of the LIM is +1; to this end, we multiply the weight r.w by the phase of the Lim r.l
-            //Log::log << "[normalizeLIMDD] Step 7: Set the LIM phase to 1; currently " << r.w << " * " << LimEntry<>::to_string(r.l, r.p->v) << '\n';
-            movePhaseIntoWeight(*r.l, r.w);
-            //Log::log << "[normalizeLIMDD] Final root edge: " << r.w << " * " << LimEntry<>::to_string(r.l, r.p->v) << '\n';
-
-            delete oldNode.e[0].l;
-            delete oldNode.e[1].l;
-            delete iso.lim;
-            //            CVec amplitudeVecAfterNormalize = getVector(r);
-            //            sanityCheckNormalize(amplitudeVecBeforeNormalize, amplitudeVecAfterNormalize, rOld, r);
+            }
 
             return r;
         }
 
-        // Construct the stabilizer generator set of 'node' in the Pauli group
-        // Puts these generators in column echelon form
-        StabilizerGroup constructStabilizerGeneratorSetPauli(vNode& node) {
-            Edge<vNode> low, high;
-            low               = node.e[0];
-            high              = node.e[1];
-            unsigned int n    = node.v;
-            auto         zero = std::array{node.e[0].w.approximatelyZero(), node.e[1].w.approximatelyZero()};
-
-            StabilizerGroup stabgenset;
-            // Case 0: Check if this node is the terminal node (aka the Leaf)
-            if (n == (unsigned int)-1) { // TODO replace with a direct check whether 'node' is a terminal node
-                // Return the trivial group.
-                // This group is generated by the empty set; therefore, we just return the empty stabgenset
-                return stabgenset;
-            }
-            // Case 1: right child is zero
-            else if (zero[1]) {
-                //Log::log << "[stab genPauli] |0> knife case  n = " << n + 1 << ". Low stabilizer group is:\n";
-                stabgenset = low.p->limVector; // copies the stabilizer group of the left child
-                //printStabilizerGroup(stabgenset);
-                LimEntry<>* idZ = LimEntry<>::getIdentityOperator();
-                idZ->setOperator(n, 'Z');
-                stabgenset.push_back(idZ);
-                //Log::log << "[stab genPauli] Added Z. Now stab gen set is:\n";
-                //printStabilizerGroup(stabgenset);
-                // the matrix set is already in column echelon form,
-                // so we do not need to perform that step here
-            }
-            // Case 2: left child is zero
-            else if (zero[0]) {
-                //Log::log << "[stab genPauli] |1> knife case. n = " << n + 1 << ". High stabilizer group is:\n";
-                stabgenset = high.p->limVector; // copy the stabilizer of the right child
-                //printStabilizerGroup(stabgenset);
-                LimEntry<>* minusIdZ = LimEntry<>::getMinusIdentityOperator();
-                minusIdZ->setOperator(n, 'Z');
-                stabgenset.push_back(minusIdZ);
-                //Log::log << "[stab genPauli] Added -Z. now stab gen set is:\n";
-                //printStabilizerGroup(stabgenset);
-            }
-            // Case 3: the node is a 'fork': both its children are nonzero
-            else {
-                //                vEdge edgeDummy{&node, Complex::one, nullptr};
-                // Gather the stabilizer groups of the two children
-                //Log::log << "[constructStabilizerGeneratorSet] Case fork; "  << node << "\n";
-                // Step 1: Compute the intersection
-                StabilizerGroup* stabLow  = &(low.p->limVector);
-                StabilizerGroup* stabHigh = &(high.p->limVector);
-                StabilizerGroup  PHP      = conjugateGroup(*stabHigh, high.l);
-                //Log::log << "[constructStabilizerGeneratorSet] G = Stab(low)  = " << groupToString(*stabLow, n-1) << '\n';
-                //Log::log << "[constructStabilizerGeneratorSet] H = Stab(high) = " << groupToString(*stabHigh, n-1) << '\n';
-                //Log::log << "[constructStabilizerGeneratorSet] PHP: " << groupToString(PHP, node.e[1].p->v) << '\n';
-                stabgenset = intersectGroupsPauli(*stabLow, PHP);
-                //Log::log << "[constructStabilizerGeneratorSet] intersection: " << groupToString(stabgenset, n) << '\n';
-                //sanityCheckStabilizerGroup(edgeDummy, stabgenset);
-                // Step 2: find out whether an element P*P' should be added, where P acts on qubit 'n'
-                LimEntry<>* stab = LimEntry<>::noLIM;
-                //Log::log << "[constructStabilizerGeneratorSet] Treating case Z...\n";
-                stab = getCosetIntersectionElementPauli(*stabLow, *stabHigh, high.l, high.l, phase_t::phase_minus_one, n - 1);
-                if (stab != LimEntry<>::noLIM) {
-                    stab->setOperator(n, 'Z');
-                    stabgenset.push_back(stab);
-                    //Log::log << "[constructStabilizerGeneratorSet] found stabilizer: " << LimEntry<>::to_string(stab, n) << '\n';
-                    //sanityCheckStabilizerGroup(edgeDummy, stabgenset);
-                }
-                if (low.p == high.p) {
-                    Complex rho      = cn.divCached(node.e[1].w, node.e[0].w);
-                    phase_t rhoPhase = rho.toPhase();
-                    if (rhoPhase != phase_t::no_phase) {
-                        phase_t rhoSquared = multiplyPhases(rhoPhase, rhoPhase);
-                        // check for X
-                        //Log::log << "[constructStabilizerGeneratorSet] Treating case X...\n";
-                        stab = getCosetIntersectionElementPauli(*stabLow, *stabHigh, high.l, high.l, rhoSquared, n - 1);
-                        if (stab != LimEntry<>::noLIM) {
-                            LimEntry<> X;
-                            X.setOperator(n, pauli_op::pauli_x);
-                            //Log::log << "[constructStabilizerGeneratorSet] Just set the X in " << LimEntry<>::to_string(&X) << "\n";
-                            X.multiplyBy(high.l);
-                            X.multiplyBy(stab);
-                            X.multiplyPhaseBy(rhoPhase);
-                            //Log::log << "[constructStabilizerGeneratorSet] found stabilizer: " << LimEntry<>::to_string(&X, n) << '\n';
-                            //Log::log << "[constructStabilizerGeneratorSet] with high.l = " << LimEntry<>::to_string(high.l, n) << " coset element = " << LimEntry<>::to_string(stab, n) << ".\n";
-                            stabgenset.push_back(new LimEntry<>(X));
-                            //sanityCheckStabilizerGroup(edgeDummy, stabgenset);
-                        }
-                        // Check for Y
-                        //Log::log << "[constructStabilizerGeneratorSet] Treating case Y...\n";
-                        phase_t minusRhoSquared = multiplyPhases(rhoSquared, phase_t::phase_minus_one);
-                        stab                    = getCosetIntersectionElementPauli(*stabLow, *stabHigh, high.l, high.l, minusRhoSquared, n - 1);
-                        if (stab != LimEntry<>::noLIM) {
-                            LimEntry<> X;
-                            X.setOperator(n, pauli_op::pauli_y);
-                            //Log::log << "[constructStabilizerGeneratorSet] Just set the Y in " << LimEntry<>::to_string(&X, n) << "\n";
-                            X.multiplyBy(high.l);
-                            X.multiplyBy(stab);
-                            X.multiplyPhaseBy(rhoPhase);
-                            X.multiplyPhaseBy(phase_t::phase_minus_i);
-                            //Log::log << "[constructStabilizerGeneratorSet] found stabilizer: " << LimEntry<>::to_string(&X, n) << '\n';
-                            //Log::log << "[constructStabilizerGeneratorSet] with high.l = " << LimEntry<>::to_string(high.l, n) << " coset element = " << LimEntry<>::to_string(stab, n) << ".\n";
-                            stabgenset.push_back(new LimEntry<>(X));
-                            //                            sanityCheckStabilizerGroup(edgeDummy, stabgenset);
-                        }
-                    }
-                }
-                toColumnEchelonForm(stabgenset);
-            }
-            //            CVec amplitudeVec = getVector(&node);
-            //            Log::log << "[constructStabilizerGeneratorSet] Finished. for state " << outputCVec(amplitudeVec) << '\n'
-            //            		 << "[constructStabilizerGeneratorSet] Stab = "; //printStabilizerGroup(node.limVector, node.v); Log::log << '\n';
-
-            return stabgenset;
-        }
-
-=======
-            return r;
-        }
-
->>>>>>> f3672d67
         dEdge makeZeroDensityOperator(QubitCount n) {
             auto f = dEdge::one;
             for (size_t p = 0; p < n; p++) {
@@ -1145,17 +864,10 @@
                                 cn.returnToCache(r.p->e[i].w);
                             r.p->e[i] = Edge<Node>::zero;
                             continue;
-<<<<<<< HEAD
                         }
                         if (cached && !zero[i] && !r.p->e[i].w.exactlyOne()) {
                             cn.returnToCache(r.p->e[i].w);
                         }
-=======
-                        }
-                        if (cached && !zero[i] && !r.p->e[i].w.exactlyOne()) {
-                            cn.returnToCache(r.p->e[i].w);
-                        }
->>>>>>> f3672d67
                         if (r.p->e[i].w.approximatelyOne())
                             r.p->e[i].w = Complex::one;
                         auto c = cn.getTemporary();
@@ -1362,11 +1074,11 @@
             }
             auto vCollect = vUniqueTable.garbageCollect(force);
             auto mCollect = mUniqueTable.garbageCollect(force);
-            auto dCollect = dUniqueTable.garbageCollect(force);
+            auto dCollect   = dUniqueTable.garbageCollect(force);
+            auto limCollect = limTable.garbageCollect(force);
 
             // invalidate all compute tables involving vectors if any vector node has been collected
-            if (vCollect > 0) {
-                limTable.clear();
+            if (vCollect > 0 || limCollect > 0) {
                 vectorAdd.clear();
                 vectorInnerProduct.clear();
                 vectorKronecker.clear();
@@ -1403,7 +1115,6 @@
             }
             return vCollect > 0 || mCollect > 0 || cCollect > 0;
         }
-<<<<<<< HEAD
 
         void clearUniqueTables() {
             vUniqueTable.clear();
@@ -1421,25 +1132,6 @@
             e.p->v = var;
             e.p->e = edges;
 
-=======
-
-        void clearUniqueTables() {
-            vUniqueTable.clear();
-            mUniqueTable.clear();
-            dUniqueTable.clear();
-            limTable.clear();
-        }
-
-        // create a normalized DD node and return an edge pointing to it. The node is not recreated if it already exists.
-        template<class Node>
-        Edge<Node> makeNode(Qubit var, const std::array<Edge<Node>, std::tuple_size_v<decltype(Node::e)>>& edges, bool cached = false, [[maybe_unused]] const bool generateDensityMatrix = false) {
-            // TODO Limdd: add LIMs to makeDDNode
-            auto&      uniqueTable = getUniqueTable<Node>();
-            Edge<Node> e{uniqueTable.getNode(), Complex::one, nullptr};
-            e.p->v = var;
-            e.p->e = edges;
-
->>>>>>> f3672d67
             if constexpr (std::is_same_v<Node, mNode> || std::is_same_v<Node, dNode>) {
                 e.p->flags = 0;
                 if constexpr (std::is_same_v<Node, dNode>) {
@@ -1502,23 +1194,13 @@
             return l;
         }
 
-<<<<<<< HEAD
-        // TODO delete the old content of the group, which was dynamicalyl allocated on the heap
-        void putStabilizersInTable(vEdge& edge) {
-            [[maybe_unused]] LimEntry<>* limptr;
-            for (unsigned int i = 0; i < edge.p->limVector.size(); i++) {
-                //        		limptr = edge.p->limVector[i];
-                edge.p->limVector[i] = limTable.lookup(*(edge.p->limVector[i]));
-                //        		delete limptr;
-=======
         void putStabilizersInTable(vEdge& edge, const StabilizerGroupValue& stabilizers) {
             LimEntry<>* limptr;
             edge.p->limVector.clear();
             edge.p->limVector.reserve(stabilizers.size());
-            for (unsigned int i=0; i<stabilizers.size(); i++) {
+            for (unsigned int i = 0; i < stabilizers.size(); i++) {
                 limptr = limTable.lookup(stabilizers[i]);
                 edge.p->limVector.push_back(limptr);
->>>>>>> f3672d67
             }
         }
 
@@ -1542,22 +1224,6 @@
                     e = normalizeLIMDDZ(e, cached);
                     break;
                 case Pauli_group:
-<<<<<<< HEAD
-                    //                    vece0 = getVector(edges[0], var - 1);
-                    //                    vece1 = getVector(edges[1], var - 1);
-                    e = normalizeLIMDDPauli(e, cached);
-                    //                    vece  = getVector(e, var);
-                    //                    if (LimEntry<>::isIdentityOperator(lim) && !sanityCheckMakeDDNode(vece0, vece1, vece)) {
-                    //Log::log << "[makeDDNode] ERROR  sanity check failed.\n"
-                    //                        << "[makeDDNode] edges[0] = " << outputCVec(vece0) << '\n'
-                    //                        << "[makeDDNode] edges[1] = " << outputCVec(vece1) << '\n'
-                    //                        << "[makeDDNode] edges[0] : " << edges[0] << '\n'
-                    //                        << "[makeDDNode] edges[1] : " << edges[1] << '\n'
-                    //                        << "[makeDDNode] result   = " << outputCVec(vece) << '\n'
-                    //                        << "[makeDDNode] result   : " << e << '\n';
-                    //                        throw std::runtime_error("[makeDDNode] ERROR sanity check failed.\n");
-                    //                    }
-=======
                     if (performSanityChecks) {
                         vece0 = getVector(edges[0], var - 1);
                         vece1 = getVector(edges[1], var - 1);
@@ -1576,7 +1242,6 @@
                             throw std::runtime_error("[makeDDNode] ERROR sanity check failed.\n");
                         }
                     }
->>>>>>> f3672d67
                     break;
                 case QMDD_group:
                     e = normalize(e, cached);
@@ -1584,43 +1249,6 @@
             }
             assert(e.p->v == var || e.isTerminal());
 
-<<<<<<< HEAD
-            // TODO skip constructing the stabilizer generator set if it has already been found,
-            //   i.e., only compute the group once, when the node is allocated; and not when the node lookup was succesful
-            switch (group) {
-                case Z_group:
-                    e.p->limVector = constructStabilizerGeneratorSetZ(*(e.p));
-                    break;
-                case Pauli_group:
-                    e.p->limVector = constructStabilizerGeneratorSetPauli(*(e.p));
-                    //                    vece           = getVector(e.p);
-                    //Log::log << "[makeDDNode] just built Stab(" << e.p << "). Amplitude vector: " << outputCVec(vece) << '\n'
-                    //                    << "[makeDDNode] Stab = ";
-                    //printStabilizerGroup(e.p->limVector);
-                    //Log::log << '\n';
-                    //sanityCheckStabilizerGroup(e, e.p->limVector);
-                    putStabilizersInTable(e);
-                    break;
-                case QMDD_group: break;
-            }
-
-            // look it up in the unique tables
-            auto l = uniqueTable.lookup(e, false);
-            assert(l.p->v == var || l.isTerminal());
-            return l;
-        }
-
-        // Returns a node that is not normalized
-        //   *** ONLY for testing purposes ***
-        Edge<vNode> makeDDNodeNonNormalized(const std::array<Edge<vNode>, std::tuple_size_v<decltype(vNode::e)>>& edges) {
-            auto& uniqueTable = vUniqueTable;
-
-            Edge<vNode> e{uniqueTable.getNode(), Complex::one, nullptr};
-            if (!edges[0].isZeroTerminal()) {
-                e.p->v = edges[0].p->v + 1;
-            } else {
-                e.p->v = edges[1].p->v + 1;
-=======
             bool foundNodeInTable;
             auto l = uniqueTable.lookupAndBookkeep(e, foundNodeInTable, false);
             // If the node was not found in the table, then we must now compute its stabilizer group
@@ -1644,13 +1272,28 @@
                         break;
                     case QMDD_group: break;
                 }
->>>>>>> f3672d67
+            }
+
+            // look it up in the unique tables
+            assert(l.p->v == var || l.isTerminal());
+            return l;
+        }
+
+        // Returns a node that is not normalized
+        //   *** ONLY for testing purposes ***
+        Edge<vNode> makeDDNodeNonNormalized(const std::array<Edge<vNode>, std::tuple_size_v<decltype(vNode::e)>>& edges) {
+            auto& uniqueTable = vUniqueTable;
+
+            Edge<vNode> e{uniqueTable.getNode(), Complex::one, nullptr};
+            if (!edges[0].isZeroTerminal()) {
+                e.p->v = edges[0].p->v + 1;
+            } else {
+                e.p->v = edges[1].p->v + 1;
             }
             e.p->e = edges;
             return e;
         }
 
-<<<<<<< HEAD
         Edge<vNode> copyEdge(vEdge edge) {
             vNode* node     = new vNode();
             node->e[0]      = edge.p->e[0];
@@ -1675,57 +1318,8 @@
         Edge<Node> deleteEdge(const Edge<Node>& e, dd::Qubit v, std::size_t edgeIdx, std::unordered_map<Node*, Edge<Node>>& nodes) {
             if (e.p == nullptr || e.isTerminal()) {
                 return e;
-=======
-            // look it up in the unique tables
-            assert(l.p->v == var || l.isTerminal());
-            return l;
-        }
-
-        // Returns a node that is not normalized
-        //   *** ONLY for testing purposes ***
-        Edge<vNode> makeDDNodeNonNormalized(const std::array<Edge<vNode>, std::tuple_size_v<decltype(vNode::e)>>& edges) {
-            auto& uniqueTable = vUniqueTable;
-
-            Edge<vNode> e{uniqueTable.getNode(), Complex::one, nullptr};
-            if (!edges[0].isZeroTerminal()) {
-                e.p->v = edges[0].p->v + 1;
-            } else {
-                e.p->v = edges[1].p->v + 1;
->>>>>>> f3672d67
-            }
-            e.p->e = edges;
-            return e;
-        }
-
-<<<<<<< HEAD
-=======
-        Edge<vNode> copyEdge(vEdge edge) {
-            vNode* node     = new vNode();
-            node->e[0]      = edge.p->e[0];
-            node->e[0].l    = new LimEntry<>(edge.p->e[0].l);
-            node->e[1]      = edge.p->e[1];
-            node->e[1].l    = new LimEntry<>(edge.p->e[1].l);
-            node->limVector = edge.p->limVector;
-            node->v         = edge.p->v;
-            vEdge copiedEdge{node, Complex::one, new LimEntry<>(edge.l)};
-            //        	Log::log << "[copyEdge] Copied edge " << edge << " into edge " << copiedEdge;
-            return copiedEdge;
-        }
-
-        template<class Node>
-        Edge<Node> deleteEdge(const Edge<Node>& e, dd::Qubit v, std::size_t edgeIdx) {
-            std::unordered_map<Node*, Edge<Node>> nodes{};
-            return deleteEdge(e, v, edgeIdx, nodes);
-        }
-
-    private:
-        template<class Node>
-        Edge<Node> deleteEdge(const Edge<Node>& e, dd::Qubit v, std::size_t edgeIdx, std::unordered_map<Node*, Edge<Node>>& nodes) {
-            if (e.p == nullptr || e.isTerminal()) {
-                return e;
-            }
-
->>>>>>> f3672d67
+            }
+
             const auto& nodeit = nodes.find(e.p);
             Edge<Node>  newedge{};
             if (nodeit != nodes.end()) {
@@ -1876,51 +1470,53 @@
 
     public:
         std::pair<dd::fp, dd::fp> determineMeasurementProbabilities(const vEdge& root_edge, const Qubit index, const bool assumeProbabilityNormalization) {
-            // TODO limdd
-            std::map<vNode*, fp>                     probsMone;
-            std::set<vNode*>                         visited;
-            std::queue<std::pair<vEdge, LimEntry<>>> q;
-            LimEntry<>                               lim = {};
+            std::map<vNode*, fp> probsMone;
+            //            std::set<vNode*>                         visited;
+            std::set<std::pair<vNode*, LimEntry<>*>>  visited;
+            std::queue<std::pair<vEdge, LimEntry<>*>> q;
+            LimEntry<>                                lim = {};
 
             probsMone[root_edge.p] = ComplexNumbers::mag2(root_edge.w);
-            visited.insert(root_edge.p);
-            q.push({root_edge, lim});
+            visited.insert({root_edge.p, &lim});
+            q.push({root_edge, &lim});
 
             while (q.front().first.p->v != index) {
-                auto ptr = q.front();
+                auto       ptr = q.front().first;
+                LimEntry<> lim = *q.front().second;
                 q.pop();
 
-                fp prob = probsMone[ptr.first.p];
-
-                lim.multiplyBy(ptr.first.l);
-                const auto op = lim.getPauliForQubit(ptr.first.p->v);
-                lim.setOperator(ptr.first.p->v, 'I');
+                fp prob = probsMone[ptr.p];
+
+                lim.multiplyBy(ptr.l);
+                const auto op = lim.getPauliForQubit(ptr.p->v);
+                lim.setOperator(ptr.p->v, 'I');
+                auto limPersistent = limTable.lookup(lim);
 
                 // recursive case
-                auto const e0 = follow2(ptr.first, 0, op);
-                auto const e1 = follow2(ptr.first, 1, op);
+                auto const e0 = follow2(ptr, 0, op);
+                auto const e1 = follow2(ptr, 1, op);
 
                 if (!e0.w.approximatelyZero()) {
                     const fp tmp1 = prob * ComplexNumbers::mag2(e0.w);
 
-                    if (visited.find(e0.p) != visited.end()) {
+                    if (visited.find({e0.p, limPersistent}) != visited.end()) {
                         probsMone[e0.p] = probsMone[e0.p] + tmp1;
                     } else {
                         probsMone[e0.p] = tmp1;
-                        visited.insert(e0.p);
-                        q.push({e0, lim});
+                        visited.insert({e0.p, limPersistent});
+                        q.push({e0, limPersistent});
                     }
                 }
 
                 if (!e1.w.approximatelyZero()) {
                     const fp tmp1 = prob * ComplexNumbers::mag2(e1.w);
 
-                    if (visited.find(e1.p) != visited.end()) {
+                    if (visited.find({e1.p, limPersistent}) != visited.end()) {
                         probsMone[e1.p] = probsMone[e1.p] + tmp1;
                     } else {
                         probsMone[e1.p] = tmp1;
-                        visited.insert(e1.p);
-                        q.push({e1, lim});
+                        visited.insert({e1.p, limPersistent});
+                        q.push({e1, limPersistent});
                     }
                 }
             }
@@ -1929,15 +1525,24 @@
 
             if (assumeProbabilityNormalization) {
                 while (!q.empty()) {
-                    auto* ptr = q.front().first.p;
+                    auto ptr = q.front().first;
+                    auto lim = *q.front().second;
                     q.pop();
 
-                    if (!ptr->e.at(0).w.approximatelyZero()) {
-                        pzero += probsMone[ptr] * ComplexNumbers::mag2(ptr->e.at(0).w);
-                    }
-
-                    if (!ptr->e.at(1).w.approximatelyZero()) {
-                        pone += probsMone[ptr] * ComplexNumbers::mag2(ptr->e.at(1).w);
+                    lim.multiplyBy(ptr.l);
+                    const auto op = lim.getPauliForQubit(ptr.p->v);
+                    lim.setOperator(ptr.p->v, 'I');
+
+                    // recursive case
+                    auto const e0 = follow2(ptr, 0, op);
+                    auto const e1 = follow2(ptr, 1, op);
+
+                    if (!e0.w.approximatelyZero()) {
+                        pzero += probsMone[ptr.p] * ComplexNumbers::mag2(e0.w);
+                    }
+
+                    if (!e1.w.approximatelyZero()) {
+                        pone += probsMone[ptr.p] * ComplexNumbers::mag2(e1.w);
                     }
                 }
             } else {
@@ -2134,81 +1739,6 @@
 
             const auto opX = trueLimX.getPauliForQubit(x.p->v);
             trueLimX.setOperator(x.p->v, 'I');
-<<<<<<< HEAD
-
-            const auto opY = trueLimY.getPauliForQubit(y.p->v);
-            trueLimY.setOperator(y.p->v, 'I');
-
-            constexpr std::size_t     N = std::tuple_size_v<decltype(x.p->e)>;
-            std::array<Edge<Node>, N> edge{};
-            for (auto i = 0U; i < N; i++) {
-                Edge<Node> e1{};
-                if (!x.isTerminal() && x.p->v == w) {
-                    e1 = follow2(x, i, opX);
-                    //                    e1 = x.p->e[i];
-
-                    if (e1.w != Complex::zero) {
-                        e1.w = cn.mulCached(e1.w, x.w);
-                    }
-                } else {
-                    e1 = x;
-                    if (y.p->e[i].p == nullptr) {
-                        e1 = {nullptr, Complex::zero, nullptr};
-                    }
-                }
-                Edge<Node> e2{};
-                if (!y.isTerminal() && y.p->v == w) {
-                    //e2 = y.p->e[i];
-                    e2 = follow2(y, i, opY);
-
-                    if (e2.w != Complex::zero) {
-                        e2.w = cn.mulCached(e2.w, y.w);
-                    }
-                } else {
-                    e2 = y;
-                    if (x.p->e[i].p == nullptr) {
-                        e2 = {nullptr, Complex::zero, nullptr};
-                    }
-                }
-
-                if constexpr (std::is_same_v<Node, dNode>) {
-                    dEdge::applyDmChangesToEdges(e1, e2);
-                    edge[i] = add2(e1, e2, trueLimX, trueLimY);
-                    dEdge::revertDmChangesToEdges(e1, e2);
-                } else {
-                    //                    CVec vectorArg0     = getVector(e1, w, trueLimX);
-                    //                    CVec vectorArg1     = getVector(e2, w, trueLimY);
-                    //                    CVec vectorExpected = addVectors(vectorArg0, vectorArg1);
-
-                    //                    export2Dot(e1, "e1.dot", true, true, false, false, true);
-                    //                    export2Dot(e2, "e2.dot", true, true, false, false, true);
-                    edge[i] = add2(e1, e2, trueLimX, trueLimY);
-                    //                    export2Dot(edge[i], "e3.dot", true, true, false, false, true);
-
-                    //                    CVec vectorResult = getVector(edge[i], w);
-                    //                    if (!vectorsApproximatelyEqual(vectorResult, vectorExpected)) {
-                    //                        Log::log << "[add2] ERROR addition went wrong.\n";
-                    //                        Log::log << "[add2] Left operand: " << LimEntry<>::to_string(&limX, x.p->v) << " * " << x << ";  Right operand: " << LimEntry<>::to_string(&limY, y.p->v) << " * " << y << '\n';
-                    //                        Log::log << "arg0:    ";
-                    //                        printCVec(vectorArg0);
-                    //                        Log::log << '\n';
-                    //                        Log::log << "arg1     ";
-                    //                        printCVec(vectorArg1);
-                    //                        Log::log << '\n';
-                    //                        Log::log << "expected ";
-                    //                        printCVec(vectorExpected);
-                    //                        Log::log << '\n';
-                    //                        Log::log << "result   ";
-                    //                        printCVec(vectorResult);
-                    //                        Log::log << '\n';
-                    //                        export2Dot(e1, "add-error-x.dot", false, true, true, false, true);
-                    //                        export2Dot(e2, "add-error-y.dot", false, true, true, false, true);
-                    //                        export2Dot(edge[i], "add-error-result.dot", false, true, true, false, true);
-                    //                        throw std::runtime_error("[add2] ERROR Add did not return expected result. See images 'add-error-x.dot',  'add-error-y.dot',  'add-error-result.dot'");
-                    //                    }
-                }
-
-=======
 
             const auto opY = trueLimY.getPauliForQubit(y.p->v);
             trueLimY.setOperator(y.p->v, 'I');
@@ -2279,15 +1809,14 @@
                             Log::log << "result   ";
                             printCVec(vectorResult);
                             Log::log << '\n';
-                            //export2Dot(e1, "add-error-x.dot", false, true, true, false, true);
-                            //export2Dot(e2, "add-error-y.dot", false, true, true, false, true);
-                            //export2Dot(edge[i], "add-error-result.dot", false, true, true, false, true);
+                            //                        export2Dot(e1, "add-error-x.dot", false, true, true, false, true);
+                            //                        export2Dot(e2, "add-error-y.dot", false, true, true, false, true);
+                            //                        export2Dot(edge[i], "add-error-result.dot", false, true, true, false, true);
                             throw std::runtime_error("[add2] ERROR Add did not return expected result. See images 'add-error-x.dot',  'add-error-y.dot',  'add-error-result.dot'");
                         }
                     }
                 }
 
->>>>>>> f3672d67
                 if (!x.isTerminal() && x.p->v == w && e1.w != Complex::zero) {
                     cn.returnToCache(e1.w);
                 }
@@ -2302,42 +1831,6 @@
             //            export2Dot(edge[0], "e1.dot", true, true, false, false, true);
             //            export2Dot(edge[1], "e2.dot", true, true, false, false, true);
             auto e = makeDDNode(w, edge, true);
-<<<<<<< HEAD
-
-            //            export2Dot(e, "e3.dot", true, true, false, false, true);
-
-            //            Log::log << "[add2] computing vector x.\n";
-            //            CVec vectorArg0 = getVector(x, w, limX);
-            //            Log::log << "[add2] computing vector y.\n";
-            //            CVec vectorArg1     = getVector(y, w, limY);
-            //            CVec vectorExpected = addVectors(vectorArg0, vectorArg1);
-            //            CVec vectorResult   = getVector(e, w);
-            //            if (!vectorsApproximatelyEqual(vectorResult, vectorExpected)) {
-            //                Log::log << "[add2] ERROR addition went wrong.\n";
-            //                Log::log << "[add2] Left operand: " << LimEntry<>::to_string(&limX, x.p->v) << " * " << x << ";  Right operand: " << LimEntry<>::to_string(&limY, y.p->v) << " * " << y << '\n';
-            //                Log::log << "arg0:    ";
-            //                printCVec(vectorArg0);
-            //                Log::log << '\n';
-            //                Log::log << "arg1     ";
-            //                printCVec(vectorArg1);
-            //                Log::log << '\n';
-            //                Log::log << "expected ";
-            //                printCVec(vectorExpected);
-            //                Log::log << '\n';
-            //                Log::log << "result   ";
-            //                printCVec(vectorResult);
-            //                Log::log << '\n';
-            //                export2Dot(x, "add-error-x.dot", false, true, true, false, true, false);
-            //                export2Dot(y, "add-error-y.dot", false, true, true, false, true, false);
-            //                export2Dot(e, "add-error-result.dot", false, true, true, false, true, false);
-            //                throw std::runtime_error("[add2] ERROR Add did not return expected result. See images 'add-error-x.dot',  'add-error-y.dot',  'add-error-result.dot'");
-            //            }
-
-            //           if (r.p != nullptr && e.p != r.p){ // activate for debugging caching only
-            //               std::cout << "Caching error detected in add" << std::endl;
-            //           }
-
-=======
 
             //            export2Dot(e, "e3.dot", true, true, false, false, true);
 
@@ -2363,9 +1856,9 @@
                     Log::log << "result   ";
                     printCVec(vectorResult);
                     Log::log << '\n';
-                    //export2Dot(x, "add-error-x.dot", false, true, true, false, true, false);
-                    //export2Dot(y, "add-error-y.dot", false, true, true, false, true, false);
-                    //export2Dot(e, "add-error-result.dot", false, true, true, false, true, false);
+                    //                export2Dot(x, "add-error-x.dot", false, true, true, false, true, false);
+                    //                export2Dot(y, "add-error-y.dot", false, true, true, false, true, false);
+                    //                export2Dot(e, "add-error-result.dot", false, true, true, false, true, false);
                     throw std::runtime_error("[add2] ERROR Add did not return expected result. See images 'add-error-x.dot',  'add-error-y.dot',  'add-error-result.dot'");
                 }
             }
@@ -2374,7 +1867,6 @@
             //               std::cout << "Caching error detected in add" << std::endl;
             //           }
 
->>>>>>> f3672d67
             trueLimXCopy.setPhase(getPhaseInverse(trueLimXCopy.getPhase()));
             trueLimXCopy.multiplyBy(e.l);
             auto weight = cn.getCached(e.w);
@@ -2604,19 +2096,13 @@
             LimEntry<> trueLim = lim;
             trueLim.multiplyBy(y.l);
 
-<<<<<<< HEAD
-            //            CMat mat_x       = getMatrix(x);
-            //            CVec vec_y       = getVector(y, var, lim);
-            //            CVec vecExpected = multiplyMatrixVector(mat_x, vec_y);
-=======
             CMat mat_x;
             CVec vec_y, vecExpected;
             if (performSanityChecks) {
-                //                CMat mat_x       = getMatrix(x);
+                //            CMat mat_x       = getMatrix(x);
                 CVec vec_y       = getVector(y, var, lim);
                 CVec vecExpected = multiplyMatrixVector(mat_x, vec_y);
             }
->>>>>>> f3672d67
 
             //            makePrintIdent(var);
             //            std::cout << "trueLimTable: " << LimEntry<NUM_QUBITS>::to_string(&trueLimTable) << std::endl;
@@ -2652,7 +2138,6 @@
                     if (e.w.approximatelyZero()) {
                         cn.returnToCache(e.w);
                         return ResultEdge::zero;
-<<<<<<< HEAD
                     }
                     return e;
                 }
@@ -2684,39 +2169,6 @@
                         return e;
                     }
 
-=======
-                    }
-                    return e;
-                }
-            }
-
-            constexpr std::size_t N = std::tuple_size_v<decltype(y.p->e)>;
-
-            ResultEdge e{};
-            if constexpr (std::is_same_v<RightOperandNode, mCachedEdge>) {
-                // This branch is only taken for matrices
-                if (x.p->v == var && x.p->v == y.p->v) {
-                    if (x.p->isIdentity()) {
-                        if constexpr (N == NEDGE) {
-                            // additionally check if y is the identity in case of matrix multiplication
-                            if (y.p->isIdentity()) {
-                                e = makeIdent(start, var);
-                            } else {
-                                e = yCopy;
-                            }
-                        } else {
-                            e = yCopy;
-                        }
-                        computeTable.insert(xCopy, yCopy, {e.p, e.w, e.l});
-                        e.w = cn.mulCached(x.w, y.w);
-                        if (e.w.approximatelyZero()) {
-                            cn.returnToCache(e.w);
-                            return ResultEdge::zero;
-                        }
-                        return e;
-                    }
-
->>>>>>> f3672d67
                     if constexpr (N == NEDGE) {
                         // additionally check if y is the identity in case of matrix multiplication
                         if (y.p->isIdentity()) {
@@ -2838,25 +2290,6 @@
             //            export2Dot(edge[1], "edge1.dot", true, true, false, false, true);
 
             if constexpr (std::is_same_v<RightOperandNode, vNode>) {
-<<<<<<< HEAD
-                //                CVec vece0 = getVector(edge[0], var - 1);
-                //                CVec vece1 = getVector(edge[1], var - 1);
-                e = makeDDNode(var, edge, true, nullptr);
-                //                CVec vece  = getVector(e, var);
-                //                if (!sanityCheckMakeDDNode(vece0, vece1, vece)) {
-                //                    Log::log << "[multiply2] ERROR sanity check failed after makeDDNode.\n"
-                //                    << "[multiply2] edge[0]    = " << edge[0] << '\n'
-                //                    << "[multiply2] edge[1]    = " << edge[1] << '\n'
-                //                    << "[multiply2] e (result) = " << e << '\n'
-                //                    << "[multiply2] vece0         = ";
-                //                    printCVec(vece0);
-                //                    Log::log << "[multiply2] vece1         = ";
-                //                    printCVec(vece1);
-                //                    Log::log << "[multiply2] vece (result) = ";
-                //                    printCVec(vece);
-                //                    throw std::runtime_error("[multiply2] ERROR Sanity check failed after makenode.");
-                //                }
-=======
                 CVec vece0, vece1, vece;
                 if (performSanityChecks) {
                     CVec vece0 = getVector(edge[0], var - 1);
@@ -2879,7 +2312,6 @@
                         throw std::runtime_error("[multiply2] ERROR Sanity check failed after makenode.");
                     }
                 }
->>>>>>> f3672d67
             } else {
                 e = makeDDNode(var, edge, true, generateDensityMatrix);
             }
@@ -2905,56 +2337,6 @@
                 //                CVec vectorE = getVector(e);
                 //                std::cout << "(" << std::to_string(tempCallCounter) << ")";
                 //                printCVec(vectorE);
-<<<<<<< HEAD
-
-                if (e.w.approximatelyZero()) {
-                    cn.returnToCache(e.w);
-                    return ResultEdge::zero;
-                }
-            }
-
-            // Last step: sanity check to see whether the resulting vector is what was expected
-            //            CVec vecResult = getVector(e);
-            //            if (!vectorsApproximatelyEqual(vecResult, vecExpected)) {
-            //                Log::log << "[multiply2] ERROR.\n"
-            //                << "[multiply2] state: " << y << "\n"
-            //                << "[multiply2] amplitude vector: ";
-            //                printCVec(vec_y);
-            //                Log::log << "[multiply2] Matrix:\n";
-            //                printMatrix(xCopy);
-            //                Log::log << "\n[multiply2] Expected result: ";
-            //                printCVec(vecExpected);
-            //                Log::log << "\n[multiply2] Actual result:  ";
-            //                printCVec(vecResult);
-            //                throw std::runtime_error("[multiply2] ERROR  multiply does not return expected result.\n");
-            //            }
-
-            //            export2Dot(e, "edgeResult.dot", true, true, false, false, true);
-
-            return e;
-        }
-
-    public:
-        vEdge applyGate(const QuantumGate& gate, const vEdge state) {
-            //            printMatrix(makeGateDD(gate.mat, qubits(), gate.controls, gate.target));
-            return multiply(makeGateDD(gate.mat, qubits(), gate.controls, gate.target), state);
-        }
-
-        vEdge simulateCircuit(const QuantumCircuit& circuit) {
-            auto state = makeZeroState(circuit.n);
-            for (unsigned int gate = 0; gate < circuit.gates.size(); gate++) {
-                state = applyGate(circuit.gates[gate], state);
-            }
-            return state;
-        }
-
-        ///
-        /// Inner product and fidelity
-        ///
-    public:
-        ComputeTable<vEdge, vEdge, vCachedEdge, CT_VEC_INNER_PROD_NBUCKET> vectorInnerProduct{};
-
-=======
 
                 if (e.w.approximatelyZero()) {
                     cn.returnToCache(e.w);
@@ -2989,7 +2371,20 @@
     public:
         vEdge applyGate(const QuantumGate& gate, const vEdge state) {
             //            printMatrix(makeGateDD(gate.mat, qubits(), gate.controls, gate.target));
+            char pauligate = gate.checkPauliGate();
+            if ((int)pauligate != 0) {
+                return applyPauliGate(pauligate, gate.target, state);
+            }
             return multiply(makeGateDD(gate.mat, qubits(), gate.controls, gate.target), state);
+        }
+
+        vEdge applyPauliGate(char gate, Qubit target, const vEdge state) {
+            // only change the LIMs on the root edge
+            LimEntry<> temp;
+            temp.setOperator(target, gate);
+            vEdge res = state;
+            res.l     = LimEntry<>::multiply(&temp, res.l);
+            return res;
         }
 
         vEdge simulateCircuit(const QuantumCircuit& circuit) {
@@ -3006,7 +2401,6 @@
     public:
         ComputeTable<vEdge, vEdge, vCachedEdge, CT_VEC_INNER_PROD_NBUCKET> vectorInnerProduct{};
 
->>>>>>> f3672d67
         ComplexValue innerProduct(const vEdge& x, const vEdge& y) {
             if (x.p == nullptr || y.p == nullptr || x.w.approximatelyZero() || y.w.approximatelyZero()) { // the 0 case
                 return {0, 0};
@@ -3022,7 +2416,6 @@
 
             [[maybe_unused]] const auto after = cn.cacheCount();
             assert(after == before);
-<<<<<<< HEAD
 
             return ip;
         }
@@ -3032,17 +2425,6 @@
             return fid.r * fid.r + fid.i * fid.i;
         }
 
-=======
-
-            return ip;
-        }
-        fp fidelity(const vEdge& x, const vEdge& y) {
-            // TODO limdd
-            const auto fid = innerProduct(x, y);
-            return fid.r * fid.r + fid.i * fid.i;
-        }
-
->>>>>>> f3672d67
         dd::fp fidelityOfMeasurementOutcomes(const vEdge& e, const ProbabilityVector& probs) {
             if (e.w.approximatelyZero()) {
                 return 0.;
@@ -3269,19 +2651,11 @@
                 auto t0 = trace(a.p->e[0], eliminate, elims);
                 r       = add2(r, t0);
                 auto r1 = r;
-<<<<<<< HEAD
 
                 auto t1 = trace(a.p->e[3], eliminate, elims);
                 r       = add2(r, t1);
                 auto r2 = r;
 
-=======
-
-                auto t1 = trace(a.p->e[3], eliminate, elims);
-                r       = add2(r, t1);
-                auto r2 = r;
-
->>>>>>> f3672d67
                 if (r.w.exactlyOne()) {
                     r.w = a.w;
                 } else {
@@ -3354,59 +2728,6 @@
             const auto mag3 = dd::ComplexNumbers::mag2(m.p->e[3U].w);
             if (mag3 > tol) {
                 if (std::abs(mag3 - 1.0) > tol) {
-<<<<<<< HEAD
-                    visited.insert(m.p);
-                    return false;
-                }
-                const auto arg3 = dd::ComplexNumbers::arg(m.p->e[3U].w);
-                if (std::abs(arg3) > tol) {
-                    visited.insert(m.p);
-                    return false;
-                }
-            }
-
-            // m either has the form [ ~1 0 0 ~1 ] or [ ~1 0 0 ~0 ]
-            const auto ident0 = isCloseToIdentityRecursive(m.p->e[0U], visited, tol);
-            if (!ident0) {
-                visited.insert(m.p);
-                return false;
-            }
-
-            // m either has the form [ I 0 0 ~1 ] or [ I 0 0 ~0 ]
-            const auto ident3 = isCloseToIdentityRecursive(m.p->e[3U], visited, tol);
-            visited.insert(m.p);
-            return ident3;
-        }
-
-        ///
-        /// Toffoli gates
-        ///
-    public:
-        ToffoliTable<mEdge> toffoliTable{};
-
-        ///
-        /// Identity matrices
-        ///
-    public:
-        // create n-qubit identity DD. makeIdent(n) === makeIdent(0, n-1)
-        mEdge makeIdent(QubitCount n) {
-            return makeIdent(0, static_cast<Qubit>(n - 1));
-        }
-        mEdge makeIdent(Qubit leastSignificantQubit, Qubit mostSignificantQubit) {
-            if (mostSignificantQubit < leastSignificantQubit)
-                return mEdge::one;
-
-            if (leastSignificantQubit == 0 && IdTable[mostSignificantQubit].p != nullptr) {
-                return IdTable[mostSignificantQubit];
-            }
-            if (mostSignificantQubit >= 1 && (IdTable[mostSignificantQubit - 1]).p != nullptr) {
-                IdTable[mostSignificantQubit] = makeDDNode(mostSignificantQubit,
-                                                           std::array{IdTable[mostSignificantQubit - 1],
-                                                                      mEdge::zero,
-                                                                      mEdge::zero,
-                                                                      IdTable[mostSignificantQubit - 1]});
-                return IdTable[mostSignificantQubit];
-=======
                     visited.insert(m.p);
                     return false;
                 }
@@ -3582,68 +2903,9 @@
 
             if (nodes.find((std::size_t)eCopy.p) != nodes.end()) {
                 return;
->>>>>>> f3672d67
             }
             nodes.insert((std::size_t)eCopy.p);
 
-<<<<<<< HEAD
-            auto e = makeDDNode(leastSignificantQubit, std::array{mEdge::one, mEdge::zero, mEdge::zero, mEdge::one});
-            for (std::size_t k = leastSignificantQubit + 1; k <= std::make_unsigned_t<Qubit>(mostSignificantQubit); k++) {
-                e = makeDDNode(static_cast<Qubit>(k), std::array{e, mEdge::zero, mEdge::zero, e});
-            }
-            if (leastSignificantQubit == 0)
-                IdTable[mostSignificantQubit] = e;
-            return e;
-        }
-
-        // identity table access and reset
-        [[nodiscard]] const auto& getIdentityTable() const {
-            return IdTable;
-        }
-
-        void clearIdentityTable() {
-            for (auto& entry: IdTable) entry.p = nullptr;
-        }
-
-        mEdge createInitialMatrix(dd::QubitCount n, const std::vector<bool>& ancillary) {
-            auto e = makeIdent(n);
-            incRef(e);
-            return reduceAncillae(e, ancillary);
-        }
-
-    private:
-        std::vector<mEdge> IdTable{};
-
-        ///
-        /// Noise Operations
-        ///
-    public:
-        StochasticNoiseOperationTable<mEdge, STOCHASTIC_CACHE_OPS> stochasticNoiseOperationCache{nqubits};
-        DensityNoiseTable<dEdge, dEdge, CT_DM_NOISE_NBUCKET>       densityNoise{};
-
-        ///
-        /// Decision diagram size
-        ///
-    public:
-        template<class Edge>
-        unsigned int size(const Edge& e) {
-            static constexpr unsigned int            NODECOUNT_BUCKETS = 200000;
-            static std::unordered_set<decltype(e.p)> visited{NODECOUNT_BUCKETS}; // 2e6
-            visited.max_load_factor(10);
-            visited.clear();
-            return nodeCount(e, visited);
-        }
-
-    private:
-        template<class Edge>
-        unsigned int nodeCount(const Edge& e, std::unordered_set<decltype(e.p)>& v) const {
-            v.insert(e.p);
-            unsigned int sum = 1;
-            if (!e.isTerminal()) {
-                for (const auto& edge: e.p->e) {
-                    if (edge.p != nullptr && !v.count(edge.p)) {
-                        sum += nodeCount(edge, v);
-=======
             if (!eCopy.isTerminal()) {
                 for (const auto& edge: eCopy.p->e) {
                     numberCount(edge, v, nodes);
@@ -3726,96 +2988,10 @@
                                 handled.set(j);
                             }
                         }
->>>>>>> f3672d67
                     }
                     handled.set(i);
                 }
             }
-<<<<<<< HEAD
-            return sum;
-        }
-
-        ///
-        /// Ancillary and garbage reduction
-        ///
-    public:
-        mEdge reduceAncillae(mEdge& e, const std::vector<bool>& ancillary, bool regular = true) {
-            // return if no more garbage left
-            if (std::none_of(ancillary.begin(), ancillary.end(), [](bool v) { return v; }) || e.p == nullptr) return e;
-            Qubit lowerbound = 0;
-            for (auto i = 0U; i < ancillary.size(); ++i) {
-                if (ancillary[i]) {
-                    lowerbound = static_cast<Qubit>(i);
-                    break;
-                }
-            }
-            if (e.p->v < lowerbound) return e;
-            auto f = reduceAncillaeRecursion(e, ancillary, lowerbound, regular);
-            decRef(e);
-            incRef(f);
-            return f;
-        }
-
-        // Garbage reduction works for reversible circuits --- to be thoroughly tested for quantum circuits
-        vEdge reduceGarbage(vEdge& e, const std::vector<bool>& garbage) {
-            // return if no more garbage left
-            if (std::none_of(garbage.begin(), garbage.end(), [](bool v) { return v; }) || e.p == nullptr) return e;
-            Qubit lowerbound = 0;
-            for (auto i = 0U; i < garbage.size(); ++i) {
-                if (garbage[i]) {
-                    lowerbound = static_cast<Qubit>(i);
-                    break;
-                }
-            }
-            if (e.p->v < lowerbound) return e;
-            auto f = reduceGarbageRecursion(e, garbage, lowerbound);
-            decRef(e);
-            incRef(f);
-            return f;
-        }
-        mEdge reduceGarbage(mEdge& e, const std::vector<bool>& garbage, bool regular = true) {
-            // return if no more garbage left
-            if (std::none_of(garbage.begin(), garbage.end(), [](bool v) { return v; }) || e.p == nullptr) return e;
-            Qubit lowerbound = 0;
-            for (auto i = 0U; i < garbage.size(); ++i) {
-                if (garbage[i]) {
-                    lowerbound = static_cast<Qubit>(i);
-                    break;
-                }
-            }
-            if (e.p->v < lowerbound) return e;
-            auto f = reduceGarbageRecursion(e, garbage, lowerbound, regular);
-            decRef(e);
-            incRef(f);
-            return f;
-        }
-
-    private:
-        mEdge reduceAncillaeRecursion(mEdge& e, const std::vector<bool>& ancillary, Qubit lowerbound, bool regular = true) {
-            if (e.p->v < lowerbound) return e;
-
-            auto f = e;
-
-            std::array<mEdge, NEDGE> edges{};
-            std::bitset<NEDGE>       handled{};
-            for (auto i = 0U; i < NEDGE; ++i) {
-                if (!handled.test(i)) {
-                    if (e.p->e[i].isTerminal()) {
-                        edges[i] = e.p->e[i];
-                    } else {
-                        edges[i] = reduceAncillaeRecursion(f.p->e[i], ancillary, lowerbound, regular);
-                        for (auto j = i + 1; j < NEDGE; ++j) {
-                            if (e.p->e[i].p == e.p->e[j].p) {
-                                edges[j] = edges[i];
-                                handled.set(j);
-                            }
-                        }
-                    }
-                    handled.set(i);
-                }
-            }
-=======
->>>>>>> f3672d67
             f = makeDDNode(f.p->v, edges);
 
             // something to reduce for this qubit
@@ -3836,21 +3012,12 @@
             cn.returnToCache(c);
             return f;
         }
-<<<<<<< HEAD
 
         vEdge reduceGarbageRecursion(vEdge& e, const std::vector<bool>& garbage, Qubit lowerbound) {
             if (e.p->v < lowerbound) return e;
 
             auto f = e;
 
-=======
-
-        vEdge reduceGarbageRecursion(vEdge& e, const std::vector<bool>& garbage, Qubit lowerbound) {
-            if (e.p->v < lowerbound) return e;
-
-            auto f = e;
-
->>>>>>> f3672d67
             std::array<vEdge, RADIX> edges{};
             std::bitset<RADIX>       handled{};
             for (auto i = 0U; i < RADIX; ++i) {
@@ -4357,8 +3524,6 @@
             CVec phi2 = getVector(e2);
             return vectorsApproximatelyEqual(phi1, phi2);
         }
-<<<<<<< HEAD
-=======
 
         void printMatrix(const dEdge& e) {
             return;
@@ -4372,7 +3537,6 @@
             CVec vec;
             return vec;
         }
->>>>>>> f3672d67
 
         void printVector(const vEdge& e) {
             const unsigned long long element = 2ULL << e.p->v;

--- conflicted
+++ resolved
@@ -1469,7 +1469,6 @@
 
     public:
         std::pair<dd::fp, dd::fp> determineMeasurementProbabilities(const vEdge& root_edge, const Qubit index, const bool assumeProbabilityNormalization) {
-<<<<<<< HEAD
             std::map<vNode*, fp> probsMone;
             //            std::set<vNode*>                         visited;
             std::set<std::pair<vNode*, LimEntry<>*>>  visited;
@@ -1505,62 +1504,18 @@
                         probsMone[e0.p] = tmp1;
                         visited.insert({e0.p, limPersistent});
                         q.push({e0, limPersistent});
-=======
-            // TODO limdd
-            std::map<vNode*, fp>                     probsMone;
-            std::set<vNode*>                         visited;
-            std::queue<std::pair<vEdge, LimEntry<>>> q;
-            LimEntry<>                               lim = {};
-
-            probsMone[root_edge.p] = ComplexNumbers::mag2(root_edge.w);
-            visited.insert(root_edge.p);
-            q.push({root_edge, lim});
-
-            while (q.front().first.p->v != index) {
-                auto ptr = q.front();
-                q.pop();
-
-                fp prob = probsMone[ptr.first.p];
-
-                lim.multiplyBy(ptr.first.l);
-                const auto op = lim.getPauliForQubit(ptr.first.p->v);
-                lim.setOperator(ptr.first.p->v, 'I');
-
-                // recursive case
-                auto const e0 = follow2(ptr.first, 0, op);
-                auto const e1 = follow2(ptr.first, 1, op);
-
-                if (!e0.w.approximatelyZero()) {
-                    const fp tmp1 = prob * ComplexNumbers::mag2(e0.w);
-
-                    if (visited.find(e0.p) != visited.end()) {
-                        probsMone[e0.p] = probsMone[e0.p] + tmp1;
-                    } else {
-                        probsMone[e0.p] = tmp1;
-                        visited.insert(e0.p);
-                        q.push({e0, lim});
->>>>>>> 8417cf55
                     }
                 }
 
                 if (!e1.w.approximatelyZero()) {
                     const fp tmp1 = prob * ComplexNumbers::mag2(e1.w);
 
-<<<<<<< HEAD
                     if (visited.find({e1.p, limPersistent}) != visited.end()) {
                         probsMone[e1.p] = probsMone[e1.p] + tmp1;
                     } else {
                         probsMone[e1.p] = tmp1;
                         visited.insert({e1.p, limPersistent});
                         q.push({e1, limPersistent});
-=======
-                    if (visited.find(e1.p) != visited.end()) {
-                        probsMone[e1.p] = probsMone[e1.p] + tmp1;
-                    } else {
-                        probsMone[e1.p] = tmp1;
-                        visited.insert(e1.p);
-                        q.push({e1, lim});
->>>>>>> 8417cf55
                     }
                 }
             }
@@ -1569,12 +1524,8 @@
 
             if (assumeProbabilityNormalization) {
                 while (!q.empty()) {
-<<<<<<< HEAD
                     auto ptr = q.front().first;
                     auto lim = *q.front().second;
-=======
-                    auto* ptr = q.front().first.p;
->>>>>>> 8417cf55
                     q.pop();
 
                     lim.multiplyBy(ptr.l);

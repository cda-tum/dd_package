/*
* This file is part of the MQT DD Package which is released under the MIT license.
* See file README.md or go to https://www.cda.cit.tum.de/research/quantum_dd/ for more information.
*/

#ifndef DDpackage_H
#define DDpackage_H

#include "Complex.hpp"
#include "ComplexCache.hpp"
#include "ComplexNumbers.hpp"
#include "ComplexTable.hpp"
#include "ComplexValue.hpp"
#include "ComputeTable.hpp"
#include "Control.hpp"
#include "Definitions.hpp"
#include "DensityNoiseTable.hpp"
#include "Edge.hpp"
#include "GateMatrixDefinitions.hpp"
#include "Node.hpp"
#include "StochasticNoiseOperationTable.hpp"
#include "ToffoliTable.hpp"
#include "UnaryComputeTable.hpp"
#include "UniqueTable.hpp"

#include <algorithm>
#include <array>
#include <bitset>
#include <cassert>
#include <cmath>
#include <complex>
#include <cstddef>
#include <cstdint>
#include <fstream>
#include <iomanip>
#include <iostream>
#include <limits>
#include <map>
#include <queue>
#include <random>
#include <regex>
#include <set>
#include <stack>
#include <stdexcept>
#include <string>
#include <type_traits>
#include <unordered_map>
#include <unordered_set>
#include <vector>

namespace dd {
    struct DDPackageConfig {
        //Note the order of parameters here must be the *same* as in the template definition.
        static constexpr std::size_t UT_VEC_NBUCKET                 = 32768U;
        static constexpr std::size_t UT_VEC_INITIAL_ALLOCATION_SIZE = 2048U;
        static constexpr std::size_t UT_MAT_NBUCKET                 = 32768U;
        static constexpr std::size_t UT_MAT_INITIAL_ALLOCATION_SIZE = 2048U;
        static constexpr std::size_t CT_VEC_ADD_NBUCKET             = 16384U;
        static constexpr std::size_t CT_MAT_ADD_NBUCKET             = 16384U;
        static constexpr std::size_t CT_MAT_TRANS_NBUCKET           = 4096U;
        static constexpr std::size_t CT_MAT_CONJ_TRANS_NBUCKET      = 4096U;
        static constexpr std::size_t CT_MAT_VEC_MULT_NBUCKET        = 16384U;
        static constexpr std::size_t CT_MAT_MAT_MULT_NBUCKET        = 16384U;
        static constexpr std::size_t CT_VEC_KRON_NBUCKET            = 4096U;
        static constexpr std::size_t CT_MAT_KRON_NBUCKET            = 4096U;
        static constexpr std::size_t CT_VEC_INNER_PROD_NBUCKET      = 4096U;
        static constexpr std::size_t CT_DM_NOISE_NBUCKET            = 1U;
        static constexpr std::size_t UT_DM_NBUCKET                  = 1U;
        static constexpr std::size_t UT_DM_INITIAL_ALLOCATION_SIZE  = 1U;
        static constexpr std::size_t CT_DM_DM_MULT_NBUCKET          = 1U;
        static constexpr std::size_t CT_DM_ADD_NBUCKET              = 1U;

        // The number of different quantum operations. I.e., the number of operations defined in the QFR OpType.hpp
        // This parameter is required to initialize the StochasticNoiseOperationTable.hpp
        static constexpr std::size_t STOCHASTIC_CACHE_OPS = 1;
    };

    template<class Config = DDPackageConfig>
    class Package {
        static_assert(std::is_base_of_v<DDPackageConfig, Config>, "Config must be derived from DDPackageConfig");
        ///
        /// Complex number handling
        ///
    public:
        ComplexNumbers cn{};

        ///
        /// Construction, destruction, information and reset
        ///

        static constexpr std::size_t MAX_POSSIBLE_QUBITS = static_cast<std::make_unsigned_t<Qubit>>(std::numeric_limits<Qubit>::max()) + 1U;
        static constexpr std::size_t DEFAULT_QUBITS      = 128;
        explicit Package(std::size_t nq = DEFAULT_QUBITS):
            nqubits(nq) {
            resize(nq);
        };
        ~Package()                      = default;
        Package(const Package& package) = delete;

        Package& operator=(const Package& package) = delete;

        // resize the package instance
        void resize(std::size_t nq) {
            if (nq > MAX_POSSIBLE_QUBITS) {
                throw std::invalid_argument("Requested too many qubits from package. Qubit datatype only allows up to " +
                                            std::to_string(MAX_POSSIBLE_QUBITS) + " qubits, while " +
                                            std::to_string(nq) + " were requested. Please recompile the package with a wider Qubit type!");
            }
            nqubits = nq;
            vUniqueTable.resize(nqubits);
            mUniqueTable.resize(nqubits);
            dUniqueTable.resize(nqubits);
            stochasticNoiseOperationCache.resize(nqubits);
            idTable.resize(nqubits);
        }

        // reset package state
        void reset() {
            clearUniqueTables();
            clearComputeTables();
            cn.clear();
        }

        // getter for qubits
        [[nodiscard]] auto qubits() const { return nqubits; }

    private:
        std::size_t nqubits;

        ///
        /// Vector nodes, edges and quantum states
        ///
    public:
        vEdge normalize(const vEdge& e, bool cached) {
            auto zero = std::array{e.p->e[0].w.approximatelyZero(), e.p->e[1].w.approximatelyZero()};

            // make sure to release cached numbers approximately zero, but not exactly zero
            if (cached) {
                for (auto i = 0U; i < RADIX; i++) {
                    if (zero[i] && e.p->e[i].w != Complex::zero) {
                        cn.returnToCache(e.p->e[i].w);
                        e.p->e[i] = vEdge::zero;
                    }
                }
            }

            if (zero[0]) {
                // all equal to zero
                if (zero[1]) {
                    if (!cached && !e.isTerminal()) {
                        // If it is not a cached computation, the node has to be put back into the chain
                        vUniqueTable.returnNode(e.p);
                    }
                    return vEdge::zero;
                }

                auto  r = e;
                auto& w = r.p->e[1].w;
                if (cached && !w.exactlyOne()) {
                    r.w = w;
                } else {
                    r.w = cn.lookup(w);
                }
                w = Complex::one;
                return r;
            }

            if (zero[1]) {
                auto  r = e;
                auto& w = r.p->e[0].w;
                if (cached && !w.exactlyOne()) {
                    r.w = w;
                } else {
                    r.w = cn.lookup(w);
                }
                w = Complex::one;
                return r;
            }

            const auto mag0         = ComplexNumbers::mag2(e.p->e[0].w);
            const auto mag1         = ComplexNumbers::mag2(e.p->e[1].w);
            const auto norm2        = mag0 + mag1;
            const auto mag2Max      = (mag0 + ComplexTable<>::tolerance() >= mag1) ? mag0 : mag1;
            const auto argMax       = (mag0 + ComplexTable<>::tolerance() >= mag1) ? 0 : 1;
            const auto norm         = std::sqrt(norm2);
            const auto magMax       = std::sqrt(mag2Max);
            const auto commonFactor = norm / magMax;

            auto  r   = e;
            auto& max = r.p->e[static_cast<std::size_t>(argMax)];
            if (cached && !max.w.exactlyOne()) {
                r.w = max.w;
                r.w.r->value *= commonFactor;
                r.w.i->value *= commonFactor;
            } else {
                r.w = cn.lookup(CTEntry::val(max.w.r) * commonFactor, CTEntry::val(max.w.i) * commonFactor);
                if (r.w.approximatelyZero()) {
                    return vEdge::zero;
                }
            }

            max.w = cn.lookup(magMax / norm, 0.);
            if (max.w == Complex::zero) {
                max = vEdge::zero;
            }

            const auto argMin = (argMax + 1) % 2;
            auto&      min    = r.p->e[static_cast<std::size_t>(argMin)];
            if (cached) {
                cn.returnToCache(min.w);
                ComplexNumbers::div(min.w, min.w, r.w);
                min.w = cn.lookup(min.w);
            } else {
                auto c = cn.getTemporary();
                ComplexNumbers::div(c, min.w, r.w);
                min.w = cn.lookup(c);
            }
            if (min.w == Complex::zero) {
                min = vEdge::zero;
            }

            return r;
        }

        dEdge makeZeroDensityOperator(QubitCount n) {
            auto f = dEdge::one;
            for (std::size_t p = 0; p < n; p++) {
                f = makeDDNode(static_cast<Qubit>(p), std::array{f, dEdge::zero, dEdge::zero, dEdge::zero});
            }
            return f;
        }

        // generate |0...0> with n qubits
        vEdge makeZeroState(QubitCount n, std::size_t start = 0) {
            if (n + start > nqubits) {
                throw std::runtime_error{"Requested state with " +
                                         std::to_string(n + start) +
                                         " qubits, but current package configuration only supports up to " +
                                         std::to_string(nqubits) +
                                         " qubits. Please allocate a larger package instance."};
            }
            auto f = vEdge::one;
            for (std::size_t p = start; p < n + start; p++) {
                f = makeDDNode(static_cast<Qubit>(p), std::array{f, vEdge::zero});
            }
            return f;
        }
        // generate computational basis state |i> with n qubits
        vEdge makeBasisState(QubitCount n, const std::vector<bool>& state, std::size_t start = 0) {
            if (n + start > nqubits) {
                throw std::runtime_error{"Requested state with " +
                                         std::to_string(n + start) +
                                         " qubits, but current package configuration only supports up to " +
                                         std::to_string(nqubits) +
                                         " qubits. Please allocate a larger package instance."};
            }
            auto f = vEdge::one;
            for (std::size_t p = start; p < n + start; ++p) {
                if (!state[p]) {
                    f = makeDDNode(static_cast<Qubit>(p), std::array{f, vEdge::zero});
                } else {
                    f = makeDDNode(static_cast<Qubit>(p), std::array{vEdge::zero, f});
                }
            }
            return f;
        }
        // generate general basis state with n qubits
        vEdge makeBasisState(QubitCount n, const std::vector<BasisStates>& state, std::size_t start = 0) {
            if (n + start > nqubits) {
                throw std::runtime_error{"Requested state with " +
                                         std::to_string(n + start) +
                                         " qubits, but current package configuration only supports up to " +
                                         std::to_string(nqubits) +
                                         " qubits. Please allocate a larger package instance."};
            }
            if (state.size() < n) {
                throw std::runtime_error("Insufficient qubit states provided. Requested " + std::to_string(n) + ", but received " + std::to_string(state.size()));
            }

            auto f = vEdge::one;
            for (std::size_t p = start; p < n + start; ++p) {
                switch (state[p]) {
                    case BasisStates::zero:
                        f = makeDDNode(static_cast<Qubit>(p), std::array{f, vEdge::zero});
                        break;
                    case BasisStates::one:
                        f = makeDDNode(static_cast<Qubit>(p), std::array{vEdge::zero, f});
                        break;
                    case BasisStates::plus:
                        f = makeDDNode(static_cast<Qubit>(p), std::array<vEdge, RADIX>{{{f.p, cn.lookup(dd::SQRT2_2, 0)}, {f.p, cn.lookup(dd::SQRT2_2, 0)}}});
                        break;
                    case BasisStates::minus:
                        f = makeDDNode(static_cast<Qubit>(p), std::array<vEdge, RADIX>{{{f.p, cn.lookup(dd::SQRT2_2, 0)}, {f.p, cn.lookup(-dd::SQRT2_2, 0)}}});
                        break;
                    case BasisStates::right:
                        f = makeDDNode(static_cast<Qubit>(p), std::array<vEdge, RADIX>{{{f.p, cn.lookup(dd::SQRT2_2, 0)}, {f.p, cn.lookup(0, dd::SQRT2_2)}}});
                        break;
                    case BasisStates::left:
                        f = makeDDNode(static_cast<Qubit>(p), std::array<vEdge, RADIX>{{{f.p, cn.lookup(dd::SQRT2_2, 0)}, {f.p, cn.lookup(0, -dd::SQRT2_2)}}});
                        break;
                }
            }
            return f;
        }

        // generate the decision diagram from an arbitrary state vector
        vEdge makeStateFromVector(const CVec& stateVector) {
            if (stateVector.empty()) {
                return vEdge::one;
            }
            const auto& length = stateVector.size();
            if ((length & (length - 1)) != 0) {
                throw std::invalid_argument("State vector must have a length of a power of two.");
            }

            if (length == 1) {
                return vEdge::terminal(cn.lookup(stateVector[0]));
            }

            [[maybe_unused]] const auto before = cn.cacheCount();

            const auto level = static_cast<Qubit>(std::log2(length) - 1);
            auto       state = makeStateFromVector(stateVector.begin(), stateVector.end(), level);

            // the recursive function makes use of the cache, so we have to clean it up
            if (state.w != Complex::zero) {
                cn.returnToCache(state.w);
                state.w = cn.lookup(state.w);
            }

            [[maybe_unused]] const auto after = cn.cacheCount();
            assert(after == before);
            return state;
        }

        mEdge makeDDFromMatrix(const std::array<std::array<ComplexValue, NEDGE>, NEDGE> matrix, Qubit level = -1) {
            CMat convertedMatrix{};
            convertedMatrix.reserve(NEDGE);
            for (std::size_t row = 0; row < NEDGE; ++row) {
                CVec convertedRow{};
                convertedRow.reserve(NEDGE);
                for (std::size_t col = 0; col < NEDGE; ++col) {
                    auto element = matrix.at(row).at(col);
                    convertedRow.emplace_back(std::complex<double>{element.r, element.i});
                }
                convertedMatrix.emplace_back(convertedRow);
            }
            std::cout << "Length: " << convertedMatrix.size() << " Width: " << convertedMatrix[0].size() << "\n";
            return makeDDFromMatrix(convertedMatrix, level);
        }

        /**
            Converts a given matrix to a decision diagram
            @param matrix A complex matrix to convert to a DD.
            @return An mEdge that represents the DD.
            @throws std::invalid_argument If the given matrix is not square or its length is not a power of two.
        **/
        mEdge makeDDFromMatrix(const CMat& matrix, Qubit level = -1) {
            if (matrix.empty()) {
                return mEdge::one;
            }

            const auto& length = matrix.size();
            if ((length & (length - 1)) != 0) {
                throw std::invalid_argument("Matrix must have a length of a power of two.");
            }

            const auto& width = matrix[0].size();
            if (length != width) {
                throw std::invalid_argument("Matrix must be square.");
            }

            if (length == 1) {
                return mEdge::terminal(cn.lookup(matrix[0][0]));
            }

            [[maybe_unused]] const auto before = cn.cacheCount();

            if (level == -1) {
                level = static_cast<Qubit>(std::log2(length) - 1);
            }

            auto matrixDD = makeDDFromMatrix(matrix, level, 0, length, 0, width);

            if (matrixDD.w != Complex::zero) {
                cn.returnToCache(matrixDD.w);
                matrixDD.w = cn.lookup(matrixDD.w);
            }

            [[maybe_unused]] const auto after = cn.cacheCount();
            assert(after == before);
            return matrixDD;
        }

        ///
        /// Matrix nodes, edges and quantum gates
        ///
        template<class Node>
        Edge<Node> normalize(const Edge<Node>& e, bool cached) {
            if constexpr (std::is_same_v<Node, mNode> || std::is_same_v<Node, dNode>) {
                auto argmax = -1;

                auto zero = std::array{e.p->e[0].w.approximatelyZero(),
                                       e.p->e[1].w.approximatelyZero(),
                                       e.p->e[2].w.approximatelyZero(),
                                       e.p->e[3].w.approximatelyZero()};

                // make sure to release cached numbers approximately zero, but not exactly zero
                if (cached) {
                    for (auto i = 0U; i < NEDGE; i++) {
                        if (zero[i] && e.p->e[i].w != Complex::zero) {
                            cn.returnToCache(e.p->e[i].w);
                            e.p->e[i] = Edge<Node>::zero;
                        }
                    }
                }

                fp   max  = 0;
                auto maxc = Complex::one;
                // determine max amplitude
                for (auto i = 0U; i < NEDGE; ++i) {
                    if (zero[i]) {
                        continue;
                    }
                    if (argmax == -1) {
                        argmax = static_cast<decltype(argmax)>(i);
                        max    = ComplexNumbers::mag2(e.p->e[i].w);
                        maxc   = e.p->e[i].w;
                    } else {
                        auto mag = ComplexNumbers::mag2(e.p->e[i].w);
                        if (mag - max > ComplexTable<>::tolerance()) {
                            argmax = static_cast<decltype(argmax)>(i);
                            max    = mag;
                            maxc   = e.p->e[i].w;
                        }
                    }
                }

                // all equal to zero
                if (argmax == -1) {
                    if (!cached && !e.isTerminal()) {
                        // If it is not a cached computation, the node has to be put back into the chain
                        getUniqueTable<Node>().returnNode(e.p);
                    }
                    return Edge<Node>::zero;
                }

                auto r = e;
                // divide each entry by max
                for (auto i = 0U; i < NEDGE; ++i) {
                    if (static_cast<decltype(argmax)>(i) == argmax) {
                        if (cached) {
                            if (r.w.exactlyOne()) {
                                r.w = maxc;
                            } else {
                                ComplexNumbers::mul(r.w, r.w, maxc);
                            }
                        } else {
                            if (r.w.exactlyOne()) {
                                r.w = maxc;
                            } else {
                                auto c = cn.getTemporary();
                                ComplexNumbers::mul(c, r.w, maxc);
                                r.w = cn.lookup(c);
                            }
                        }
                        r.p->e[i].w = Complex::one;
                    } else {
                        if (zero[i]) {
                            if (cached && r.p->e[i].w != Complex::zero) {
                                cn.returnToCache(r.p->e[i].w);
                            }
                            r.p->e[i] = Edge<Node>::zero;
                            continue;
                        }
                        if (cached && !zero[i] && !r.p->e[i].w.exactlyOne()) {
                            cn.returnToCache(r.p->e[i].w);
                        }
                        if (r.p->e[i].w.approximatelyOne()) {
                            r.p->e[i].w = Complex::one;
                        }
                        auto c = cn.getTemporary();
                        ComplexNumbers::div(c, r.p->e[i].w, maxc);
                        r.p->e[i].w = cn.lookup(c);
                    }
                }
                return r;
            }
        }

        // build matrix representation for a single gate on an n-qubit circuit
        mEdge makeGateDD(const std::array<ComplexValue, NEDGE>& mat, QubitCount n, Qubit target, std::size_t start = 0) {
            return makeGateDD(mat, n, Controls{}, target, start);
        }
        mEdge makeGateDD(const std::array<ComplexValue, NEDGE>& mat, QubitCount n, const Control& control, Qubit target, std::size_t start = 0) {
            return makeGateDD(mat, n, Controls{control}, target, start);
        }

        mEdge makeGateDD(const std::array<ComplexValue, NEDGE>& mat, QubitCount n, const Controls& controls, Qubit target, std::size_t start = 0) {
<<<<<<< HEAD
             if (n + start > nqubits) {
                 throw std::runtime_error{"Requested gate with " +
                                          std::to_string(n + start) +
                                          " qubits, but current package configuration only supports up to " +
                                          std::to_string(nqubits) +
                                          " qubits. Please allocate a larger package instance."};
             }
             std::array<mEdge, NEDGE> em{};
             auto                     it = controls.begin();
             for (auto i = 0U; i < NEDGE; ++i) {
                 // NOLINTNEXTLINE(clang-diagnostic-float-equal) it has to be really zero
                 if (mat[i].r == 0 && mat[i].i == 0) {
                     em[i] = mEdge::zero;
                 } else {
                     em[i] = mEdge::terminal(cn.lookup(mat[i]));
                 }
             }

             //process lines below target
             auto z = static_cast<Qubit>(start);
             for (; z < target; z++) {
                  for (auto i1 = 0U; i1 < RADIX; i1++) {
                      for (auto i2 = 0U; i2 < RADIX; i2++) {
                          auto i = i1 * RADIX + i2;
                          if (it != controls.end() && it->qubit == z) {
                              if (it->type == Control::Type::neg) { // neg. control
                                auto local = std::array{em[i], mEdge::zero, mEdge::zero, (i1 == i2) ? mEdge::one : mEdge::zero};
                                if (local.at(0) == mEdge::one and local.at(1) == mEdge::zero and local.at(2) == mEdge::zero and local.at(3) == mEdge::one) {
                                    em[i] = mEdge::terminal(cn.lookup(1));
                                } else {
                                    em[i] = makeDDNode(z, local);
                                }
                             } else if (it->type == Control::Type::pos) { // pos. control
                                auto local = std::array{(i1 == i2) ? mEdge::one : mEdge::zero, mEdge::zero, mEdge::zero, em[i]};
                                if (local.at(0) == mEdge::one and local.at(1) == mEdge::zero and local.at(2) == mEdge::zero and local.at(3) == mEdge::one) {
                                    em[i] = mEdge::terminal(cn.lookup(1));
                                } else {
                                    em[i] = makeDDNode(z, local);
                                }
                             }
                          }
                      }

                  }
                  if (it != controls.end() && it->qubit == z) {
                      ++it;
                  }
             }
=======
            if (n + start > nqubits) {
                throw std::runtime_error{"Requested gate with " +
                                         std::to_string(n + start) +
                                         " qubits, but current package configuration only supports up to " +
                                         std::to_string(nqubits) +
                                         " qubits. Please allocate a larger package instance."};
            }
            std::array<mEdge, NEDGE> em{};
            auto                     it = controls.begin();
            for (auto i = 0U; i < NEDGE; ++i) {
                // NOLINTNEXTLINE(clang-diagnostic-float-equal) it has to be really zero
                if (mat[i].r == 0 && mat[i].i == 0) {
                    em[i] = mEdge::zero;
                } else {
                    em[i] = mEdge::terminal(cn.lookup(mat[i]));
                }
            }
            //
            //process lines below target
            auto z = static_cast<Qubit>(start);
            for (; z < target; z++) {
                for (auto i1 = 0U; i1 < RADIX; i1++) {
                    for (auto i2 = 0U; i2 < RADIX; i2++) {
                        auto i = i1 * RADIX + i2;
                        if (it != controls.end() && it->qubit == z) {
                            if (it->type == Control::Type::neg) { // neg. control
                                // em[i] = makeDDNode(z, std::array{em[i], mEdge::zero, mEdge::zero, mEdge::one});
                                em[i] = makeDDNode(z, std::array{em[i], mEdge::zero, mEdge::zero, (i1 == i2) ? mEdge::one : mEdge::zero});
                                // em[i] = makeDDNode(z, std::array{em[i], mEdge::zero, mEdge::zero, (i1 == i2) ? makeIdent(static_cast<Qubit>(start), static_cast<Qubit>(z - 1)) : mEdge::zero});
                            } else if (it->type == Control::Type::pos) { // pos. control
                                // em[i] = makeDDNode(z, std::array{mEdge::one, mEdge::zero, mEdge::zero, em[i]});
                                em[i] = makeDDNode(z, std::array{(i1 == i2) ? mEdge::one : mEdge::zero, mEdge::zero, mEdge::zero, em[i]});
                                // em[i] = makeDDNode(z, std::array{(i1 == i2) ? makeIdent(static_cast<Qubit>(start), static_cast<Qubit>(z - 1)) : mEdge::zero, mEdge::zero, mEdge::zero, em[i]});
                            }
                        }
                    }
                }
                if (it != controls.end() && it->qubit == z) {
                    ++it;
                }
            }
>>>>>>> 17bbd7f3

            // target line
            auto e = makeDDNode(z, em);

            //process lines above target
            for (; z < static_cast<Qubit>(n - 1 + start); z++) {
<<<<<<< HEAD
               auto q = static_cast<Qubit>(z + 1);
               if (it != controls.end() && it->qubit == q) {
                   if (it->type == Control::Type::neg) { // neg. control
                         e = makeDDNode(q, std::array{e, mEdge::zero, mEdge::zero, mEdge::one});
                   } else if (it->type == Control::Type::pos) { // pos. control
                       e = makeDDNode(q, std::array{mEdge::one, mEdge::zero, mEdge::zero, e});
                   }
                   ++it;
               }
=======
                auto q = static_cast<Qubit>(z + 1);
                if (it != controls.end() && it->qubit == q) {
                    if (it->type == Control::Type::neg) { // neg. control
                        e = makeDDNode(q, std::array{e, mEdge::zero, mEdge::zero, mEdge::one});
                        // e = makeDDNode(q, std::array{e, mEdge::zero, mEdge::zero, makeIdent(static_cast<Qubit>(start), static_cast<Qubit>(q - 1))});
                    } else if (it->type == Control::Type::pos) { // pos. control
                        e = makeDDNode(q, std::array{mEdge::one, mEdge::zero, mEdge::zero, e});
                    }
                    ++it;
                }
>>>>>>> 17bbd7f3
            }
            return e;
        }

        /**
        Creates the DD for a two-qubit gate
        @param mat Matrix representation of the gate
        @param n Number of qubits in the circuit
        @param target0 First target qubit
        @param target1 Second target qubit
        @param start Start index for the DD
        @return DD representing the gate
        @throws std::runtime_error if the number of qubits is larger than the package configuration
        **/
        mEdge makeTwoQubitGateDD(const std::array<std::array<ComplexValue, NEDGE>, NEDGE>& mat, const QubitCount n, const Qubit target0, const Qubit target1, const std::size_t start = 0) {
            // sanity check
            if (n + start > nqubits) {
                throw std::runtime_error{"Requested gate with " +
                                         std::to_string(n + start) +
                                         " qubits, but current package configuration only supports up to " +
                                         std::to_string(nqubits) +
                                         " qubits. Please allocate a larger package instance."};
            }

            // create terminal edge matrix
            std::array<std::array<mEdge, NEDGE>, NEDGE> em{};
            for (auto i1 = 0U; i1 < NEDGE; i1++) {
                const auto& matRow = mat.at(i1);
                auto&       emRow  = em.at(i1);
                for (auto i2 = 0U; i2 < NEDGE; i2++) {
                    const auto& matEntry = matRow.at(i2);
                    auto&       emEntry  = emRow.at(i2);
                    // NOLINTNEXTLINE(clang-diagnostic-float-equal) it has to be really zero
                    if (matEntry.r == 0 && matEntry.i == 0) {
                        emEntry = mEdge::zero;
                    } else {
                        emEntry = mEdge::terminal(cn.lookup(matEntry));
                    }
                }
            }

            auto z = std::min(target0, target1);

            // process the smaller target by taking the 16 submatrices and appropriately combining them into four DDs.
<<<<<<< HEAD
           std::array<mEdge, NEDGE> em0{};
           for (std::size_t row = 0; row < RADIX; ++row) {
=======
            std::array<mEdge, NEDGE> em0{};
            mEdge                    previousNode = mEdge::one;
            for (std::size_t row = 0; row < RADIX; ++row) {
>>>>>>> 17bbd7f3
                for (std::size_t col = 0; col < RADIX; ++col) {
                    std::array<mEdge, NEDGE> local{};
                    if (target0 > target1) {
                        for (std::size_t i = 0; i < RADIX; ++i) {
                            for (std::size_t j = 0; j < RADIX; ++j) {
                                local.at(i * RADIX + j) = em.at(row * RADIX + i).at(col * RADIX + j);
                            }
                        }
                    } else {
                        for (std::size_t i = 0; i < RADIX; ++i) {
                            for (std::size_t j = 0; j < RADIX; ++j) {
                                local.at(i * RADIX + j) = em.at(i * RADIX + row).at(j * RADIX + col);
                            }
                        }
                    }

                    if (local.at(0) == mEdge::one and local.at(1) == mEdge::zero and local.at(2) == mEdge::zero and local.at(3) == mEdge::one) {
                        em0.at(row * RADIX + col) = mEdge::terminal(cn.lookup(1));
                    } else {
                        em0.at(row * RADIX + col) = makeDDNode(z, local);
                    }
                }
            }

            // process the larger target by combining the four DDs from the smaller target
            z      = std::max(target0, target1);
            auto e = makeDDNode(z, em0);

            return e;
        }

        mEdge makeSWAPDD(const QubitCount n, const Qubit target0, const Qubit target1, const std::size_t start = 0) {
            return makeTwoQubitGateDD(SWAPmat, n, target0, target1, start);
        }
        mEdge makeSWAPDD(const QubitCount n, const Controls& controls, const Qubit target0, const Qubit target1, const std::size_t start = 0) {
            auto c = controls;
            c.insert(Control{target0});
            mEdge e = makeGateDD(Xmat, n, c, target1, start);
            c.erase(Control{target0});
            c.insert(Control{target1});
            e = multiply(e, multiply(makeGateDD(Xmat, n, c, target0, start), e));
            return e;
        }

        mEdge makePeresDD(const QubitCount n, const Controls& controls, const Qubit target0, const Qubit target1, const std::size_t start = 0) {
            auto c = controls;
            c.insert(Control{target1});
            mEdge e = makeGateDD(Xmat, n, c, target0, start);
            e       = multiply(makeGateDD(Xmat, n, controls, target1, start), e);
            return e;
        }

        mEdge makePeresdagDD(const QubitCount n, const Controls& controls, const Qubit target0, const Qubit target1, const std::size_t start = 0) {
            mEdge e = makeGateDD(Xmat, n, controls, target1, start);
            auto  c = controls;
            c.insert(Control{target1});
            e = multiply(makeGateDD(Xmat, n, c, target0, start), e);
            return e;
        }

        mEdge makeiSWAPDD(const QubitCount n, const Qubit target0, const Qubit target1, const std::size_t start = 0) {
            return makeTwoQubitGateDD(iSWAPmat, n, target0, target1, start);
        }
        mEdge makeiSWAPDD(const QubitCount n, const Controls& controls, const Qubit target0, const Qubit target1, const std::size_t start = 0) {
            mEdge e = makeGateDD(Smat, n, controls, target1, start);              // S q[1]
            e       = multiply(e, makeGateDD(Smat, n, controls, target0, start)); // S q[0]
            e       = multiply(e, makeGateDD(Hmat, n, controls, target0, start)); // H q[0]
            auto c  = controls;
            c.insert(Control{target0});
            e = multiply(e, makeGateDD(Xmat, n, c, target1, start)); // CX q[0], q[1]
            c.erase(Control{target0});
            c.insert(Control{target1});
            e = multiply(e, makeGateDD(Xmat, n, c, target0, start));        // CX q[1], q[0]
            e = multiply(e, makeGateDD(Hmat, n, controls, target1, start)); // H q[1]
            return e;
        }

        mEdge makeiSWAPinvDD(const QubitCount n, const Qubit target0, const Qubit target1, const std::size_t start = 0) {
            return makeTwoQubitGateDD(iSWAPinvmat, n, target0, target1, start);
        }
        mEdge makeiSWAPinvDD(const QubitCount n, const Controls& controls, const Qubit target0, const Qubit target1, const std::size_t start = 0) {
            mEdge e = makeGateDD(Hmat, n, controls, target1, start); // H q[1]
            auto  c = controls;
            c.insert(Control{target1});
            e = multiply(e, makeGateDD(Xmat, n, c, target0, start)); // CX q[1], q[0]
            c.erase(Control{target1});
            c.insert(Control{target0});
            e = multiply(e, makeGateDD(Xmat, n, c, target1, start));           // CX q[0], q[1]
            e = multiply(e, makeGateDD(Hmat, n, controls, target0, start));    // H q[0]
            e = multiply(e, makeGateDD(Sdagmat, n, controls, target0, start)); // Sdag q[0]
            e = multiply(e, makeGateDD(Sdagmat, n, controls, target1, start)); // Sdag q[1]
            return e;
        }

        mEdge makeDCXDD(const QubitCount n, const Qubit target0, const Qubit target1, const std::size_t start = 0) {
            return makeTwoQubitGateDD(DCXmat, n, target0, target1, start);
        }
        mEdge makeDCXDD(const QubitCount n, const Controls& controls, const Qubit target0, const Qubit target1, const std::size_t start = 0) {
            auto c = controls;
            c.insert(Control{target0});
            mEdge e = makeGateDD(Xmat, n, c, target1, start);
            c.erase(Control{target0});
            c.insert(Control{target1});
            e = multiply(e, makeGateDD(Xmat, n, c, target0, start));
            return e;
        }

        mEdge makeRZZDD(const QubitCount n, const Qubit target0, const Qubit target1, const fp theta, const std::size_t start = 0) {
            return makeTwoQubitGateDD(RZZmat(theta), n, target0, target1, start);
        }
        mEdge makeRZZDD(const QubitCount n, const Controls& controls, const Qubit target0, const Qubit target1, const fp theta, const std::size_t start = 0) {
            auto c = controls;
            c.insert(Control{target0});
            auto e = makeGateDD(Xmat, n, c, target1, start);
            c.erase(Control{target0});
            e = multiply(e, makeGateDD(RZmat(theta), n, c, target1, start));
            c.insert(Control{target0});
            e = multiply(e, makeGateDD(Xmat, n, c, target1, start));
            return e;
        }

        mEdge makeRYYDD(const QubitCount n, const Qubit target0, const Qubit target1, const fp theta, const std::size_t start = 0) {
            return makeTwoQubitGateDD(RYYmat(theta), n, target0, target1, start);
        }
        mEdge makeRYYDD(const QubitCount n, const Controls& controls, const Qubit target0, const Qubit target1, const fp theta, const std::size_t start = 0) {
            // no controls are necessary on the RX gates since they cancel if the controls are 0.
            auto e = makeGateDD(RXmat(PI_2), n, Controls{}, target0, start);
            e      = multiply(e, makeGateDD(RXmat(PI_2), n, Controls{}, target1, start));
            e      = multiply(e, makeRZZDD(n, controls, target0, target1, theta, start));
            e      = multiply(e, makeGateDD(RXmat(-PI_2), n, Controls{}, target1, start));
            e      = multiply(e, makeGateDD(RXmat(-PI_2), n, Controls{}, target0, start));
            return e;
        }

        mEdge makeRXXDD(const QubitCount n, const Qubit target0, const Qubit target1, const fp theta, const std::size_t start = 0) {
            return makeTwoQubitGateDD(RXXmat(theta), n, target0, target1, start);
        }
        mEdge makeRXXDD(const QubitCount n, const Controls& controls, const Qubit target0, const Qubit target1, const fp theta, const std::size_t start = 0) {
            // no controls are necessary on the H gates since they cancel if the controls are 0.
            auto e = makeGateDD(Hmat, n, Controls{}, target0, start);
            e      = multiply(e, makeGateDD(Hmat, n, Controls{}, target1, start));
            e      = multiply(e, makeRZZDD(n, controls, target0, target1, theta, start));
            e      = multiply(e, makeGateDD(Hmat, n, Controls{}, target1, start));
            e      = multiply(e, makeGateDD(Hmat, n, Controls{}, target0, start));
            return e;
        }

        mEdge makeRZXDD(const QubitCount n, const Qubit target0, const Qubit target1, const fp theta, const std::size_t start = 0) {
            return makeTwoQubitGateDD(RZXmat(theta), n, target0, target1, start);
        }
        mEdge makeRZXDD(const QubitCount n, const Controls& controls, const Qubit target0, const Qubit target1, const fp theta, const std::size_t start = 0) {
            // no controls are necessary on the H gates since they cancel if the controls are 0.
            auto e = makeGateDD(Hmat, n, Controls{}, target1, start);
            e      = multiply(e, makeRZZDD(n, controls, target0, target1, theta, start));
            e      = multiply(e, makeGateDD(Hmat, n, Controls{}, target1, start));
            return e;
        }

        mEdge makeECRDD(const QubitCount n, const Qubit target0, const Qubit target1, const std::size_t start = 0) {
            return makeTwoQubitGateDD(ECRmat, n, target0, target1, start);
        }
        mEdge makeECRDD(const QubitCount n, const Controls& controls, const Qubit target0, const Qubit target1, const std::size_t start = 0) {
            auto e = makeRZXDD(n, controls, target0, target1, -PI_4, start);
            e      = multiply(e, makeGateDD(Xmat, n, controls, target0, start));
            e      = multiply(e, makeRZXDD(n, controls, target0, target1, PI_4, start));
            return e;
        }

        mEdge makeXXMinusYYDD(const QubitCount n, const Qubit target0, const Qubit target1, const fp theta, const fp beta = 0., const std::size_t start = 0) {
            return makeTwoQubitGateDD(XXMinusYYmat(theta, beta), n, target0, target1, start);
        }
        mEdge makeXXMinusYYDD(const QubitCount n, const Controls& controls, const Qubit target0, const Qubit target1, const fp theta, const fp beta = 0., const std::size_t start = 0) {
            auto e = makeGateDD(RZmat(-beta), n, Controls{}, target1, start);
            e      = multiply(e, makeGateDD(RZmat(-PI_2), n, Controls{}, target0, start));
            e      = multiply(e, makeGateDD(SXmat, n, Controls{}, target0, start));
            e      = multiply(e, makeGateDD(RZmat(PI_2), n, Controls{}, target0, start));
            e      = multiply(e, makeGateDD(Smat, n, Controls{}, target1, start));
            e      = multiply(e, makeGateDD(Xmat, n, Control{target0}, target1, start));
            // only the following two gates need to be controlled by the controls since the other gates cancel if the controls are 0.
            e = multiply(e, makeGateDD(RYmat(-theta / 2.), n, controls, target0, start));
            e = multiply(e, makeGateDD(RYmat(theta / 2.), n, controls, target1, start));

            e = multiply(e, makeGateDD(Xmat, n, Control{target0}, target1, start));
            e = multiply(e, makeGateDD(Sdagmat, n, Controls{}, target1, start));
            e = multiply(e, makeGateDD(RZmat(-PI_2), n, Controls{}, target0, start));
            e = multiply(e, makeGateDD(SXdagmat, n, Controls{}, target0, start));
            e = multiply(e, makeGateDD(RZmat(PI_2), n, Controls{}, target0, start));
            e = multiply(e, makeGateDD(RZmat(beta), n, Controls{}, target1, start));
            return e;
        }

        mEdge makeXXPlusYYDD(const QubitCount n, const Qubit target0, const Qubit target1, const fp theta, const fp beta = 0., const std::size_t start = 0) {
            return makeTwoQubitGateDD(XXPlusYYmat(theta, beta), n, target0, target1, start);
        }
        mEdge makeXXPlusYYDD(const QubitCount n, const Controls& controls, const Qubit target0, const Qubit target1, const fp theta, const fp beta = 0., const std::size_t start = 0) {
            auto e = makeGateDD(RZmat(beta), n, Controls{}, target1, start);
            e      = multiply(e, makeGateDD(RZmat(-PI_2), n, Controls{}, target0, start));
            e      = multiply(e, makeGateDD(SXmat, n, Controls{}, target0, start));
            e      = multiply(e, makeGateDD(RZmat(PI_2), n, Controls{}, target0, start));
            e      = multiply(e, makeGateDD(Smat, n, Controls{}, target1, start));
            e      = multiply(e, makeGateDD(Xmat, n, Control{target0}, target1, start));
            // only the following two gates need to be controlled by the controls since the other gates cancel if the controls are 0.
            e = multiply(e, makeGateDD(RYmat(theta / 2.), n, controls, target0, start));
            e = multiply(e, makeGateDD(RYmat(theta / 2.), n, controls, target1, start));

            e = multiply(e, makeGateDD(Xmat, n, Control{target0}, target1, start));
            e = multiply(e, makeGateDD(Sdagmat, n, Controls{}, target1, start));
            e = multiply(e, makeGateDD(RZmat(-PI_2), n, Controls{}, target0, start));
            e = multiply(e, makeGateDD(SXdagmat, n, Controls{}, target0, start));
            e = multiply(e, makeGateDD(RZmat(PI_2), n, Controls{}, target0, start));
            e = multiply(e, makeGateDD(RZmat(-beta), n, Controls{}, target1, start));
            return e;
        }

    private:
        // check whether node represents a symmetric matrix or the identity
        void checkSpecialMatrices(mNode* p) {
            if (p->v == -1) {
                return;
            }

            p->setIdentity(false);
            p->setSymmetric(false);

            // check if matrix is symmetric
            if (!p->e[0].p->isSymmetric() || !p->e[3].p->isSymmetric()) {
                return;
            }
            if (transpose(p->e[1]) != p->e[2]) {
                return;
            }
            p->setSymmetric(true);

            // check if matrix resembles identity
            if (!(p->e[0].p->isIdentity()) || (p->e[1].w) != Complex::zero || (p->e[2].w) != Complex::zero || (p->e[0].w) != Complex::one || (p->e[3].w) != Complex::one || !(p->e[3].p->isIdentity())) {
                return;
            }
            p->setIdentity(true);
        }

        vEdge makeStateFromVector(const CVec::const_iterator& begin,
                                  const CVec::const_iterator& end,
                                  const Qubit                 level) {
            if (level == 0) {
                assert(std::distance(begin, end) == 2);
                const auto& zeroWeight    = cn.getCached(begin->real(), begin->imag());
                const auto& oneWeight     = cn.getCached(std::next(begin)->real(), std::next(begin)->imag());
                const auto  zeroSuccessor = vEdge{vNode::terminal, zeroWeight};
                const auto  oneSuccessor  = vEdge{vNode::terminal, oneWeight};
                return makeDDNode<vNode>(0, {zeroSuccessor, oneSuccessor}, true);
            }

            const auto half          = std::distance(begin, end) / 2;
            const auto zeroSuccessor = makeStateFromVector(begin, begin + half, level - 1);
            const auto oneSuccessor  = makeStateFromVector(begin + half, end, level - 1);
            return makeDDNode<vNode>(level, {zeroSuccessor, oneSuccessor}, true);
        }

        /**
        Constructs a decision diagram (DD) from a complex matrix using a recursive algorithm.
        @param matrix The complex matrix from which to create the DD.
        @param level The current level of recursion. Starts at the highest level of the matrix (log base 2 of the matrix size - 1).
        @param rowStart The starting row of the quadrant being processed.
        @param rowEnd The ending row of the quadrant being processed.
        @param colStart The starting column of the quadrant being processed.
        @param colEnd The ending column of the quadrant being processed.
        @return An mEdge representing the root node of the created DD.
        @throw std::invalid_argument If level is negative.
        @details This function recursively breaks down the matrix into quadrants until each quadrant has only one element.
        At each level of recursion, four new edges are created, one for each quadrant of the matrix.
        The four resulting decision diagram edges are used to create a new decision diagram node at the current level,
        and this node is returned as the result of the current recursive call.
        At the base case of recursion, the matrix has only one element, which is converted into a terminal node of the decision diagram.
        @note This function assumes that the matrix size is a power of two.
        **/
        mEdge makeDDFromMatrix(const CMat& matrix, const Qubit level,
                               const std::size_t rowStart, const std::size_t rowEnd,
                               const std::size_t colStart, const std::size_t colEnd) {
            // base case
            if (level == -1) {
                assert(rowEnd - rowStart == 1);
                assert(colEnd - colStart == 1);
                return {mNode::terminal, cn.getCached(matrix[rowStart][colStart])};
            }

            // recursively call the function on all quadrants
            const auto rowMid = (rowStart + rowEnd) / 2;
            const auto colMid = (colStart + colEnd) / 2;

            const auto edge0 =
                    makeDDFromMatrix(matrix, level - 1, rowStart, rowMid, colStart, colMid);
            const auto edge1 =
                    makeDDFromMatrix(matrix, level - 1, rowStart, rowMid, colMid, colEnd);
            const auto edge2 =
                    makeDDFromMatrix(matrix, level - 1, rowMid, rowEnd, colStart, colMid);
            const auto edge3 =
                    makeDDFromMatrix(matrix, level - 1, rowMid, rowEnd, colMid, colEnd);

            return makeDDNode<mNode>(level, {edge0, edge1, edge2, edge3}, true);
        }

        ///
        /// Unique tables, Reference counting and garbage collection
        ///
    public:
        // unique tables
        template<class Node>
        [[nodiscard]] auto& getUniqueTable() {
            if constexpr (std::is_same_v<Node, vNode>) {
                return vUniqueTable;
            } else if constexpr (std::is_same_v<Node, mNode>) {
                return mUniqueTable;
            } else if constexpr (std::is_same_v<Node, dNode>) {
                return dUniqueTable;
            }
        }

        template<class Node>
        void incRef(const Edge<Node>& e) {
            getUniqueTable<Node>().incRef(e);
        }
        template<class Node>
        void decRef(const Edge<Node>& e) {
            getUniqueTable<Node>().decRef(e);
        }

        UniqueTable<vNode, Config::UT_VEC_NBUCKET, Config::UT_VEC_INITIAL_ALLOCATION_SIZE> vUniqueTable{nqubits};
        UniqueTable<mNode, Config::UT_MAT_NBUCKET, Config::UT_MAT_INITIAL_ALLOCATION_SIZE> mUniqueTable{nqubits};
        UniqueTable<dNode, Config::UT_DM_NBUCKET, Config::UT_DM_INITIAL_ALLOCATION_SIZE>   dUniqueTable{nqubits};

        bool garbageCollect(bool force = false) {
            // return immediately if no table needs collection
            if (!force &&
                !vUniqueTable.possiblyNeedsCollection() &&
                !mUniqueTable.possiblyNeedsCollection() &&
                !dUniqueTable.possiblyNeedsCollection() &&
                !cn.complexTable.possiblyNeedsCollection()) {
                return false;
            }

            auto cCollect = cn.garbageCollect(force);
            if (cCollect > 0) {
                // Collecting garbage in the complex numbers table requires collecting the node tables as well
                force = true;
            }
            auto vCollect = vUniqueTable.garbageCollect(force);
            auto mCollect = mUniqueTable.garbageCollect(force);
            auto dCollect = dUniqueTable.garbageCollect(force);

            // invalidate all compute tables involving vectors if any vector node has been collected
            if (vCollect > 0) {
                vectorAdd.clear();
                vectorInnerProduct.clear();
                vectorKronecker.clear();
                matrixVectorMultiplication.clear();
            }
            // invalidate all compute tables involving matrices if any matrix node has been collected
            if (mCollect > 0 || dCollect > 0) {
                matrixAdd.clear();
                matrixTranspose.clear();
                conjugateMatrixTranspose.clear();
                matrixKronecker.clear();
                matrixVectorMultiplication.clear();
                matrixMatrixMultiplication.clear();
                toffoliTable.clear();
                clearIdentityTable();
                stochasticNoiseOperationCache.clear();
                densityAdd.clear();
                densityDensityMultiplication.clear();
                densityNoise.clear();
            }
            // invalidate all compute tables where any component of the entry contains numbers from the complex table if any complex numbers were collected
            if (cCollect > 0) {
                matrixVectorMultiplication.clear();
                matrixMatrixMultiplication.clear();
                matrixTranspose.clear();
                conjugateMatrixTranspose.clear();
                vectorInnerProduct.clear();
                vectorKronecker.clear();
                matrixKronecker.clear();
                stochasticNoiseOperationCache.clear();
                densityAdd.clear();
                densityDensityMultiplication.clear();
                densityNoise.clear();
            }
            return vCollect > 0 || mCollect > 0 || cCollect > 0;
        }

        void clearUniqueTables() {
            vUniqueTable.clear();
            mUniqueTable.clear();
            dUniqueTable.clear();
        }

        // create a normalized DD node and return an edge pointing to it. The node is not recreated if it already exists.
        template<class Node>
        Edge<Node> makeDDNode(Qubit var, const std::array<Edge<Node>, std::tuple_size_v<decltype(Node::e)>>& edges, bool cached = false, [[maybe_unused]] const bool generateDensityMatrix = false) {
            auto&      uniqueTable = getUniqueTable<Node>();
            Edge<Node> e{uniqueTable.getNode(), Complex::one};
            e.p->v = var;
            e.p->e = edges;

            if constexpr (std::is_same_v<Node, mNode> || std::is_same_v<Node, dNode>) {
                e.p->flags = 0;
                if constexpr (std::is_same_v<Node, dNode>) {
                    e.p->setDensityMatrixNodeFlag(generateDensityMatrix);
                }
            }

            assert(e.p->ref == 0);
            for ([[maybe_unused]] const auto& edge: edges) {
                // an error here indicates that cached nodes are assigned multiple times. Check if garbage collect correctly resets the cache tables!
                // assert(edge.p->v == var - 1 || edge.isTerminal());
            }

            // normalize it
            e = normalize(e, cached);
            assert(e.p->v == var || e.isTerminal());

            // look it up in the unique tables
            auto l = uniqueTable.lookup(e, false);
            assert(l.p->v == var || l.isTerminal());

            // set specific node properties for matrices
            if constexpr (std::is_same_v<Node, mNode>) {
                if (l.p == e.p) {
                    checkSpecialMatrices(l.p);
                }
            }
            return l;
        }

        template<class Node>
        Edge<Node> deleteEdge(const Edge<Node>& e, dd::Qubit v, std::size_t edgeIdx) {
            std::unordered_map<Node*, Edge<Node>> nodes{};
            return deleteEdge(e, v, edgeIdx, nodes);
        }

    private:
        template<class Node>
        Edge<Node> deleteEdge(const Edge<Node>& e, dd::Qubit v, std::size_t edgeIdx, std::unordered_map<Node*, Edge<Node>>& nodes) {
            if (e.p == nullptr || e.isTerminal()) {
                return e;
            }

            const auto& nodeit = nodes.find(e.p);
            Edge<Node>  newedge{};
            if (nodeit != nodes.end()) {
                newedge = nodeit->second;
            } else {
                constexpr std::size_t     n = std::tuple_size_v<decltype(e.p->e)>;
                std::array<Edge<Node>, n> edges{};
                if (e.p->v == v) {
                    for (std::size_t i = 0; i < n; i++) {
                        edges[i] = i == edgeIdx ? Edge<Node>::zero : e.p->e[i]; // optimization -> node cannot occur below again, since dd is assumed to be free
                    }
                } else {
                    for (std::size_t i = 0; i < n; i++) {
                        edges[i] = deleteEdge(e.p->e[i], v, edgeIdx, nodes);
                    }
                }

                newedge    = makeDDNode(e.p->v, edges);
                nodes[e.p] = newedge;
            }

            if (newedge.w.approximatelyOne()) {
                newedge.w = e.w;
            } else {
                auto w = cn.getTemporary();
                dd::ComplexNumbers::mul(w, newedge.w, e.w);
                newedge.w = cn.lookup(w);
            }

            return newedge;
        }

        ///
        /// Compute table definitions
        ///
    public:
        void clearComputeTables() {
            vectorAdd.clear();
            matrixAdd.clear();
            matrixTranspose.clear();
            conjugateMatrixTranspose.clear();
            matrixMatrixMultiplication.clear();
            matrixVectorMultiplication.clear();
            vectorInnerProduct.clear();
            vectorKronecker.clear();
            matrixKronecker.clear();

            toffoliTable.clear();

            clearIdentityTable();

            stochasticNoiseOperationCache.clear();
            densityAdd.clear();
            densityDensityMultiplication.clear();
            densityNoise.clear();
        }

        ///
        /// Measurements from state decision diagrams
        ///
        std::string measureAll(vEdge& rootEdge, const bool collapse, std::mt19937_64& mt, fp epsilon = 0.001) {
            if (std::abs(ComplexNumbers::mag2(rootEdge.w) - 1.0) > epsilon) {
                if (rootEdge.w.approximatelyZero()) {
                    throw std::runtime_error("Numerical instabilities led to a 0-vector! Abort simulation!");
                }
                std::cerr << "WARNING in MAll: numerical instability occurred during simulation: |alpha|^2 + |beta|^2 = "
                          << ComplexNumbers::mag2(rootEdge.w) << ", but should be 1!\n";
            }

            vEdge      cur            = rootEdge;
            const auto numberOfQubits = static_cast<QubitCount>(rootEdge.p->v + 1);

            std::string result(numberOfQubits, '0');

            std::uniform_real_distribution<fp> dist(0.0, 1.0L);

            for (Qubit i = rootEdge.p->v; i >= 0; --i) {
                fp       p0  = ComplexNumbers::mag2(cur.p->e.at(0).w);
                const fp p1  = ComplexNumbers::mag2(cur.p->e.at(1).w);
                const fp tmp = p0 + p1;

                if (std::abs(tmp - 1.0) > epsilon) {
                    throw std::runtime_error("Added probabilities differ from 1 by " + std::to_string(std::abs(tmp - 1.0)));
                }
                p0 /= tmp;

                const fp threshold = dist(mt);
                if (threshold < p0) {
                    cur = cur.p->e.at(0);
                } else {
                    result[static_cast<std::size_t>(cur.p->v)] = '1';
                    cur                                        = cur.p->e.at(1);
                }
            }

            if (collapse) {
                decRef(rootEdge);

                vEdge                e = vEdge::one;
                std::array<vEdge, 2> edges{};

                for (Qubit p = 0; p < numberOfQubits; p++) {
                    if (result[static_cast<std::size_t>(p)] == '0') {
                        edges[0] = e;
                        edges[1] = vEdge::zero;
                    } else {
                        edges[0] = vEdge::zero;
                        edges[1] = e;
                    }
                    e = makeDDNode(p, edges, false);
                }
                incRef(e);
                rootEdge = e;
                garbageCollect();
            }

            return std::string{result.rbegin(), result.rend()};
        }

    private:
        double assignProbabilities(const vEdge& edge, std::unordered_map<vNode*, fp>& probs) {
            auto it = probs.find(edge.p);
            if (it != probs.end()) {
                return ComplexNumbers::mag2(edge.w) * it->second;
            }
            double sum{1};
            if (!edge.isTerminal()) {
                sum = assignProbabilities(edge.p->e.at(0), probs) + assignProbabilities(edge.p->e.at(1), probs);
            }

            probs.insert({edge.p, sum});

            return ComplexNumbers::mag2(edge.w) * sum;
        }

    public:
        std::pair<dd::fp, dd::fp> determineMeasurementProbabilities(const vEdge& rootEdge, const Qubit index, const bool assumeProbabilityNormalization) {
            std::map<vNode*, fp> probsMone;
            std::set<vNode*>     visited;
            std::queue<vNode*>   q;

            probsMone[rootEdge.p] = ComplexNumbers::mag2(rootEdge.w);
            visited.insert(rootEdge.p);
            q.push(rootEdge.p);

            while (q.front()->v != index) {
                vNode* ptr = q.front();
                q.pop();
                const fp prob = probsMone[ptr];

                if (!ptr->e.at(0).w.approximatelyZero()) {
                    const fp tmp1 = prob * ComplexNumbers::mag2(ptr->e.at(0).w);

                    if (visited.find(ptr->e.at(0).p) != visited.end()) {
                        probsMone[ptr->e.at(0).p] = probsMone[ptr->e.at(0).p] + tmp1;
                    } else {
                        probsMone[ptr->e.at(0).p] = tmp1;
                        visited.insert(ptr->e.at(0).p);
                        q.push(ptr->e.at(0).p);
                    }
                }

                if (!ptr->e.at(1).w.approximatelyZero()) {
                    const fp tmp1 = prob * ComplexNumbers::mag2(ptr->e.at(1).w);

                    if (visited.find(ptr->e.at(1).p) != visited.end()) {
                        probsMone[ptr->e.at(1).p] = probsMone[ptr->e.at(1).p] + tmp1;
                    } else {
                        probsMone[ptr->e.at(1).p] = tmp1;
                        visited.insert(ptr->e.at(1).p);
                        q.push(ptr->e.at(1).p);
                    }
                }
            }

            fp pzero{0};
            fp pone{0};

            if (assumeProbabilityNormalization) {
                while (!q.empty()) {
                    vNode* ptr = q.front();
                    q.pop();

                    if (!ptr->e.at(0).w.approximatelyZero()) {
                        pzero += probsMone[ptr] * ComplexNumbers::mag2(ptr->e.at(0).w);
                    }

                    if (!ptr->e.at(1).w.approximatelyZero()) {
                        pone += probsMone[ptr] * ComplexNumbers::mag2(ptr->e.at(1).w);
                    }
                }
            } else {
                std::unordered_map<vNode*, fp> probs;
                assignProbabilities(rootEdge, probs);

                while (!q.empty()) {
                    vNode* ptr = q.front();
                    q.pop();

                    if (!ptr->e.at(0).w.approximatelyZero()) {
                        pzero += probsMone[ptr] * probs[ptr->e.at(0).p] * ComplexNumbers::mag2(ptr->e.at(0).w);
                    }

                    if (!ptr->e.at(1).w.approximatelyZero()) {
                        pone += probsMone[ptr] * probs[ptr->e.at(1).p] * ComplexNumbers::mag2(ptr->e.at(1).w);
                    }
                }
            }
            return {pzero, pone};
        }

        char measureOneCollapsing(vEdge& rootEdge, const Qubit index, const bool assumeProbabilityNormalization, std::mt19937_64& mt, fp epsilon = 0.001) {
            const auto& [pzero, pone] = determineMeasurementProbabilities(rootEdge, index, assumeProbabilityNormalization);
            const fp sum              = pzero + pone;
            if (std::abs(sum - 1) > epsilon) {
                throw std::runtime_error("Numerical instability occurred during measurement: |alpha|^2 + |beta|^2 = " + std::to_string(pzero) + " + " + std::to_string(pone) + " = " +
                                         std::to_string(pzero + pone) + ", but should be 1!");
            }
            GateMatrix measurementMatrix{
                    complex_zero, complex_zero,
                    complex_zero, complex_zero};

            std::uniform_real_distribution<fp> dist(0.0, 1.0L);

            fp   threshold = dist(mt);
            fp   normalizationFactor; // NOLINT(cppcoreguidelines-init-variables) always assigned a value in the following block
            char result;              // NOLINT(cppcoreguidelines-init-variables) always assigned a value in the following block

            if (threshold < pzero / sum) {
                measurementMatrix[0] = complex_one;
                normalizationFactor  = pzero;
                result               = '0';
            } else {
                measurementMatrix[3] = complex_one;
                normalizationFactor  = pone;
                result               = '1';
            }

            mEdge measurementGate = makeGateDD(measurementMatrix, static_cast<dd::QubitCount>(rootEdge.p->v + 1), index);

            vEdge e = multiply(measurementGate, rootEdge);

            Complex c = cn.getTemporary(std::sqrt(1.0 / normalizationFactor), 0);
            ComplexNumbers::mul(c, e.w, c);
            e.w = cn.lookup(c);
            incRef(e);
            decRef(rootEdge);
            rootEdge = e;

            return result;
        }

        ///
        /// Addition
        ///
        ComputeTable<vCachedEdge, vCachedEdge, vCachedEdge, Config::CT_VEC_ADD_NBUCKET> vectorAdd{};
        ComputeTable<mCachedEdge, mCachedEdge, mCachedEdge, Config::CT_MAT_ADD_NBUCKET> matrixAdd{};
        ComputeTable<dCachedEdge, dCachedEdge, dCachedEdge, Config::CT_DM_ADD_NBUCKET>  densityAdd{};

        template<class Node>
        [[nodiscard]] auto& getAddComputeTable() {
            if constexpr (std::is_same_v<Node, vNode>) {
                return vectorAdd;
            } else if constexpr (std::is_same_v<Node, mNode>) {
                return matrixAdd;
            } else if constexpr (std::is_same_v<Node, dNode>) {
                return densityAdd;
            }
        }

        template<class Edge>
        Edge add(const Edge& x, const Edge& y) {
            [[maybe_unused]] const auto before = cn.cacheCount();

            auto result = add2(x, y);

            if (result.w != Complex::zero) {
                cn.returnToCache(result.w);
                result.w = cn.lookup(result.w);
            }

            [[maybe_unused]] const auto after = cn.complexCache.getCount();
            assert(after == before);

            return result;
        }

        template<class Node>
        Edge<Node> add2(const Edge<Node>& x, const Edge<Node>& y) {
            if (x.p == nullptr) {
                return y;
            }
            if (y.p == nullptr) {
                return x;
            }

            if (x.w.exactlyZero()) {
                if (y.w.exactlyZero()) {
                    return Edge<Node>::zero;
                }
                auto r = y;
                r.w    = cn.getCached(CTEntry::val(y.w.r), CTEntry::val(y.w.i));
                return r;
            }
            if (y.w.exactlyZero()) {
                auto r = x;
                r.w    = cn.getCached(CTEntry::val(x.w.r), CTEntry::val(x.w.i));
                return r;
            }
            if (x.p == y.p) {
                auto r = y;
                r.w    = cn.addCached(x.w, y.w);
                if (r.w.approximatelyZero()) {
                    cn.returnToCache(r.w);
                    return Edge<Node>::zero;
                }
                return r;
            }

            auto& computeTable = getAddComputeTable<Node>();
            auto  r            = computeTable.lookup({x.p, x.w}, {y.p, y.w});
            //           if (r.p != nullptr && false) { // activate for debugging caching only
            if (r.p != nullptr) {
                if (r.w.approximatelyZero()) {
                    return Edge<Node>::zero;
                }
                return {r.p, cn.getCached(r.w)};
            }

            const Qubit w = (x.isTerminal() || (!y.isTerminal() && y.p->v > x.p->v)) ? y.p->v : x.p->v;

            constexpr std::size_t     n = std::tuple_size_v<decltype(x.p->e)>;
            std::array<Edge<Node>, n> edge{};
            for (std::size_t i = 0U; i < n; i++) {
                Edge<Node> e1{};
                if (!x.isTerminal() && x.p->v == w) {
                    e1 = x.p->e[i];

                    if (e1.w != Complex::zero) {
                        e1.w = cn.mulCached(e1.w, x.w);
                    }
                } else {
                    e1 = x;
                    if (y.p->e[i].p == nullptr) {
                        e1 = {nullptr, Complex::zero};
                    }
                }
                Edge<Node> e2{};
                if (!y.isTerminal() && y.p->v == w) {
                    e2 = y.p->e[i];

                    if (e2.w != Complex::zero) {
                        e2.w = cn.mulCached(e2.w, y.w);
                    }
                } else {
                    e2 = y;
                    if (x.p->e[i].p == nullptr) {
                        e2 = {nullptr, Complex::zero};
                    }
                }

                if constexpr (std::is_same_v<Node, dNode>) {
                    dEdge::applyDmChangesToEdges(e1, e2);
                    edge[i] = add2(e1, e2);
                    dEdge::revertDmChangesToEdges(e1, e2);
                } else {
                    edge[i] = add2(e1, e2);
                }

                if (!x.isTerminal() && x.p->v == w && e1.w != Complex::zero) {
                    cn.returnToCache(e1.w);
                }

                if (!y.isTerminal() && y.p->v == w && e2.w != Complex::zero) {
                    cn.returnToCache(e2.w);
                }
            }

            auto e = makeDDNode(w, edge, true);

            //           if (r.p != nullptr && e.p != r.p){ // activate for debugging caching only
            //               std::cout << "Caching error detected in add" << std::endl;
            //           }

            computeTable.insert({x.p, x.w}, {y.p, y.w}, {e.p, e.w});
            return e;
        }

        ///
        /// Matrix (conjugate) transpose
        ///
        UnaryComputeTable<mEdge, mEdge, Config::CT_MAT_TRANS_NBUCKET>      matrixTranspose{};
        UnaryComputeTable<mEdge, mEdge, Config::CT_MAT_CONJ_TRANS_NBUCKET> conjugateMatrixTranspose{};

        mEdge transpose(const mEdge& a) {
            if (a.p == nullptr || a.isTerminal() || a.p->isSymmetric()) {
                return a;
            }

            // check in compute table
            auto r = matrixTranspose.lookup(a);
            if (r.p != nullptr) {
                return r;
            }

            std::array<mEdge, NEDGE> e{};
            // transpose sub-matrices and rearrange as required
            for (auto i = 0U; i < RADIX; ++i) {
                for (auto j = 0U; j < RADIX; ++j) {
                    e[RADIX * i + j] = transpose(a.p->e[RADIX * j + i]);
                }
            }
            // create new top node
            r = makeDDNode(a.p->v, e);
            // adjust top weight
            auto c = cn.getTemporary();
            ComplexNumbers::mul(c, r.w, a.w);
            r.w = cn.lookup(c);

            // put in compute table
            matrixTranspose.insert(a, r);
            return r;
        }
        mEdge conjugateTranspose(const mEdge& a) {
            if (a.p == nullptr) {
                return a;
            }
            if (a.isTerminal()) { // terminal case
                auto r = a;
                r.w    = ComplexNumbers::conj(a.w);
                return r;
            }

            // check if in compute table
            auto r = conjugateMatrixTranspose.lookup(a);
            if (r.p != nullptr) {
                return r;
            }

            std::array<mEdge, NEDGE> e{};
            // conjugate transpose submatrices and rearrange as required
            for (auto i = 0U; i < RADIX; ++i) {
                for (auto j = 0U; j < RADIX; ++j) {
                    e[RADIX * i + j] = conjugateTranspose(a.p->e[RADIX * j + i]);
                }
            }
            // create new top node
            r = makeDDNode(a.p->v, e);

            auto c = cn.getTemporary();
            // adjust top weight including conjugate
            ComplexNumbers::mul(c, r.w, ComplexNumbers::conj(a.w));
            r.w = cn.lookup(c);

            // put it in the compute table
            conjugateMatrixTranspose.insert(a, r);
            return r;
        }

        ///
        /// Multiplication
        ///
        ComputeTable<mEdge, vEdge, vCachedEdge, Config::CT_MAT_VEC_MULT_NBUCKET> matrixVectorMultiplication{};
        ComputeTable<mEdge, mEdge, mCachedEdge, Config::CT_MAT_MAT_MULT_NBUCKET> matrixMatrixMultiplication{};
        ComputeTable<dEdge, dEdge, dCachedEdge, Config::CT_DM_DM_MULT_NBUCKET>   densityDensityMultiplication{};

        template<class LeftOperandNode, class RightOperandNode>
        [[nodiscard]] auto& getMultiplicationComputeTable() {
            if constexpr (std::is_same_v<RightOperandNode, vNode>) {
                return matrixVectorMultiplication;
            } else if constexpr (std::is_same_v<RightOperandNode, mNode>) {
                return matrixMatrixMultiplication;
            } else if constexpr (std::is_same_v<RightOperandNode, dNode>) {
                return densityDensityMultiplication;
            }
        }

        dEdge applyOperationToDensity(dEdge& e, const mEdge& operation, bool generateDensityMatrix = false) {
            [[maybe_unused]] const auto before = cn.cacheCount();
            auto                        tmp0   = conjugateTranspose(operation);
            auto                        tmp1   = multiply(e, densityFromMatrixEdge(tmp0), 0, false);
            auto                        tmp2   = multiply(densityFromMatrixEdge(operation), tmp1, 0, generateDensityMatrix);
            incRef(tmp2);
            dEdge::alignDensityEdge(e);
            decRef(e);
            e = tmp2;

            if (generateDensityMatrix) {
                dEdge::setDensityMatrixTrue(e);
            }

            return e;
        }

        template<class LeftOperand, class RightOperand>
        RightOperand multiply(const LeftOperand& x, const RightOperand& y, dd::Qubit start = 0, [[maybe_unused]] bool generateDensityMatrix = false) {
            [[maybe_unused]] const auto before = cn.cacheCount();

            Qubit        var = -1;
            RightOperand e;

            if constexpr (std::is_same_v<LeftOperand, dEdge>) {
                auto xCopy = x;
                auto yCopy = y;
                dEdge::applyDmChangesToEdges(xCopy, yCopy);

                if (!xCopy.isTerminal()) {
                    var = xCopy.p->v;
                }
                if (!y.isTerminal() && yCopy.p->v > var) {
                    var = yCopy.p->v;
                }

                e = multiply2(xCopy, yCopy, var, start, generateDensityMatrix);

                dEdge::revertDmChangesToEdges(xCopy, yCopy);

            } else {
                if (!x.isTerminal()) {
                    var = x.p->v;
                }
                if (!y.isTerminal() && (y.p->v) > var) {
                    var = y.p->v;
                }
                e = multiply2(x, y, var, start);
            }

            if (!e.w.exactlyZero() && !e.w.exactlyOne()) {
                cn.returnToCache(e.w);
                e.w = cn.lookup(e.w);
            }

            [[maybe_unused]] const auto after = cn.cacheCount();
            assert(before == after);

            return e;
        }

    private:
        template<class LeftOperandNode, class RightOperandNode>
        Edge<RightOperandNode> multiply2(const Edge<LeftOperandNode>& x, const Edge<RightOperandNode>& y, Qubit var, Qubit start = 0, [[maybe_unused]] bool generateDensityMatrix = false) {
            using LEdge      = Edge<LeftOperandNode>;
            using REdge      = Edge<RightOperandNode>;
            using ResultEdge = Edge<RightOperandNode>;

            if (x.p == nullptr) {
                return {nullptr, Complex::zero};
            }
            if (y.p == nullptr) {
                return y;
            }

            if (x.w.exactlyZero() || y.w.exactlyZero()) {
                return ResultEdge::zero;
            }

            if (var == start - 1) {
                return ResultEdge::terminal(cn.mulCached(x.w, y.w));
            }

            auto xCopy = x;
            xCopy.w    = Complex::one;
            auto yCopy = y;
            yCopy.w    = Complex::one;

            auto& computeTable = getMultiplicationComputeTable<LeftOperandNode, RightOperandNode>();
            auto  r            = computeTable.lookup(xCopy, yCopy, generateDensityMatrix);
            //            if (r.p != nullptr && false) { // activate for debugging caching only
            if (r.p != nullptr) {
                if (r.w.approximatelyZero()) {
                    return ResultEdge::zero;
                }
                auto e = ResultEdge{r.p, cn.getCached(r.w)};
                ComplexNumbers::mul(e.w, e.w, x.w);
                ComplexNumbers::mul(e.w, e.w, y.w);
                if (e.w.approximatelyZero()) {
                    cn.returnToCache(e.w);
                    return ResultEdge::zero;
                }
                return e;
            }

            constexpr std::size_t n = std::tuple_size_v<decltype(y.p->e)>;

            ResultEdge e{};
            if constexpr (std::is_same_v<RightOperandNode, mCachedEdge>) {
                // This branch is only taken for matrices
                if (x.p->v == var && x.p->v == y.p->v) {
                    if (x.p->isIdentity()) {
                        if constexpr (n == NEDGE) {
                            // additionally check if y is the identity in case of matrix multiplication
                            if (y.p->isIdentity()) {
                                e = makeIdent(start, var);
                            } else {
                                e = yCopy;
                            }
                        } else {
                            e = yCopy;
                        }
                        computeTable.insert(xCopy, yCopy, {e.p, e.w});
                        e.w = cn.mulCached(x.w, y.w);
                        if (e.w.approximatelyZero()) {
                            cn.returnToCache(e.w);
                            return ResultEdge::zero;
                        }
                        return e;
                    }

                    if constexpr (n == NEDGE) {
                        // additionally check if y is the identity in case of matrix multiplication
                        if (y.p->isIdentity()) {
                            e = xCopy;
                            computeTable.insert(xCopy, yCopy, {e.p, e.w});
                            e.w = cn.mulCached(x.w, y.w);

                            if (e.w.approximatelyZero()) {
                                cn.returnToCache(e.w);
                                return ResultEdge::zero;
                            }
                            return e;
                        }
                    }
                } else {
                    // If level is lower, then that means there is
                    // an identity at the current level of that DD
                    if (x.p->v > y.p->v) {
                        e = xCopy;
                    } else {
                        e = yCopy;
                    }
                    computeTable.insert(xCopy, yCopy, {e.p, e.w});
                    e.w = cn.mulCached(x.w, y.w);

                    if (e.w.approximatelyZero()) {
                        cn.returnToCache(e.w);
                        return ResultEdge::zero;
                    }
                    return e;
                }
            }

            constexpr std::size_t rows = RADIX;
            constexpr std::size_t cols = n == NEDGE ? RADIX : 1U;

            std::array<ResultEdge, n> edge{};
            for (auto i = 0U; i < rows; i++) {
                for (auto j = 0U; j < cols; j++) {
                    auto idx  = cols * i + j;
                    edge[idx] = ResultEdge::zero;
                    for (auto k = 0U; k < rows; k++) {
                        LEdge e1{};
                        auto  element1 = rows * i + k;
                        if (!x.isTerminal() && x.p->v == var) {
                            e1 = x.p->e[element1];
                        } else {
                            // Effectively inserts an identity node
                            e1 = xCopy;
                            if ((element1 == 1 or element1 == 2) and (std::is_same_v<LeftOperandNode, mNode> or std::is_same_v<LeftOperandNode, dNode>)) {
                                e1.w = Complex::zero;
                            }
                        }

                        REdge e2{};
                        auto  element2 = j + cols * k;
                        if (!y.isTerminal() && y.p->v == var) {
                            e2 = y.p->e[j + cols * k];
                        } else {
                            // Effectively inserts an identity node
                            e2 = yCopy;
                            if ((element2 == 1 or element2 == 2) and (std::is_same_v<RightOperandNode, mNode> or std::is_same_v<RightOperandNode, dNode>)) {
                                e2.w = Complex::zero;
                            }
                        }

                        if constexpr (std::is_same_v<LeftOperandNode, dNode>) {
                            dEdge m;
                            dEdge::applyDmChangesToEdges(e1, e2);
                            if (!generateDensityMatrix || idx == 1) {
                                // When generateDensityMatrix is false or I have the first edge I don't optimize anything and set generateDensityMatrix to false for all child edges
                                m = multiply2(e1, e2, static_cast<Qubit>(var - 1), start, false);
                            } else if (idx == 2) {
                                // When I have the second edge and generateDensityMatrix == false, then edge[2] == edge[1]
                                if (k == 0) {
                                    if (edge[1].w.approximatelyZero()) {
                                        edge[2] = ResultEdge::zero;
                                    } else {
                                        edge[2] = ResultEdge{edge[1].p, cn.getCached(edge[1].w.r->value, edge[1].w.i->value)};
                                    }
                                }
                                continue;
                            } else {
                                m = multiply2(e1, e2, static_cast<Qubit>(var - 1), start, generateDensityMatrix);
                            }

                            if (k == 0 || edge[idx].w.exactlyZero()) {
                                edge[idx] = m;
                            } else if (!m.w.exactlyZero()) {
                                dEdge::applyDmChangesToEdges(edge[idx], m);
                                auto oldE = edge[idx];
                                edge[idx] = add2(edge[idx], m);
                                dEdge::revertDmChangesToEdges(edge[idx], e2);
                                cn.returnToCache(oldE.w);
                                cn.returnToCache(m.w);
                            }
                            //Undo modifications on density matrices
                            dEdge::revertDmChangesToEdges(e1, e2);
                        } else {
                            auto m = multiply2(e1, e2, static_cast<Qubit>(var - 1), start);
                            if (k == 0 || edge[idx].w.exactlyZero()) {
                                edge[idx] = m;
                            } else if (!m.w.exactlyZero()) {
                                auto oldE = edge[idx];
                                edge[idx] = add2(edge[idx], m);
                                cn.returnToCache(oldE.w);
                                cn.returnToCache(m.w);
                            }
                        }
                    }
                }
            }
            e = makeDDNode(var, edge, true, generateDensityMatrix);

            //            if (r.p != nullptr && e.p != r.p) { // activate for debugging caching
            //                std::cout << "Caching error detected in mul" << std::endl;
            //            }

            computeTable.insert(xCopy, yCopy, {e.p, e.w});

            if (!e.w.exactlyZero() && (x.w.exactlyOne() || !y.w.exactlyZero())) {
                if (e.w.exactlyOne()) {
                    e.w = cn.mulCached(x.w, y.w);
                } else {
                    ComplexNumbers::mul(e.w, e.w, x.w);
                    ComplexNumbers::mul(e.w, e.w, y.w);
                }
                if (e.w.approximatelyZero()) {
                    cn.returnToCache(e.w);
                    return ResultEdge::zero;
                }
            }
            return e;
        }

        ///
        /// Inner product, fidelity, expectation value
        ///
    public:
        ComputeTable<vEdge, vEdge, vCachedEdge, Config::CT_VEC_INNER_PROD_NBUCKET> vectorInnerProduct{};

        /**
            Calculates the inner product of two vector decision diagrams x and y.
            @param x a vector DD representing a quantum state
            @param y a vector DD representing a quantum state
            @return a complex number representing the scalar product of the DDs
        **/
        ComplexValue innerProduct(const vEdge& x, const vEdge& y) {
            if (x.p == nullptr || y.p == nullptr || x.w.approximatelyZero() || y.w.approximatelyZero()) { // the 0 case
                return {0, 0};
            }

            [[maybe_unused]] const auto before = cn.cacheCount();

            auto w = x.p->v;
            if (y.p->v > w) {
                w = y.p->v;
            }
            auto xCopy = x;
            xCopy.w    = ComplexNumbers::conj(x.w); // Overall normalization factor needs to be conjugated
                                                    // before input into recursive private function
            const ComplexValue ip = innerProduct(xCopy, y, static_cast<Qubit>(w + 1));

            [[maybe_unused]] const auto after = cn.cacheCount();
            assert(after == before);

            return ip;
        }

        fp fidelity(const vEdge& x, const vEdge& y) {
            const auto fid = innerProduct(x, y);
            return fid.r * fid.r + fid.i * fid.i;
        }

        [[gnu::pure]] dd::fp fidelityOfMeasurementOutcomes(const vEdge& e, const ProbabilityVector& probs) {
            if (e.w.approximatelyZero()) {
                return 0.;
            }
            return fidelityOfMeasurementOutcomesRecursive(e, probs, 0);
        }

        [[gnu::pure]] dd::fp fidelityOfMeasurementOutcomesRecursive(const vEdge& e, const ProbabilityVector& probs, const std::size_t i) {
            const auto topw = dd::ComplexNumbers::mag(e.w);
            if (e.isTerminal()) {
                if (auto it = probs.find(i); it != probs.end()) {
                    return topw * std::sqrt(it->second);
                }
                return 0.;
            }

            std::size_t leftIdx          = i;
            dd::fp      leftContribution = 0.;
            if (!e.p->e[0].w.approximatelyZero()) {
                leftContribution = fidelityOfMeasurementOutcomesRecursive(e.p->e[0], probs, leftIdx);
            }

            std::size_t rightIdx          = i | (1ULL << e.p->v);
            auto        rightContribution = 0.;
            if (!e.p->e[1].w.approximatelyZero()) {
                rightContribution = fidelityOfMeasurementOutcomesRecursive(e.p->e[1], probs, rightIdx);
            }

            const dd::fp fidelity = topw * (leftContribution + rightContribution);
            return fidelity;
        }

    private:
        /**
            Private function to recursively calculate the inner product of two vector decision diagrams x and y with var levels.
            @param x a vector DD representing a quantum state
            @param y a vector DD representing a quantum state
            @param var the number of levels contained in each vector DD
            @return a complex number  representing the scalar product of the DDs
            @note This function is called recursively such that the number of levels decreases each time to traverse the DDs.
        **/
        ComplexValue innerProduct(const vEdge& x, const vEdge& y, Qubit var) {
            if (x.p == nullptr || y.p == nullptr || x.w.approximatelyZero() || y.w.approximatelyZero()) { // the 0 case
                return {0.0, 0.0};
            }

            if (var == 0) { // Multiplies terminal weights
                auto c = cn.getTemporary();
                ComplexNumbers::mul(c, x.w, y.w);
                return {c.r->value, c.i->value};
            }

            auto xCopy = x;
            xCopy.w    = Complex::one; // Set to one to generate more lookup hits
            auto yCopy = y;
            yCopy.w    = Complex::one;

            auto r = vectorInnerProduct.lookup(xCopy, yCopy);
            if (r.p != nullptr) {
                auto c = cn.getTemporary(r.w);
                ComplexNumbers::mul(c, c, x.w);
                ComplexNumbers::mul(c, c, y.w);
                return {CTEntry::val(c.r), CTEntry::val(c.i)};
            }

            auto w = static_cast<Qubit>(var - 1);

            ComplexValue sum{0.0, 0.0};
            // Iterates through edge weights recursively until terminal
            for (auto i = 0U; i < RADIX; i++) {
                vEdge e1{};
                if (!x.isTerminal() && x.p->v == w) {
                    e1   = x.p->e[i];
                    e1.w = ComplexNumbers::conj(e1.w);
                } else {
                    e1 = xCopy;
                }
                vEdge e2{};
                if (!y.isTerminal() && y.p->v == w) {
                    e2 = y.p->e[i];
                } else {
                    e2 = yCopy;
                }
                auto cv = innerProduct(e1, e2, w);
                sum.r += cv.r;
                sum.i += cv.i;
            }
            r.p = vNode::terminal;
            r.w = sum;

            vectorInnerProduct.insert(xCopy, yCopy, r);
            auto c = cn.getTemporary(sum);
            ComplexNumbers::mul(c, c, x.w);
            ComplexNumbers::mul(c, c, y.w);
            return {CTEntry::val(c.r), CTEntry::val(c.i)};
        }

    public:
        /**
            Calculates the expectation value of an operator x with respect to a quantum state y given their corresponding decision diagrams.
            @param x a matrix DD representing the operator
            @param y a vector DD representing the quantum state
            @return a floating point value representing the expectation value of the operator with respect to the quantum state
            @throw an exception message is thrown if the edges are not on the same level or if the expectation value is non-real.
            @note This function calls the multiply() function to apply the operator to the quantum state, then calls innerProduct()
                  to calculate the overlap between the original state and the applied state i.e. <Psi| Psi'> = <Psi| (Op|Psi>).
                  It also calls the garbageCollect() function to free up any unused memory.
        **/
        fp expectationValue(const mEdge& x, const vEdge& y) {
            auto               yPrime   = multiply(x, y);
            const ComplexValue expValue = innerProduct(y, yPrime);

            assert(CTEntry::approximatelyZero(expValue.i));

            garbageCollect();

            return expValue.r;
        }

        ///
        /// Kronecker/tensor product
        ///

        ComputeTable<vEdge, vEdge, vCachedEdge, Config::CT_VEC_KRON_NBUCKET> vectorKronecker{};
        ComputeTable<mEdge, mEdge, mCachedEdge, Config::CT_MAT_KRON_NBUCKET> matrixKronecker{};

        template<class Node>
        [[nodiscard]] auto& getKroneckerComputeTable() {
            if constexpr (std::is_same_v<Node, vNode>) {
                return vectorKronecker;
            } else {
                return matrixKronecker;
            }
        }

        template<class Edge>
        Edge kronecker(const Edge& x, const Edge& y, bool incIdx = true) {
            if constexpr (std::is_same_v<Edge, dEdge>) {
                throw std::invalid_argument("Kronecker is currently not supported for density matrices");
            }

            auto e = kronecker2(x, y, incIdx);

            if (e.w != Complex::zero && !e.w.exactlyOne()) {
                cn.returnToCache(e.w);
                e.w = cn.lookup(e.w);
            }

            return e;
        }

        // extent the DD pointed to by `e` with `h` identities on top and `l` identities at the bottom
        mEdge extend(const mEdge& e, Qubit h, Qubit l = 0) {
            auto f = (l > 0) ? kronecker(e, makeIdent(static_cast<dd::QubitCount>(l))) : e;
            auto g = (h > 0) ? kronecker(makeIdent(static_cast<dd::QubitCount>(h)), f) : f;
            return g;
        }

    private:
        template<class Node>
        Edge<Node> kronecker2(const Edge<Node>& x, const Edge<Node>& y, bool incIdx = true) {
            if (x.w.approximatelyZero() || y.w.approximatelyZero()) {
                return Edge<Node>::zero;
            }

            if (x.isTerminal()) {
                auto r = y;
                r.w    = cn.mulCached(x.w, y.w);
                return r;
            }

            auto& computeTable = getKroneckerComputeTable<Node>();
            auto  r            = computeTable.lookup(x, y);
            if (r.p != nullptr) {
                if (r.w.approximatelyZero()) {
                    return Edge<Node>::zero;
                }
                return {r.p, cn.getCached(r.w)};
            }

            constexpr std::size_t n = std::tuple_size_v<decltype(x.p->e)>;
            // special case handling for matrices
            if constexpr (n == NEDGE) {
                if (x.p->isIdentity()) {
                    auto idx = incIdx ? static_cast<Qubit>(y.p->v + 1) : y.p->v;
                    auto e   = makeDDNode(idx, std::array{y, Edge<Node>::zero, Edge<Node>::zero, y});
                    for (auto i = 0; i < x.p->v; ++i) {
                        idx = incIdx ? static_cast<Qubit>(e.p->v + 1) : e.p->v;
                        e   = makeDDNode(idx, std::array{e, Edge<Node>::zero, Edge<Node>::zero, e});
                    }

                    e.w = cn.getCached(CTEntry::val(y.w.r), CTEntry::val(y.w.i));
                    computeTable.insert(x, y, {e.p, e.w});
                    return e;
                }
            }

            std::array<Edge<Node>, n> edge{};
            for (auto i = 0U; i < n; ++i) {
                edge[i] = kronecker2(x.p->e[i], y, incIdx);
            }

            auto idx = incIdx ? static_cast<Qubit>(y.p->v + x.p->v + 1) : x.p->v;
            auto e   = makeDDNode(idx, edge, true);
            ComplexNumbers::mul(e.w, e.w, x.w);
            computeTable.insert(x, y, {e.p, e.w});
            return e;
        }

        ///
        /// (Partial) trace
        ///
    public:
        mEdge partialTrace(const mEdge& a, const std::vector<bool>& eliminate) {
            [[maybe_unused]] const auto before = cn.cacheCount();
            const auto                  result = trace(a, eliminate);
            [[maybe_unused]] const auto after  = cn.cacheCount();
            assert(before == after);
            return result;
        }
        ComplexValue trace(const mEdge& a) {
            auto                        eliminate = std::vector<bool>(nqubits, true);
            [[maybe_unused]] const auto before    = cn.cacheCount();
            const auto                  res       = partialTrace(a, eliminate);
            [[maybe_unused]] const auto after     = cn.cacheCount();
            assert(before == after);
            return {CTEntry::val(res.w.r), CTEntry::val(res.w.i)};
        }
        bool isCloseToIdentity(const mEdge& m, dd::fp tol = 1e-10) {
            std::unordered_set<decltype(m.p)> visited{};
            visited.reserve(mUniqueTable.getActiveNodeCount());
            return isCloseToIdentityRecursive(m, visited, tol);
        }

    private:
        /// TODO: introduce a compute table for the trace?
        mEdge trace(const mEdge& a, const std::vector<bool>& eliminate, std::size_t alreadyEliminated = 0) {
            if (a.w.approximatelyZero()) {
                return mEdge::zero;
            }

            if (std::none_of(eliminate.begin(), eliminate.end(), [](bool v) { return v; })) {
                return a;
            }
            auto v = a.p->v;
            // Base case
            if (v == -1) {
                if (a.isTerminal()) {
                    return a;
                }
                throw std::runtime_error("Expected terminal node in trace.");
            }

            if (eliminate[static_cast<std::size_t>(v)]) {
                auto elims = alreadyEliminated + 1;
                auto r     = mEdge::zero;

                auto t0 = trace(a.p->e[0], eliminate, elims);
                r       = add2(r, t0);
                auto r1 = r;

                auto t1 = trace(a.p->e[3], eliminate, elims);
                r       = add2(r, t1);
                auto r2 = r;

                if (r.w.exactlyOne()) {
                    r.w = a.w;
                } else {
                    auto c = cn.getTemporary();
                    ComplexNumbers::mul(c, r.w, a.w);
                    r.w = cn.lookup(c); // better safe than sorry. this may result in complex values with magnitude > 1 in the complex table
                }

                if (r1.w != Complex::zero) {
                    cn.returnToCache(r1.w);
                }

                if (r2.w != Complex::zero) {
                    cn.returnToCache(r2.w);
                }

                return r;
            }

            std::array<mEdge, NEDGE> edge{};
            std::transform(a.p->e.cbegin(),
                           a.p->e.cend(),
                           edge.begin(),
                           [&](const mEdge& e) -> mEdge { return trace(e, eliminate, alreadyEliminated); });
            auto adjustedV = static_cast<Qubit>(static_cast<std::size_t>(a.p->v) - (static_cast<std::size_t>(std::count(eliminate.begin(), eliminate.end(), true)) - alreadyEliminated));
            auto r         = makeDDNode(adjustedV, edge);

            if (r.w.exactlyOne()) {
                r.w = a.w;
            } else {
                auto c = cn.getTemporary();
                ComplexNumbers::mul(c, r.w, a.w);
                r.w = cn.lookup(c);
            }
            return r;
        }

        bool isCloseToIdentityRecursive(const mEdge& m, std::unordered_set<decltype(m.p)>& visited, dd::fp tol) {
            // immediately return if this node has already been visited
            if (visited.find(m.p) != visited.end()) {
                return true;
            }

            // immediately return of this node is identical to the identity
            if (m.p->isIdentity()) {
                return true;
            }

            // check whether any of the middle successors is non-zero, i.e., m = [ x 0 0 y ]
            const auto mag1 = dd::ComplexNumbers::mag2(m.p->e[1U].w);
            const auto mag2 = dd::ComplexNumbers::mag2(m.p->e[2U].w);
            if (mag1 > tol || mag2 > tol) {
                visited.insert(m.p);
                return false;
            }

            // check whether  m = [ ~1 0 0 y ]
            const auto mag0 = dd::ComplexNumbers::mag2(m.p->e[0U].w);
            if (std::abs(mag0 - 1.0) > tol) {
                visited.insert(m.p);
                return false;
            }
            const auto arg0 = dd::ComplexNumbers::arg(m.p->e[0U].w);
            if (std::abs(arg0) > tol) {
                visited.insert(m.p);
                return false;
            }

            // check whether m = [ x 0 0 ~1 ] or m = [ x 0 0 ~0 ] (the last case is true for an ancillary qubit)
            const auto mag3 = dd::ComplexNumbers::mag2(m.p->e[3U].w);
            if (mag3 > tol) {
                if (std::abs(mag3 - 1.0) > tol) {
                    visited.insert(m.p);
                    return false;
                }
                const auto arg3 = dd::ComplexNumbers::arg(m.p->e[3U].w);
                if (std::abs(arg3) > tol) {
                    visited.insert(m.p);
                    return false;
                }
            }

            // m either has the form [ ~1 0 0 ~1 ] or [ ~1 0 0 ~0 ]
            const auto ident0 = isCloseToIdentityRecursive(m.p->e[0U], visited, tol);
            if (!ident0) {
                visited.insert(m.p);
                return false;
            }

            // m either has the form [ I 0 0 ~1 ] or [ I 0 0 ~0 ]
            const auto ident3 = isCloseToIdentityRecursive(m.p->e[3U], visited, tol);
            visited.insert(m.p);
            return ident3;
        }

        ///
        /// Toffoli gates
        ///
    public:
        ToffoliTable<mEdge> toffoliTable{};

        ///
        /// Identity matrices
        ///
        // create n-qubit identity DD. makeIdent(n) === makeIdent(0, n-1)
        mEdge makeIdent(QubitCount n) { return makeIdent(0, static_cast<Qubit>(n - 1)); }
        mEdge makeIdent(Qubit leastSignificantQubit, Qubit mostSignificantQubit) {
            if (mostSignificantQubit < leastSignificantQubit) {
                return mEdge::one;
            }

            if (leastSignificantQubit == 0 && idTable[static_cast<std::size_t>(mostSignificantQubit)].p != nullptr) {
                return idTable[static_cast<std::size_t>(mostSignificantQubit)];
            }
            if (mostSignificantQubit >= 1 && (idTable[static_cast<std::size_t>(mostSignificantQubit - 1)]).p != nullptr) {
                idTable[static_cast<std::size_t>(mostSignificantQubit)] = makeDDNode(mostSignificantQubit,
                                                                                     std::array{idTable[static_cast<std::size_t>(mostSignificantQubit - 1)],
                                                                                                mEdge::zero,
                                                                                                mEdge::zero,
                                                                                                idTable[static_cast<std::size_t>(mostSignificantQubit - 1)]});
                return idTable[static_cast<std::size_t>(mostSignificantQubit)];
            }

            auto e = makeDDNode(leastSignificantQubit, std::array{mEdge::one, mEdge::zero, mEdge::zero, mEdge::one});
            for (auto k = static_cast<std::size_t>(leastSignificantQubit + 1); k <= static_cast<std::make_unsigned_t<Qubit>>(mostSignificantQubit); k++) {
                e = makeDDNode(static_cast<Qubit>(k), std::array{e, mEdge::zero, mEdge::zero, e});
            }
            if (leastSignificantQubit == 0) {
                idTable[static_cast<std::size_t>(mostSignificantQubit)] = e;
            }
            return e;
        }

        // identity table access and reset
        [[nodiscard]] const auto& getIdentityTable() const { return idTable; }

        void clearIdentityTable() {
            for (auto& entry: idTable) {
                entry.p = nullptr;
            }
        }

        mEdge createInitialMatrix(dd::QubitCount n, const std::vector<bool>& ancillary) {
            auto e = makeIdent(n);
            incRef(e);
            return reduceAncillae(e, ancillary);
        }

    private:
        std::vector<mEdge> idTable{};

        ///
        /// Noise Operations
        ///
    public:
        StochasticNoiseOperationTable<mEdge, Config::STOCHASTIC_CACHE_OPS> stochasticNoiseOperationCache{nqubits};
        DensityNoiseTable<dEdge, dEdge, Config::CT_DM_NOISE_NBUCKET>       densityNoise{};

        ///
        /// Decision diagram size
        ///
        template<class Edge>
        unsigned int size(const Edge& e) {
            static constexpr unsigned int            NODECOUNT_BUCKETS = 200000;
            static std::unordered_set<decltype(e.p)> visited{NODECOUNT_BUCKETS}; // 2e6
            visited.max_load_factor(10);
            visited.clear();
            return nodeCount(e, visited);
        }

    private:
        template<class Edge>
        unsigned int nodeCount(const Edge& e, std::unordered_set<decltype(e.p)>& v) const {
            v.insert(e.p);
            unsigned int sum = 1;
            if (!e.isTerminal()) {
                for (const auto& edge: e.p->e) {
                    if (edge.p != nullptr && !v.count(edge.p)) {
                        sum += nodeCount(edge, v);
                    }
                }
            }
            return sum;
        }

        ///
        /// Ancillary and garbage reduction
        ///
    public:
        mEdge reduceAncillae(mEdge& e, const std::vector<bool>& ancillary, bool regular = true) {
            // return if no more garbage left
            if (std::none_of(ancillary.begin(), ancillary.end(), [](bool v) { return v; }) || e.p == nullptr) {
                return e;
            }
            Qubit lowerbound = 0;
            for (auto i = 0U; i < ancillary.size(); ++i) {
                if (ancillary[i]) {
                    lowerbound = static_cast<Qubit>(i);
                    break;
                }
            }
            if (e.p->v < lowerbound) {
                return e;
            }
            auto f = reduceAncillaeRecursion(e, ancillary, lowerbound, regular);
            decRef(e);
            incRef(f);
            return f;
        }

        // Garbage reduction works for reversible circuits --- to be thoroughly tested for quantum circuits
        vEdge reduceGarbage(vEdge& e, const std::vector<bool>& garbage) {
            // return if no more garbage left
            if (std::none_of(garbage.begin(), garbage.end(), [](bool v) { return v; }) || e.p == nullptr) {
                return e;
            }
            Qubit lowerbound = 0;
            for (std::size_t i = 0U; i < garbage.size(); ++i) {
                if (garbage[i]) {
                    lowerbound = static_cast<Qubit>(i);
                    break;
                }
            }
            if (e.p->v < lowerbound) {
                return e;
            }
            auto f = reduceGarbageRecursion(e, garbage, lowerbound);
            decRef(e);
            incRef(f);
            return f;
        }
        mEdge reduceGarbage(mEdge& e, const std::vector<bool>& garbage, bool regular = true) {
            // return if no more garbage left
            if (std::none_of(garbage.begin(), garbage.end(), [](bool v) { return v; }) || e.p == nullptr) {
                return e;
            }
            Qubit lowerbound = 0;
            for (auto i = 0U; i < garbage.size(); ++i) {
                if (garbage[i]) {
                    lowerbound = static_cast<Qubit>(i);
                    break;
                }
            }
            if (e.p->v < lowerbound) {
                return e;
            }
            auto f = reduceGarbageRecursion(e, garbage, lowerbound, regular);
            decRef(e);
            incRef(f);
            return f;
        }

    private:
        mEdge reduceAncillaeRecursion(mEdge& e, const std::vector<bool>& ancillary, Qubit lowerbound, bool regular = true) {
            if (e.p->v < lowerbound) {
                return e;
            }

            auto f = e;

            std::array<mEdge, NEDGE> edges{};
            std::bitset<NEDGE>       handled{};
            for (auto i = 0U; i < NEDGE; ++i) {
                if (!handled.test(i)) {
                    if (e.p->e[i].isTerminal()) {
                        edges[i] = e.p->e[i];
                    } else {
                        edges[i] = reduceAncillaeRecursion(f.p->e[i], ancillary, lowerbound, regular);
                        for (auto j = i + 1; j < NEDGE; ++j) {
                            if (e.p->e[i].p == e.p->e[j].p) {
                                edges[j] = edges[i];
                                handled.set(j);
                            }
                        }
                    }
                    handled.set(i);
                }
            }
            f = makeDDNode(f.p->v, edges);

            // something to reduce for this qubit
            if (f.p->v >= 0 && ancillary[static_cast<std::size_t>(f.p->v)]) {
                if (regular) {
                    if (f.p->e[1].w != Complex::zero || f.p->e[3].w != Complex::zero) {
                        f = makeDDNode(f.p->v, std::array{f.p->e[0], mEdge::zero, f.p->e[2], mEdge::zero});
                    }
                } else {
                    if (f.p->e[2].w != Complex::zero || f.p->e[3].w != Complex::zero) {
                        f = makeDDNode(f.p->v, std::array{f.p->e[0], f.p->e[1], mEdge::zero, mEdge::zero});
                    }
                }
            }

            auto c = cn.mulCached(f.w, e.w);
            f.w    = cn.lookup(c);
            cn.returnToCache(c);
            return f;
        }

        vEdge reduceGarbageRecursion(vEdge& e, const std::vector<bool>& garbage, Qubit lowerbound) {
            if (e.p->v < lowerbound) {
                return e;
            }

            auto f = e;

            std::array<vEdge, RADIX> edges{};
            std::bitset<RADIX>       handled{};
            for (auto i = 0U; i < RADIX; ++i) {
                if (!handled.test(i)) {
                    if (e.p->e[i].isTerminal()) {
                        edges[i] = e.p->e[i];
                    } else {
                        edges[i] = reduceGarbageRecursion(f.p->e[i], garbage, lowerbound);
                        for (auto j = i + 1; j < RADIX; ++j) {
                            if (e.p->e[i].p == e.p->e[j].p) {
                                edges[j] = edges[i];
                                handled.set(j);
                            }
                        }
                    }
                    handled.set(i);
                }
            }
            f = makeDDNode(f.p->v, edges);

            // something to reduce for this qubit
            if (f.p->v >= 0 && garbage[static_cast<std::size_t>(f.p->v)]) {
                if (f.p->e[1].w != Complex::zero) {
                    vEdge g{};
                    if (f.p->e[0].w == Complex::zero && f.p->e[1].w != Complex::zero) {
                        g = f.p->e[1];
                    } else if (f.p->e[1].w != Complex::zero) {
                        g = add(f.p->e[0], f.p->e[1]);
                    } else {
                        g = f.p->e[0];
                    }
                    f = makeDDNode(e.p->v, std::array{g, vEdge::zero});
                }
            }

            auto c = cn.mulCached(f.w, e.w);
            f.w    = cn.lookup(c);
            cn.returnToCache(c);

            // Quick-fix for normalization bug
            if (ComplexNumbers::mag2(f.w) > 1.0) {
                f.w = Complex::one;
            }

            return f;
        }
        mEdge reduceGarbageRecursion(mEdge& e, const std::vector<bool>& garbage, Qubit lowerbound, bool regular = true) {
            if (e.p->v < lowerbound) {
                return e;
            }

            auto f = e;

            std::array<mEdge, NEDGE> edges{};
            std::bitset<NEDGE>       handled{};
            for (auto i = 0U; i < NEDGE; ++i) {
                if (!handled.test(i)) {
                    if (e.p->e[i].isTerminal()) {
                        edges[i] = e.p->e[i];
                    } else {
                        edges[i] = reduceGarbageRecursion(f.p->e[i], garbage, lowerbound, regular);
                        for (auto j = i + 1; j < NEDGE; ++j) {
                            if (e.p->e[i].p == e.p->e[j].p) {
                                edges[j] = edges[i];
                                handled.set(j);
                            }
                        }
                    }
                    handled.set(i);
                }
            }
            f = makeDDNode(f.p->v, edges);

            // something to reduce for this qubit
            if (f.p->v >= 0 && garbage[static_cast<std::size_t>(f.p->v)]) {
                if (regular) {
                    if (f.p->e[2].w != Complex::zero || f.p->e[3].w != Complex::zero) {
                        mEdge g{};
                        if (f.p->e[0].w == Complex::zero && f.p->e[2].w != Complex::zero) {
                            g = f.p->e[2];
                        } else if (f.p->e[2].w != Complex::zero) {
                            g = add(f.p->e[0], f.p->e[2]);
                        } else {
                            g = f.p->e[0];
                        }
                        mEdge h{};
                        if (f.p->e[1].w == Complex::zero && f.p->e[3].w != Complex::zero) {
                            h = f.p->e[3];
                        } else if (f.p->e[3].w != Complex::zero) {
                            h = add(f.p->e[1], f.p->e[3]);
                        } else {
                            h = f.p->e[1];
                        }
                        f = makeDDNode(e.p->v, std::array{g, h, mEdge::zero, mEdge::zero});
                    }
                } else {
                    if (f.p->e[1].w != Complex::zero || f.p->e[3].w != Complex::zero) {
                        mEdge g{};
                        if (f.p->e[0].w == Complex::zero && f.p->e[1].w != Complex::zero) {
                            g = f.p->e[1];
                        } else if (f.p->e[1].w != Complex::zero) {
                            g = add(f.p->e[0], f.p->e[1]);
                        } else {
                            g = f.p->e[0];
                        }
                        mEdge h{};
                        if (f.p->e[2].w == Complex::zero && f.p->e[3].w != Complex::zero) {
                            h = f.p->e[3];
                        } else if (f.p->e[3].w != Complex::zero) {
                            h = add(f.p->e[2], f.p->e[3]);
                        } else {
                            h = f.p->e[2];
                        }
                        f = makeDDNode(e.p->v, std::array{g, mEdge::zero, h, mEdge::zero});
                    }
                }
            }

            auto c = cn.mulCached(f.w, e.w);
            f.w    = cn.lookup(c);
            cn.returnToCache(c);

            // Quick-fix for normalization bug
            if (ComplexNumbers::mag2(f.w) > 1.0) {
                f.w = Complex::one;
            }

            return f;
        }

        ///
        /// Vector and matrix extraction from DDs
        ///
    public:
        /// Get a single element of the vector or matrix represented by the dd with root edge e
        /// \tparam Edge type of edge to use (vector or matrix)
        /// \param e edge to traverse
        /// \param elements string {0, 1, 2, 3}^n describing which outgoing edge should be followed
        ///        (for vectors entries are limited to 0 and 1)
        ///        If string is longer than required, the additional characters are ignored.
        /// \return the complex amplitude of the specified element
        template<class Edge>
        ComplexValue getValueByPath(const Edge& e, const std::string& elements) {
            if (e.isTerminal()) {
                return {CTEntry::val(e.w.r), CTEntry::val(e.w.i)};
            }

            auto c = cn.getTemporary(1, 0);
            auto r = e;
            do {
                ComplexNumbers::mul(c, c, r.w);
                auto tmp = static_cast<std::size_t>(elements.at(static_cast<std::size_t>(r.p->v)) - '0');
                assert(tmp <= r.p->e.size());
                r = r.p->e.at(tmp);
            } while (!r.isTerminal());
            ComplexNumbers::mul(c, c, r.w);

            return {CTEntry::val(c.r), CTEntry::val(c.i)};
        }
        ComplexValue getValueByPath(const vEdge& e, std::size_t i) {
            if (e.isTerminal()) {
                return {CTEntry::val(e.w.r), CTEntry::val(e.w.i)};
            }
            return getValueByPath(e, Complex::one, i);
        }
        ComplexValue getValueByPath(const vEdge& e, const Complex& amp, std::size_t i) {
            auto c = cn.mulCached(e.w, amp);

            if (e.isTerminal()) {
                cn.returnToCache(c);
                return {CTEntry::val(c.r), CTEntry::val(c.i)};
            }

            const bool one = (i & (1ULL << e.p->v)) != 0U;

            ComplexValue r{};
            if (!one && !e.p->e[0].w.approximatelyZero()) {
                r = getValueByPath(e.p->e[0], c, i);
            } else if (one && !e.p->e[1].w.approximatelyZero()) {
                r = getValueByPath(e.p->e[1], c, i);
            }
            cn.returnToCache(c);
            return r;
        }
        ComplexValue getValueByPath(const mEdge& e, std::size_t i, std::size_t j) {
            if (e.isTerminal()) {
                return {CTEntry::val(e.w.r), CTEntry::val(e.w.i)};
            }
            return getValueByPath(e, Complex::one, i, j);
        }
        ComplexValue getValueByPath(const mEdge& e, const Complex& amp, std::size_t i, std::size_t j) {
            auto c = cn.mulCached(e.w, amp);

            if (e.isTerminal()) {
                cn.returnToCache(c);
                return {CTEntry::val(c.r), CTEntry::val(c.i)};
            }

            const bool row = (i & (1ULL << e.p->v)) != 0U;
            const bool col = (j & (1ULL << e.p->v)) != 0U;

            ComplexValue r{};
            if (!row && !col && !e.p->e[0].w.approximatelyZero()) {
                r = getValueByPath(e.p->e[0], c, i, j);
            } else if (!row && col && !e.p->e[1].w.approximatelyZero()) {
                r = getValueByPath(e.p->e[1], c, i, j);
            } else if (row && !col && !e.p->e[2].w.approximatelyZero()) {
                r = getValueByPath(e.p->e[2], c, i, j);
            } else if (row && col && !e.p->e[3].w.approximatelyZero()) {
                r = getValueByPath(e.p->e[3], c, i, j);
            }
            cn.returnToCache(c);
            return r;
        }

        std::map<std::string, dd::fp> getProbVectorFromDensityMatrix(dEdge e, double measurementThreshold) {
            dEdge::alignDensityEdge(e);
            if (std::pow(2, e.p->v + 1) >= static_cast<double>(std::numeric_limits<std::size_t>::max())) {
                throw std::runtime_error(std::string{"Density matrix is too large to measure!"});
            }

            const std::size_t             statesToMeasure = 2ULL << e.p->v;
            std::map<std::string, dd::fp> measuredResult  = {};
            for (std::size_t m = 0; m < statesToMeasure; m++) {
                std::size_t currentResult     = m;
                auto        globalProbability = dd::CTEntry::val(e.w.r);
                auto        resultString      = intToString(m, '1', e.p->v + 1);
                dEdge       cur               = e;
                for (dd::Qubit i = 0; i < e.p->v + 1; ++i) {
                    if (cur.p->v == -1 || globalProbability <= measurementThreshold) {
                        globalProbability = 0;
                        break;
                    }
                    assert(dd::CTEntry::approximatelyZero(cur.p->e.at(0).w.i) && dd::CTEntry::approximatelyZero(cur.p->e.at(3).w.i));
                    auto p0 = dd::CTEntry::val(cur.p->e.at(0).w.r);
                    auto p1 = dd::CTEntry::val(cur.p->e.at(3).w.r);

                    if (currentResult % 2 == 0) {
                        cur = cur.p->e.at(0);
                        globalProbability *= p0;
                    } else {
                        cur = cur.p->e.at(3);
                        globalProbability *= p1;
                    }
                    currentResult = currentResult >> 1;
                }
                if (globalProbability > 0) { // No need to track probabilities of 0
                    measuredResult.insert({resultString, globalProbability});
                }
            }
            return measuredResult;
        }

        [[nodiscard]] std::string intToString(std::size_t targetNumber, char value, dd::Qubit size) const {
            std::string path(static_cast<std::size_t>(size), '0');
            for (auto i = 1; i <= size; i++) {
                if ((targetNumber % 2) != 0U) {
                    path[static_cast<std::size_t>(size - i)] = value;
                }
                targetNumber = targetNumber >> 1U;
            }
            return path;
        }

        CVec getVector(const vEdge& e) {
            const std::size_t dim = 2ULL << e.p->v;
            // allocate resulting vector
            auto vec = CVec(dim, {0.0, 0.0});
            getVector(e, Complex::one, 0, vec);
            return vec;
        }
        void getVector(const vEdge& e, const Complex& amp, std::size_t i, CVec& vec) {
            // calculate new accumulated amplitude
            auto c = cn.mulCached(e.w, amp);

            // base case
            if (e.isTerminal()) {
                vec.at(i) = {CTEntry::val(c.r), CTEntry::val(c.i)};
                cn.returnToCache(c);
                return;
            }

            const std::size_t x = i | (1ULL << e.p->v);

            // recursive case
            if (!e.p->e[0].w.approximatelyZero()) {
                getVector(e.p->e[0], c, i, vec);
            }
            if (!e.p->e[1].w.approximatelyZero()) {
                getVector(e.p->e[1], c, x, vec);
            }
            cn.returnToCache(c);
        }

        void printVector(const vEdge& e) {
            const std::size_t element = 2ULL << e.p->v;
            for (auto i = 0ULL; i < element; i++) {
                const auto amplitude = getValueByPath(e, i);
                for (Qubit j = e.p->v; j >= 0; j--) {
                    std::cout << ((i >> j) & 1ULL);
                }
                constexpr auto precision = 3;
                // set fixed width to maximum of a printed number
                // (-) 0.precision plus/minus 0.precision i
                constexpr auto width = 1 + 2 + precision + 1 + 2 + precision + 1;
                std::cout << ": " << std::setw(width) << ComplexValue::toString(amplitude.r, amplitude.i, false, precision) << "\n";
            }
            std::cout << std::flush;
        }

        void printMatrix(const mEdge& e) {
            const std::size_t element = 2ULL << e.p->v;
            for (auto i = 0ULL; i < element; i++) {
                for (auto j = 0ULL; j < element; j++) {
                    const auto     amplitude = getValueByPath(e, i, j);
                    constexpr auto precision = 3;
                    // set fixed width to maximum of a printed number
                    // (-) 0.precision plus/minus 0.precision i
                    constexpr auto width = 1 + 2 + precision + 1 + 2 + precision + 1;
                    std::cout << std::setw(width) << ComplexValue::toString(amplitude.r, amplitude.i, false, precision) << " ";
                }
                std::cout << "\n";
            }
            std::cout << std::flush;
        }

        CMat getMatrix(const mEdge& e) {
            const std::size_t dim = 2ULL << e.p->v;
            // allocate resulting matrix
            auto mat = CMat(dim, CVec(dim, {0.0, 0.0}));
            getMatrix(e, Complex::one, 0, 0, mat);
            return mat;
        }
        void getMatrix(const mEdge& e, const Complex& amp, std::size_t i, std::size_t j, CMat& mat) {
            // calculate new accumulated amplitude
            auto c = cn.mulCached(e.w, amp);

            // base case
            if (e.isTerminal()) {
                mat.at(i).at(j) = {CTEntry::val(c.r), CTEntry::val(c.i)};
                cn.returnToCache(c);
                return;
            }

            const std::size_t x = i | (1ULL << e.p->v);
            const std::size_t y = j | (1ULL << e.p->v);

            // recursive case
            if (!e.p->e[0].w.approximatelyZero()) {
                getMatrix(e.p->e[0], c, i, j, mat);
            }
            if (!e.p->e[1].w.approximatelyZero()) {
                getMatrix(e.p->e[1], c, i, y, mat);
            }
            if (!e.p->e[2].w.approximatelyZero()) {
                getMatrix(e.p->e[2], c, x, j, mat);
            }
            if (!e.p->e[3].w.approximatelyZero()) {
                getMatrix(e.p->e[3], c, x, y, mat);
            }
            cn.returnToCache(c);
        }

        CMat getDensityMatrix(dEdge& e) {
            dEdge::applyDmChangesToEdge(e);
            const std::size_t dim = 2ULL << e.p->v;
            // allocate resulting matrix
            auto mat = CMat(dim, CVec(dim, {0.0, 0.0}));
            getDensityMatrix(e, Complex::one, 0, 0, mat);
            dd::dEdge::revertDmChangesToEdge(e);
            return mat;
        }

        void getDensityMatrix(dEdge& e, const Complex& amp, std::size_t i, std::size_t j, CMat& mat) {
            // calculate new accumulated amplitude
            auto c = cn.mulCached(e.w, amp);

            // base case
            if (e.isTerminal()) {
                mat.at(i).at(j) = {CTEntry::val(c.r), CTEntry::val(c.i)};
                cn.returnToCache(c);
                return;
            }

            const std::size_t x = i | (1ULL << e.p->v);
            const std::size_t y = j | (1ULL << e.p->v);

            // recursive case
            if (!e.p->e[0].w.approximatelyZero()) {
                dEdge::applyDmChangesToEdge(e.p->e[0]);
                getDensityMatrix(e.p->e[0], c, i, j, mat);
                dd::dEdge::revertDmChangesToEdge(e.p->e[0]);
            }
            if (!e.p->e[1].w.approximatelyZero()) {
                dEdge::applyDmChangesToEdge(e.p->e[1]);
                getDensityMatrix(e.p->e[1], c, i, y, mat);
                dd::dEdge::revertDmChangesToEdge(e.p->e[1]);
            }
            if (!e.p->e[2].w.approximatelyZero()) {
                dEdge::applyDmChangesToEdge(e.p->e[2]);
                getDensityMatrix(e.p->e[2], c, x, j, mat);
                dd::dEdge::revertDmChangesToEdge(e.p->e[2]);
            }
            if (!e.p->e[3].w.approximatelyZero()) {
                dEdge::applyDmChangesToEdge(e.p->e[3]);
                getDensityMatrix(e.p->e[3], c, x, y, mat);
                dd::dEdge::revertDmChangesToEdge(e.p->e[3]);
            }

            cn.returnToCache(c);
        }

        void exportAmplitudesRec(const vEdge& edge, std::ostream& oss, const std::string& path, Complex& amplitude, dd::QubitCount level, bool binary = false) {
            if (edge.isTerminal()) {
                auto amp = cn.getTemporary();
                dd::ComplexNumbers::mul(amp, amplitude, edge.w);
                for (std::size_t i = 0; i < (1ULL << level); i++) {
                    if (binary) {
                        amp.writeBinary(oss);
                    } else {
                        oss << amp.toString(false, 16) << "\n";
                    }
                }

                return;
            }

            auto a = cn.mulCached(amplitude, edge.w);
            exportAmplitudesRec(edge.p->e[0], oss, path + "0", a, level - 1, binary);
            exportAmplitudesRec(edge.p->e[1], oss, path + "1", a, level - 1, binary);
            cn.returnToCache(a);
        }
        void exportAmplitudes(const vEdge& edge, std::ostream& oss, dd::QubitCount nq, bool binary = false) {
            if (edge.isTerminal()) {
                // TODO special treatment
                return;
            }
            auto weight = cn.getCached(1., 0.);
            exportAmplitudesRec(edge, oss, "", weight, nq, binary);
            cn.returnToCache(weight);
        }
        void exportAmplitudes(const vEdge& edge, const std::string& outputFilename, dd::QubitCount nq, bool binary = false) {
            std::ofstream      init(outputFilename);
            std::ostringstream oss{};

            exportAmplitudes(edge, oss, nq, binary);

            init << oss.str() << std::flush;
            init.close();
        }

        void exportAmplitudesRec(const vEdge& edge, std::vector<std::complex<dd::fp>>& amplitudes, Complex& amplitude, dd::QubitCount level, std::size_t idx) {
            if (edge.isTerminal()) {
                auto amp = cn.getTemporary();
                dd::ComplexNumbers::mul(amp, amplitude, edge.w);
                idx <<= level;
                for (std::size_t i = 0; i < (1ULL << level); i++) {
                    amplitudes[idx++] = std::complex<dd::fp>{dd::ComplexTable<>::Entry::val(amp.r), dd::ComplexTable<>::Entry::val(amp.i)};
                }

                return;
            }

            auto a = cn.mulCached(amplitude, edge.w);
            exportAmplitudesRec(edge.p->e[0], amplitudes, a, level - 1, idx << 1);
            exportAmplitudesRec(edge.p->e[1], amplitudes, a, level - 1, (idx << 1) | 1ULL);
            cn.returnToCache(a);
        }
        void exportAmplitudes(const vEdge& edge, std::vector<std::complex<dd::fp>>& amplitudes, dd::QubitCount nq) {
            if (edge.isTerminal()) {
                // TODO special treatment
                return;
            }
            auto weight = cn.getCached(1., 0.);
            exportAmplitudesRec(edge, amplitudes, weight, nq, 0);
            cn.returnToCache(weight);
        }

        void addAmplitudesRec(const vEdge& edge, std::vector<std::complex<dd::fp>>& amplitudes, ComplexValue& amplitude, dd::QubitCount level, std::size_t idx) {
            auto         ar = dd::ComplexTable<>::Entry::val(edge.w.r);
            auto         ai = dd::ComplexTable<>::Entry::val(edge.w.i);
            ComplexValue amp{ar * amplitude.r - ai * amplitude.i, ar * amplitude.i + ai * amplitude.r};

            if (edge.isTerminal()) {
                idx <<= level;
                for (std::size_t i = 0; i < (1ULL << level); i++) {
                    auto temp         = std::complex<dd::fp>{amp.r + amplitudes[idx].real(), amp.i + amplitudes[idx].imag()};
                    amplitudes[idx++] = temp;
                }

                return;
            }

            addAmplitudesRec(edge.p->e[0], amplitudes, amp, level - 1, idx << 1);
            addAmplitudesRec(edge.p->e[1], amplitudes, amp, level - 1, idx << 1 | 1ULL);
        }
        void addAmplitudes(const vEdge& edge, std::vector<std::complex<dd::fp>>& amplitudes, dd::QubitCount nq) {
            if (edge.isTerminal()) {
                // TODO special treatment
                return;
            }
            ComplexValue a{1., 0.};
            addAmplitudesRec(edge, amplitudes, a, nq, 0);
        }

        // transfers a decision diagram from another package to this package
        template<class Edge>
        Edge transfer(Edge& original) {
            // POST ORDER TRAVERSAL USING ONE STACK   https://www.geeksforgeeks.org/iterative-postorder-traversal-using-stack/
            Edge              root{};
            std::stack<Edge*> stack;

            std::unordered_map<decltype(original.p), decltype(original.p)> mappedNode{};

            Edge* currentEdge = &original;
            if (!currentEdge->isTerminal()) {
                constexpr std::size_t n = std::tuple_size_v<decltype(original.p->e)>;
                do {
                    while (currentEdge != nullptr && !currentEdge->isTerminal()) {
                        for (std::size_t i = n - 1; i > 0; --i) {
                            auto& edge = currentEdge->p->e[i];
                            if (edge.isTerminal()) {
                                continue;
                            }
                            if (edge.w.approximatelyZero()) {
                                continue;
                            }
                            if (mappedNode.find(edge.p) != mappedNode.end()) {
                                continue;
                            }

                            // non-zero edge to be included
                            stack.push(&edge);
                        }
                        stack.push(currentEdge);
                        currentEdge = &currentEdge->p->e[0];
                    }
                    currentEdge = stack.top();
                    stack.pop();

                    bool hasChild = false;
                    for (std::size_t i = 1; i < n && !hasChild; ++i) {
                        auto& edge = currentEdge->p->e[i];
                        if (edge.w.approximatelyZero()) {
                            continue;
                        }
                        if (mappedNode.find(edge.p) != mappedNode.end()) {
                            continue;
                        }
                        hasChild = edge.p == stack.top()->p;
                    }

                    if (hasChild) {
                        Edge* temp = stack.top();
                        stack.pop();
                        stack.push(currentEdge);
                        currentEdge = temp;
                    } else {
                        if (mappedNode.find(currentEdge->p) != mappedNode.end()) {
                            currentEdge = nullptr;
                            continue;
                        }
                        std::array<Edge, n> edges{};
                        for (std::size_t i = 0; i < n; i++) {
                            if (currentEdge->p->e[i].isTerminal()) {
                                edges[i].p = currentEdge->p->e[i].p;
                            } else {
                                edges[i].p = mappedNode[currentEdge->p->e[i].p];
                            }
                            edges[i].w = cn.lookup(currentEdge->p->e[i].w);
                        }
                        root                       = makeDDNode(currentEdge->p->v, edges);
                        mappedNode[currentEdge->p] = root.p;
                        currentEdge                = nullptr;
                    }
                } while (!stack.empty());

                auto w = cn.getCached(dd::ComplexTable<>::Entry::val(original.w.r), dd::ComplexTable<>::Entry::val(original.w.i));
                dd::ComplexNumbers::mul(w, root.w, w);
                root.w = cn.lookup(w);
                cn.returnToCache(w);
            } else {
                root.p = original.p; // terminal -> static
                root.w = cn.lookup(original.w);
            }
            return root;
        }

        ///
        /// Deserialization
        /// Note: do not rely on the binary format being portable across different architectures/platforms
        ///

        template<class Node, class Edge = Edge<Node>, std::size_t N = std::tuple_size_v<decltype(Node::e)>>
        Edge deserialize(std::istream& is, bool readBinary = false) {
            auto         result = Edge::zero;
            ComplexValue rootweight{};

            std::unordered_map<std::int64_t, Node*> nodes{};
            std::int64_t                            nodeIndex{};
            Qubit                                   v{};
            std::array<ComplexValue, N>             edgeWeights{};
            std::array<std::int64_t, N>             edgeIndices{};
            edgeIndices.fill(-2);

            if (readBinary) {
                std::remove_const_t<decltype(SERIALIZATION_VERSION)> version{};
                is.read(reinterpret_cast<char*>(&version), sizeof(decltype(SERIALIZATION_VERSION)));
                if (version != SERIALIZATION_VERSION) {
                    throw std::runtime_error("Wrong Version of serialization file version. version of file: " + std::to_string(version) + "; current version: " + std::to_string(SERIALIZATION_VERSION));
                }

                if (!is.eof()) {
                    rootweight.readBinary(is);
                }

                while (is.read(reinterpret_cast<char*>(&nodeIndex), sizeof(decltype(nodeIndex)))) {
                    is.read(reinterpret_cast<char*>(&v), sizeof(decltype(v)));
                    for (std::size_t i = 0U; i < N; i++) {
                        is.read(reinterpret_cast<char*>(&edgeIndices[i]), sizeof(decltype(edgeIndices[i])));
                        edgeWeights[i].readBinary(is);
                    }
                    result = deserializeNode(nodeIndex, v, edgeIndices, edgeWeights, nodes);
                }
            } else {
                std::string version;
                std::getline(is, version);
                if (std::stoi(version) != SERIALIZATION_VERSION) {
                    throw std::runtime_error("Wrong Version of serialization file version. version of file: " + version + "; current version: " + std::to_string(SERIALIZATION_VERSION));
                }

                const std::string complexRealRegex = R"(([+-]?(?:\d+(?:\.\d*)?|\.\d+)(?:[eE][+-]?\d+)?(?![ \d\.]*(?:[eE][+-])?\d*[iI]))?)";
                const std::string complexImagRegex = R"(( ?[+-]? ?(?:(?:\d+(?:\.\d*)?|\.\d+)(?:[eE][+-]?\d+)?)?[iI])?)";
                const std::string edgeRegex        = " \\(((-?\\d+) (" + complexRealRegex + complexImagRegex + "))?\\)";
                const std::regex  complexWeightRegex(complexRealRegex + complexImagRegex);

                std::string lineConstruct = "(\\d+) (\\d+)";
                for (std::size_t i = 0U; i < N; ++i) {
                    lineConstruct += "(?:" + edgeRegex + ")";
                }
                lineConstruct += " *(?:#.*)?";
                const std::regex lineRegex(lineConstruct);
                std::smatch      m;

                std::string line;
                if (std::getline(is, line)) {
                    if (!std::regex_match(line, m, complexWeightRegex)) {
                        throw std::runtime_error("Regex did not match second line: " + line);
                    }
                    rootweight.fromString(m.str(1), m.str(2));
                }

                while (std::getline(is, line)) {
                    if (line.empty() || line.size() == 1) {
                        continue;
                    }

                    if (!std::regex_match(line, m, lineRegex)) {
                        throw std::runtime_error("Regex did not match line: " + line);
                    }

                    // match 1: node_idx
                    // match 2: qubit_idx

                    // repeats for every edge
                    // match 3: edge content
                    // match 4: edge_target_idx
                    // match 5: real + imag (without i)
                    // match 6: real
                    // match 7: imag (without i)
                    nodeIndex = std::stoi(m.str(1));
                    v         = static_cast<Qubit>(std::stoi(m.str(2)));

                    for (auto edgeIdx = 3U, i = 0U; i < N; i++, edgeIdx += 5) {
                        if (m.str(edgeIdx).empty()) {
                            continue;
                        }

                        edgeIndices[i] = std::stoi(m.str(edgeIdx + 1));
                        edgeWeights[i].fromString(m.str(edgeIdx + 3), m.str(edgeIdx + 4));
                    }

                    result = deserializeNode(nodeIndex, v, edgeIndices, edgeWeights, nodes);
                }
            }

            auto w = cn.getCached(rootweight.r, rootweight.i);
            ComplexNumbers::mul(w, result.w, w);
            result.w = cn.lookup(w);
            cn.returnToCache(w);

            return result;
        }

        template<class Node, class Edge = Edge<Node>>
        Edge deserialize(const std::string& inputFilename, bool readBinary) {
            auto ifs = std::ifstream(inputFilename, std::ios::binary);

            if (!ifs.good()) {
                throw std::invalid_argument("Cannot open serialized file: " + inputFilename);
            }

            return deserialize<Node>(ifs, readBinary);
        }

    private:
        template<class Node, class Edge = Edge<Node>, std::size_t N = std::tuple_size_v<decltype(Node::e)>>
        Edge deserializeNode(std::int64_t index, Qubit v, std::array<std::int64_t, N>& edgeIdx, std::array<ComplexValue, N>& edgeWeight, std::unordered_map<std::int64_t, Node*>& nodes) {
            if (index == -1) {
                return Edge::zero;
            }

            std::array<Edge, N> edges{};
            for (auto i = 0U; i < N; ++i) {
                if (edgeIdx[i] == -2) {
                    edges[i] = Edge::zero;
                } else {
                    if (edgeIdx[i] == -1) {
                        edges[i] = Edge::one;
                    } else {
                        edges[i].p = nodes[edgeIdx[i]];
                    }
                    edges[i].w = cn.lookup(edgeWeight[i]);
                }
            }

            auto newedge = makeDDNode(v, edges);
            nodes[index] = newedge.p;

            // reset
            edgeIdx.fill(-2);

            return newedge;
        }

        ///
        /// Debugging
        ///
    public:
        template<class Node>
        void debugnode(const Node* p) const {
            if (Node::isTerminal(p)) {
                std::clog << "terminal\n";
                return;
            }
            std::clog << "Debug node: " << debugnodeLine(p) << "\n";
            for (const auto& edge: p->e) {
                std::clog << "  " << std::hexfloat
                          << std::setw(22) << CTEntry::val(edge.w.r) << " "
                          << std::setw(22) << CTEntry::val(edge.w.i) << std::defaultfloat
                          << "i --> " << debugnodeLine(edge.p) << "\n";
            }
            std::clog << std::flush;
        }

        template<class Node>
        std::string debugnodeLine(const Node* p) const {
            if (Node::isTerminal(p)) {
                return "terminal";
            }
            std::stringstream sst;
            sst << "0x" << std::hex << reinterpret_cast<std::uintptr_t>(p) << std::dec
                << "[v=" << static_cast<std::int64_t>(p->v)
                << " ref=" << p->ref
                << " hash=" << UniqueTable<Node>::hash(p)
                << "]";
            return sst.str();
        }

        template<class Edge>
        bool isLocallyConsistent(const Edge& e) {
            // NOLINTNEXTLINE(clang-diagnostic-float-equal)
            assert(Complex::one.r->value == 1 && Complex::one.i->value == 0);
            // NOLINTNEXTLINE(clang-diagnostic-float-equal)
            assert(Complex::zero.r->value == 0 && Complex::zero.i->value == 0);

            const bool result = isLocallyConsistent2(e);
            return result;
        }

        template<class Edge>
        bool isGloballyConsistent(const Edge& e) {
            std::map<ComplexTable<>::Entry*, std::size_t> weightCounter{};
            std::map<decltype(e.p), std::size_t>          nodeCounter{};
            fillConsistencyCounter(e, weightCounter, nodeCounter);
            checkConsistencyCounter(e, weightCounter, nodeCounter);
            return true;
        }

    private:
        template<class Edge>
        bool isLocallyConsistent2(const Edge& e) {
            const auto* ptrR = CTEntry::getAlignedPointer(e.w.r);
            const auto* ptrI = CTEntry::getAlignedPointer(e.w.i);

            if ((ptrR->refCount == 0 || ptrI->refCount == 0) && e.w != Complex::one && e.w != Complex::zero) {
                std::clog << "\nLOCAL INCONSISTENCY FOUND\nOffending Number: " << e.w << " (" << ptrR->refCount << ", " << ptrI->refCount << ")\n\n";
                debugnode(e.p);
                return false;
            }

            if (e.isTerminal()) {
                return true;
            }

            if (!e.isTerminal() && e.p->ref == 0) {
                std::clog << "\nLOCAL INCONSISTENCY FOUND: RC==0\n";
                debugnode(e.p);
                return false;
            }

            for (const auto& child: e.p->e) {
                if (child.p->v + 1 != e.p->v && !child.isTerminal()) {
                    std::clog << "\nLOCAL INCONSISTENCY FOUND: Wrong V\n";
                    debugnode(e.p);
                    return false;
                }
                if (!child.isTerminal() && child.p->ref == 0) {
                    std::clog << "\nLOCAL INCONSISTENCY FOUND: RC==0\n";
                    debugnode(e.p);
                    return false;
                }
                if (!isLocallyConsistent2(child)) {
                    return false;
                }
            }
            return true;
        }

        template<class Edge>
        void fillConsistencyCounter(const Edge& edge, std::map<ComplexTable<>::Entry*, std::size_t>& weightMap, std::map<decltype(edge.p), std::size_t>& nodeMap) {
            weightMap[CTEntry::getAlignedPointer(edge.w.r)]++;
            weightMap[CTEntry::getAlignedPointer(edge.w.i)]++;

            if (edge.isTerminal()) {
                return;
            }
            nodeMap[edge.p]++;
            for (auto& child: edge.p->e) {
                if (nodeMap[child.p] == 0) {
                    fillConsistencyCounter(child, weightMap, nodeMap);
                } else {
                    nodeMap[child.p]++;
                    weightMap[CTEntry::getAlignedPointer(child.w.r)]++;
                    weightMap[CTEntry::getAlignedPointer(child.w.i)]++;
                }
            }
        }

        template<class Edge>
        void checkConsistencyCounter(const Edge& edge, const std::map<ComplexTable<>::Entry*, std::size_t>& weightMap, const std::map<decltype(edge.p), std::size_t>& nodeMap) {
            auto* rPtr = CTEntry::getAlignedPointer(edge.w.r);
            auto* iPtr = CTEntry::getAlignedPointer(edge.w.i);

            if (weightMap.at(rPtr) > rPtr->refCount && rPtr != Complex::one.r && rPtr != Complex::zero.i && rPtr != &ComplexTable<>::sqrt2_2) {
                std::clog << "\nOffending weight: " << edge.w << "\n";
                std::clog << "Bits: " << std::hexfloat << CTEntry::val(edge.w.r) << "r " << CTEntry::val(edge.w.i) << std::defaultfloat << "i\n";
                debugnode(edge.p);
                throw std::runtime_error("Ref-Count mismatch for " + std::to_string(rPtr->value) + "(r): " + std::to_string(weightMap.at(rPtr)) + " occurrences in DD but Ref-Count is only " + std::to_string(rPtr->refCount));
            }

            if (weightMap.at(iPtr) > iPtr->refCount && iPtr != Complex::zero.i && iPtr != Complex::one.r && iPtr != &ComplexTable<>::sqrt2_2) {
                std::clog << "\nOffending weight: " << edge.w << "\n";
                std::clog << "Bits: " << std::hexfloat << CTEntry::val(edge.w.r) << "r " << CTEntry::val(edge.w.i) << std::defaultfloat << "i\n";
                debugnode(edge.p);
                throw std::runtime_error("Ref-Count mismatch for " + std::to_string(iPtr->value) + "(i): " + std::to_string(weightMap.at(iPtr)) + " occurrences in DD but Ref-Count is only " + std::to_string(iPtr->refCount));
            }

            if (edge.isTerminal()) {
                return;
            }

            if (nodeMap.at(edge.p) != edge.p->ref) {
                debugnode(edge.p);
                throw std::runtime_error("Ref-Count mismatch for node: " + std::to_string(nodeMap.at(edge.p)) + " occurrences in DD but Ref-Count is " + std::to_string(edge.p->ref));
            }
            for (auto child: edge.p->e) {
                if (!child.isTerminal() && child.p->v != edge.p->v - 1) {
                    std::clog << "child.p->v == " << child.p->v << "\n";
                    std::clog << " edge.p->v == " << edge.p->v << "\n";
                    debugnode(child.p);
                    debugnode(edge.p);
                    throw std::runtime_error("Variable level ordering seems wrong");
                }
                checkConsistencyCounter(child, weightMap, nodeMap);
            }
        }

        ///
        /// Printing and Statistics
        ///
    public:
        // print information on package and its members
        static void printInformation() {
            std::cout << "\n  compiled: " << __DATE__ << " " << __TIME__
                      << "\n  Complex size: " << sizeof(Complex) << " bytes (aligned " << alignof(Complex) << " bytes)"
                      << "\n  ComplexValue size: " << sizeof(ComplexValue) << " bytes (aligned " << alignof(ComplexValue) << " bytes)"
                      << "\n  ComplexNumbers size: " << sizeof(ComplexNumbers) << " bytes (aligned " << alignof(ComplexNumbers) << " bytes)"
                      << "\n  vEdge size: " << sizeof(vEdge) << " bytes (aligned " << alignof(vEdge) << " bytes)"
                      << "\n  vNode size: " << sizeof(vNode) << " bytes (aligned " << alignof(vNode) << " bytes)"
                      << "\n  mEdge size: " << sizeof(mEdge) << " bytes (aligned " << alignof(mEdge) << " bytes)"
                      << "\n  mNode size: " << sizeof(mNode) << " bytes (aligned " << alignof(mNode) << " bytes)"
                      << "\n  CT Vector Add size: " << sizeof(typename decltype(vectorAdd)::Entry) << " bytes (aligned " << alignof(typename decltype(vectorAdd)::Entry) << " bytes)"
                      << "\n  CT Matrix Add size: " << sizeof(typename decltype(matrixAdd)::Entry) << " bytes (aligned " << alignof(typename decltype(matrixAdd)::Entry) << " bytes)"
                      << "\n  CT Matrix Transpose size: " << sizeof(typename decltype(matrixTranspose)::Entry) << " bytes (aligned " << alignof(typename decltype(matrixTranspose)::Entry) << " bytes)"
                      << "\n  CT Conjugate Matrix Transpose size: " << sizeof(typename decltype(conjugateMatrixTranspose)::Entry) << " bytes (aligned " << alignof(typename decltype(conjugateMatrixTranspose)::Entry) << " bytes)"
                      << "\n  CT Matrix Multiplication size: " << sizeof(typename decltype(matrixMatrixMultiplication)::Entry) << " bytes (aligned " << alignof(typename decltype(matrixMatrixMultiplication)::Entry) << " bytes)"
                      << "\n  CT Matrix Vector Multiplication size: " << sizeof(typename decltype(matrixVectorMultiplication)::Entry) << " bytes (aligned " << alignof(typename decltype(matrixVectorMultiplication)::Entry) << " bytes)"
                      << "\n  CT Vector Inner Product size: " << sizeof(typename decltype(vectorInnerProduct)::Entry) << " bytes (aligned " << alignof(typename decltype(vectorInnerProduct)::Entry) << " bytes)"
                      << "\n  CT Vector Kronecker size: " << sizeof(typename decltype(vectorKronecker)::Entry) << " bytes (aligned " << alignof(typename decltype(vectorKronecker)::Entry) << " bytes)"
                      << "\n  CT Matrix Kronecker size: " << sizeof(typename decltype(matrixKronecker)::Entry) << " bytes (aligned " << alignof(typename decltype(matrixKronecker)::Entry) << " bytes)"
                      << "\n  ToffoliTable::Entry size: " << sizeof(ToffoliTable<mEdge>::Entry) << " bytes (aligned " << alignof(ToffoliTable<mEdge>::Entry) << " bytes)"
                      << "\n  Package size: " << sizeof(Package) << " bytes (aligned " << alignof(Package) << " bytes)"
                      << "\n"
                      << std::flush;
        }

        // print unique and compute table statistics
        void statistics() {
            std::cout << "DD statistics:" << std::endl
                      << "[vUniqueTable] ";
            vUniqueTable.printStatistics();
            std::cout << "[mUniqueTable] ";
            mUniqueTable.printStatistics();
            std::cout << "[CT Vector Add] ";
            vectorAdd.printStatistics();
            std::cout << "[CT Matrix Add] ";
            matrixAdd.printStatistics();
            std::cout << "[CT Matrix Transpose] ";
            matrixTranspose.printStatistics();
            std::cout << "[CT Conjugate Matrix Transpose] ";
            conjugateMatrixTranspose.printStatistics();
            std::cout << "[CT Matrix Multiplication] ";
            matrixMatrixMultiplication.printStatistics();
            std::cout << "[CT Matrix Vector Multiplication] ";
            matrixVectorMultiplication.printStatistics();
            std::cout << "[CT Inner Product] ";
            vectorInnerProduct.printStatistics();
            std::cout << "[CT Vector Kronecker] ";
            vectorKronecker.printStatistics();
            std::cout << "[CT Matrix Kronecker] ";
            matrixKronecker.printStatistics();
            std::cout << "[Toffoli Table] ";
            toffoliTable.printStatistics();
            std::cout << "[Stochastic Noise Table] ";
            stochasticNoiseOperationCache.printStatistics();
            std::cout << "[CT Density Add] ";
            densityAdd.printStatistics();
            std::cout << "[CT Density Mul] ";
            densityDensityMultiplication.printStatistics();
            std::cout << "[CT Density Noise] ";
            densityNoise.printStatistics();
            std::cout << "[ComplexTable] ";
            cn.complexTable.printStatistics();
        }
    };

} // namespace dd

#endif<|MERGE_RESOLUTION|>--- conflicted
+++ resolved
@@ -341,7 +341,7 @@
                 convertedRow.reserve(NEDGE);
                 for (std::size_t col = 0; col < NEDGE; ++col) {
                     auto element = matrix.at(row).at(col);
-                    convertedRow.emplace_back(std::complex<double>{element.r, element.i});
+                    convertedRow.emplace_back(std::complex<double> {element.r, element.i});
                 }
                 convertedMatrix.emplace_back(convertedRow);
             }
@@ -489,15 +489,14 @@
         }
 
         // build matrix representation for a single gate on an n-qubit circuit
-        mEdge makeGateDD(const std::array<ComplexValue, NEDGE>& mat, QubitCount n, Qubit target, std::size_t start = 0) {
+         mEdge makeGateDD(const std::array<ComplexValue, NEDGE>& mat, QubitCount n, Qubit target, std::size_t start = 0) {
             return makeGateDD(mat, n, Controls{}, target, start);
-        }
-        mEdge makeGateDD(const std::array<ComplexValue, NEDGE>& mat, QubitCount n, const Control& control, Qubit target, std::size_t start = 0) {
+         }
+         mEdge makeGateDD(const std::array<ComplexValue, NEDGE>& mat, QubitCount n, const Control& control, Qubit target, std::size_t start = 0) {
             return makeGateDD(mat, n, Controls{control}, target, start);
         }
 
         mEdge makeGateDD(const std::array<ComplexValue, NEDGE>& mat, QubitCount n, const Controls& controls, Qubit target, std::size_t start = 0) {
-<<<<<<< HEAD
              if (n + start > nqubits) {
                  throw std::runtime_error{"Requested gate with " +
                                           std::to_string(n + start) +
@@ -546,56 +545,12 @@
                       ++it;
                   }
              }
-=======
-            if (n + start > nqubits) {
-                throw std::runtime_error{"Requested gate with " +
-                                         std::to_string(n + start) +
-                                         " qubits, but current package configuration only supports up to " +
-                                         std::to_string(nqubits) +
-                                         " qubits. Please allocate a larger package instance."};
-            }
-            std::array<mEdge, NEDGE> em{};
-            auto                     it = controls.begin();
-            for (auto i = 0U; i < NEDGE; ++i) {
-                // NOLINTNEXTLINE(clang-diagnostic-float-equal) it has to be really zero
-                if (mat[i].r == 0 && mat[i].i == 0) {
-                    em[i] = mEdge::zero;
-                } else {
-                    em[i] = mEdge::terminal(cn.lookup(mat[i]));
-                }
-            }
-            //
-            //process lines below target
-            auto z = static_cast<Qubit>(start);
-            for (; z < target; z++) {
-                for (auto i1 = 0U; i1 < RADIX; i1++) {
-                    for (auto i2 = 0U; i2 < RADIX; i2++) {
-                        auto i = i1 * RADIX + i2;
-                        if (it != controls.end() && it->qubit == z) {
-                            if (it->type == Control::Type::neg) { // neg. control
-                                // em[i] = makeDDNode(z, std::array{em[i], mEdge::zero, mEdge::zero, mEdge::one});
-                                em[i] = makeDDNode(z, std::array{em[i], mEdge::zero, mEdge::zero, (i1 == i2) ? mEdge::one : mEdge::zero});
-                                // em[i] = makeDDNode(z, std::array{em[i], mEdge::zero, mEdge::zero, (i1 == i2) ? makeIdent(static_cast<Qubit>(start), static_cast<Qubit>(z - 1)) : mEdge::zero});
-                            } else if (it->type == Control::Type::pos) { // pos. control
-                                // em[i] = makeDDNode(z, std::array{mEdge::one, mEdge::zero, mEdge::zero, em[i]});
-                                em[i] = makeDDNode(z, std::array{(i1 == i2) ? mEdge::one : mEdge::zero, mEdge::zero, mEdge::zero, em[i]});
-                                // em[i] = makeDDNode(z, std::array{(i1 == i2) ? makeIdent(static_cast<Qubit>(start), static_cast<Qubit>(z - 1)) : mEdge::zero, mEdge::zero, mEdge::zero, em[i]});
-                            }
-                        }
-                    }
-                }
-                if (it != controls.end() && it->qubit == z) {
-                    ++it;
-                }
-            }
->>>>>>> 17bbd7f3
 
             // target line
             auto e = makeDDNode(z, em);
 
             //process lines above target
             for (; z < static_cast<Qubit>(n - 1 + start); z++) {
-<<<<<<< HEAD
                auto q = static_cast<Qubit>(z + 1);
                if (it != controls.end() && it->qubit == q) {
                    if (it->type == Control::Type::neg) { // neg. control
@@ -605,18 +560,6 @@
                    }
                    ++it;
                }
-=======
-                auto q = static_cast<Qubit>(z + 1);
-                if (it != controls.end() && it->qubit == q) {
-                    if (it->type == Control::Type::neg) { // neg. control
-                        e = makeDDNode(q, std::array{e, mEdge::zero, mEdge::zero, mEdge::one});
-                        // e = makeDDNode(q, std::array{e, mEdge::zero, mEdge::zero, makeIdent(static_cast<Qubit>(start), static_cast<Qubit>(q - 1))});
-                    } else if (it->type == Control::Type::pos) { // pos. control
-                        e = makeDDNode(q, std::array{mEdge::one, mEdge::zero, mEdge::zero, e});
-                    }
-                    ++it;
-                }
->>>>>>> 17bbd7f3
             }
             return e;
         }
@@ -658,17 +601,11 @@
                 }
             }
 
-            auto z = std::min(target0, target1);
+           auto       z             = std::min(target0, target1);
 
             // process the smaller target by taking the 16 submatrices and appropriately combining them into four DDs.
-<<<<<<< HEAD
            std::array<mEdge, NEDGE> em0{};
            for (std::size_t row = 0; row < RADIX; ++row) {
-=======
-            std::array<mEdge, NEDGE> em0{};
-            mEdge                    previousNode = mEdge::one;
-            for (std::size_t row = 0; row < RADIX; ++row) {
->>>>>>> 17bbd7f3
                 for (std::size_t col = 0; col < RADIX; ++col) {
                     std::array<mEdge, NEDGE> local{};
                     if (target0 > target1) {
@@ -691,10 +628,11 @@
                         em0.at(row * RADIX + col) = makeDDNode(z, local);
                     }
                 }
-            }
+
+           }
 
             // process the larger target by combining the four DDs from the smaller target
-            z      = std::max(target0, target1);
+            z = std::max(target0, target1);
             auto e = makeDDNode(z, em0);
 
             return e;
@@ -1765,7 +1703,7 @@
                     edge[idx] = ResultEdge::zero;
                     for (auto k = 0U; k < rows; k++) {
                         LEdge e1{};
-                        auto  element1 = rows * i + k;
+                        auto element1 = rows * i + k;
                         if (!x.isTerminal() && x.p->v == var) {
                             e1 = x.p->e[element1];
                         } else {
@@ -1777,7 +1715,7 @@
                         }
 
                         REdge e2{};
-                        auto  element2 = j + cols * k;
+                        auto element2 = j + cols * k;
                         if (!y.isTerminal() && y.p->v == var) {
                             e2 = y.p->e[j + cols * k];
                         } else {

/*
* This file is part of the MQT DD Package which is released under the MIT license.
* See file README.md or go to https://www.cda.cit.tum.de/research/quantum_dd/ for more information.
*/

#ifndef DDpackage_H
#define DDpackage_H

#include "CVecUtilities.hpp"
#include "Complex.hpp"
#include "ComplexCache.hpp"
#include "ComplexNumbers.hpp"
#include "ComplexTable.hpp"
#include "ComplexValue.hpp"
#include "ComputeTable.hpp"
#include "Control.hpp"
#include "Definitions.hpp"
#include "DensityNoiseTable.hpp"
#include "Edge.hpp"
#include "Export.hpp"
#include "GateMatrixDefinitions.hpp"
#include "LimTable.hpp"
#include "Log.hpp"
#include "Node.hpp"
#include "PauliAlgebra.hpp"
#include "PauliUtilities.hpp"
#include "QuantumGate.hpp"
#include "StochasticNoiseOperationTable.hpp"
#include "ToffoliTable.hpp"
#include "UnaryComputeTable.hpp"
#include "UniqueTable.hpp"

#include <algorithm>
#include <array>
#include <bitset>
#include <cassert>
#include <cmath>
#include <complex>
#include <cstddef>
#include <cstdint>
#include <fstream>
#include <iomanip>
#include <iostream>
#include <limits>
#include <map>
#include <queue>
#include <random>
#include <regex>
#include <set>
#include <stdexcept>
#include <string>
#include <type_traits>
#include <unordered_map>
#include <unordered_set>
#include <vector>

namespace dd {

    struct DDPackageConfig {
        //Note the order of parameters here must be the *same* as in the template definition.
        static constexpr std::size_t UT_VEC_NBUCKET                 = 32768U;
        static constexpr std::size_t UT_VEC_INITIAL_ALLOCATION_SIZE = 2048U;
        static constexpr std::size_t UT_MAT_NBUCKET                 = 32768U;
        static constexpr std::size_t UT_MAT_INITIAL_ALLOCATION_SIZE = 2048U;
        static constexpr std::size_t CT_VEC_ADD_NBUCKET             = 16384U;
        static constexpr std::size_t CT_MAT_ADD_NBUCKET             = 16384U;
        static constexpr std::size_t CT_MAT_TRANS_NBUCKET           = 4096U;
        static constexpr std::size_t CT_MAT_CONJ_TRANS_NBUCKET      = 4096U;
        static constexpr std::size_t CT_MAT_VEC_MULT_NBUCKET        = 16384U;
        static constexpr std::size_t CT_MAT_MAT_MULT_NBUCKET        = 16384U;
        static constexpr std::size_t CT_VEC_KRON_NBUCKET            = 4096U;
        static constexpr std::size_t CT_MAT_KRON_NBUCKET            = 4096U;
        static constexpr std::size_t CT_VEC_INNER_PROD_NBUCKET      = 4096U;
        static constexpr std::size_t CT_DM_NOISE_NBUCKET            = 1U;
        static constexpr std::size_t UT_DM_NBUCKET                  = 1U;
        static constexpr std::size_t UT_DM_INITIAL_ALLOCATION_SIZE  = 1U;
        static constexpr std::size_t CT_DM_DM_MULT_NBUCKET          = 1U;
        static constexpr std::size_t CT_DM_ADD_NBUCKET              = 1U;

        // The number of different quantum operations. I.e., the number of operations defined in the QFR OpType.hpp
        // This parameter is required to initialize the StochasticNoiseOperationTable.hpp
        static constexpr std::size_t STOCHASTIC_CACHE_OPS = 1;
    };

    template<std::size_t UT_VEC_NBUCKET                 = DDPackageConfig::UT_VEC_NBUCKET,
             std::size_t UT_VEC_INITIAL_ALLOCATION_SIZE = DDPackageConfig::UT_VEC_INITIAL_ALLOCATION_SIZE,
             std::size_t UT_MAT_NBUCKET                 = DDPackageConfig::UT_MAT_NBUCKET,
             std::size_t UT_MAT_INITIAL_ALLOCATION_SIZE = DDPackageConfig::UT_MAT_INITIAL_ALLOCATION_SIZE,
             std::size_t CT_VEC_ADD_NBUCKET             = DDPackageConfig::CT_VEC_ADD_NBUCKET,
             std::size_t CT_MAT_ADD_NBUCKET             = DDPackageConfig::CT_MAT_ADD_NBUCKET,
             std::size_t CT_MAT_TRANS_NBUCKET           = DDPackageConfig::CT_MAT_TRANS_NBUCKET,
             std::size_t CT_MAT_CONJ_TRANS_NBUCKET      = DDPackageConfig::CT_MAT_CONJ_TRANS_NBUCKET,
             std::size_t CT_MAT_VEC_MULT_NBUCKET        = DDPackageConfig::CT_MAT_VEC_MULT_NBUCKET,
             std::size_t CT_MAT_MAT_MULT_NBUCKET        = DDPackageConfig::CT_MAT_MAT_MULT_NBUCKET,
             std::size_t CT_VEC_KRON_NBUCKET            = DDPackageConfig::CT_VEC_KRON_NBUCKET,
             std::size_t CT_MAT_KRON_NBUCKET            = DDPackageConfig::CT_MAT_KRON_NBUCKET,
             std::size_t CT_VEC_INNER_PROD_NBUCKET      = DDPackageConfig::CT_VEC_INNER_PROD_NBUCKET,
             std::size_t CT_DM_NOISE_NBUCKET            = DDPackageConfig::CT_DM_NOISE_NBUCKET,
             std::size_t UT_DM_NBUCKET                  = DDPackageConfig::UT_DM_NBUCKET,
             std::size_t UT_DM_INITIAL_ALLOCATION_SIZE  = DDPackageConfig::UT_DM_INITIAL_ALLOCATION_SIZE,
             std::size_t CT_DM_DM_MULT_NBUCKET          = DDPackageConfig::CT_DM_DM_MULT_NBUCKET,
             std::size_t CT_DM_ADD_NBUCKET              = DDPackageConfig::CT_DM_ADD_NBUCKET,
             std::size_t STOCHASTIC_CACHE_OPS           = DDPackageConfig::STOCHASTIC_CACHE_OPS>
    class Package {
        ///
        /// Complex number handling
        ///
    public:
        ComplexNumbers cn{};

        ///
        /// Construction, destruction, information and reset
        ///
    public:
        static constexpr std::size_t maxPossibleQubits = static_cast<std::make_unsigned_t<Qubit>>(std::numeric_limits<Qubit>::max()) + 1U;
        static constexpr std::size_t defaultQubits     = 128;
        // Choose which group is used for LIMDD's isomorphism merging subroutines
        static constexpr LIMDD_group defaultGroup = LIMDD_group::Pauli_group;
        //                static constexpr LIMDD_group defaultGroup = LIMDD_group::QMDD_group;

        explicit Package(std::size_t nq = defaultQubits, LIMDD_group _group = defaultGroup, bool _performSanityChecks = false, bool outputToLog = false):
            cn(ComplexNumbers()), nqubits(nq), group(_group), performSanityChecks(_performSanityChecks) {
            resize(nq);
            Log::log.verbose = outputToLog;
        };
        ~Package()                      = default;
        Package(const Package& package) = delete;

        Package& operator=(const Package& package) = delete;

        // resize the package instance
        void resize(std::size_t nq) {
            if (nq > maxPossibleQubits) {
                throw std::invalid_argument("Requested too many qubits from package. Qubit datatype only allows up to " +
                                            std::to_string(maxPossibleQubits) + " qubits, while " +
                                            std::to_string(nq) + " were requested. Please recompile the package with a wider Qubit type!");
            }
            nqubits = nq;
            vUniqueTable.resize(nqubits);
            mUniqueTable.resize(nqubits);
            dUniqueTable.resize(nqubits);
            stochasticNoiseOperationCache.resize(nqubits);
            IdTable.resize(nqubits);
        }

        // reset package state
        void reset() {
            clearUniqueTables();
            clearComputeTables();
            cn.clear();
        }

        // getter for qubits
        [[nodiscard]] auto qubits() const { return nqubits; }

    private:
        std::size_t nqubits;
        LIMDD_group group;
        bool        performSanityChecks;

        ///
        /// Vector nodes, edges and quantum states
        ///

        // Done limdd: Add LIMs for Stabilizer Groups to nodes
    public:
        vEdge normalize(const vEdge& e, bool cached) {
            //        	std::cout << "[normalize] start. Edge is currently " << e;
            auto zero = std::array{e.p->e[0].w.approximatelyZero(), e.p->e[1].w.approximatelyZero()};

            // make sure to release cached numbers approximately zero, but not exactly zero
            if (cached) {
                for (auto i = 0U; i < RADIX; i++) {
                    if (zero[i] && e.p->e[i].w != Complex::zero) {
                        cn.returnToCache(e.p->e[i].w);
                        e.p->e[i] = vEdge::zero;
                    }
                }
            }

            if (zero[0]) {
                // all equal to zero
                if (zero[1]) {
                    if (!cached && !e.isTerminal()) {
                        // If it is not a cached computation, the node has to be put back into the chain
                        vUniqueTable.returnNode(e.p);
                    }
                    return vEdge::zero;
                }

                auto  r = e;
                auto& w = r.p->e[1].w;
                if (cached && !w.exactlyOne()) {
                    r.w = w;
                } else {
                    r.w = cn.lookup(w);
                }
                w = Complex::one;
                return r;
            }

            if (zero[1]) {
                auto  r = e;
                auto& w = r.p->e[0].w;
                if (cached && !w.exactlyOne()) {
                    r.w = w;
                } else {
                    r.w = cn.lookup(w);
                }
                w = Complex::one;
                return r;
            }

            //            std::cout << "[normalize] step 1/5: Case fork. Currently edge is " << e;

            const auto mag0         = ComplexNumbers::mag2(e.p->e[0].w);
            const auto mag1         = ComplexNumbers::mag2(e.p->e[1].w);
            const auto norm2        = mag0 + mag1;
            const auto mag2Max      = (mag0 + ComplexTable<>::tolerance() >= mag1) ? mag0 : mag1;
            const auto argMax       = (mag0 + ComplexTable<>::tolerance() >= mag1) ? 0 : 1;
            const auto norm         = std::sqrt(norm2);
            const auto magMax       = std::sqrt(mag2Max);
            const auto commonFactor = norm / magMax;

            //            std::cout << "[normalize] step 2/5: norm " << norm << " magMag " << magMax << " commonFactor " << commonFactor << "\n";

            auto  r   = e;
            auto& max = r.p->e[argMax];
            if (cached && !max.w.exactlyOne()) {
                r.w = max.w;
                r.w.r->value *= commonFactor;
                r.w.i->value *= commonFactor;
            } else {
                r.w = cn.lookup(CTEntry::val(max.w.r) * commonFactor, CTEntry::val(max.w.i) * commonFactor);
                if (r.w.approximatelyZero()) {
                    return vEdge::zero;
                }
            }

            //            std::cout << "[normalize] step 3/5 edge is " << r;
            //            std::cout << "[normalize] looking up " << (magMax / norm) << " in ComplexNumbers cache.\n";

            max.w = cn.lookup(magMax / norm, 0.);
            if (max.w == Complex::zero)
                max = vEdge::zero;

            //            std::cout << "[normalize] step 4/5 edge is " << r;

            const auto argMin = (argMax + 1) % 2;
            auto&      min    = r.p->e[argMin];
            if (cached) {
                cn.returnToCache(min.w);
                ComplexNumbers::div(min.w, min.w, r.w);
                min.w = cn.lookup(min.w);
            } else {
                //            	std::cout << "[normalize] now cached, so getting temp numer. edge is " << r << "\n";
                auto c = cn.getTemporary();
                ComplexNumbers::div(c, min.w, r.w);
                min.w = cn.lookup(c);
            }
            if (min.w == Complex::zero) {
                min = vEdge::zero;
            }
            //            std::cout << "[normalize step 5/5 edge is " << r;

            return r;
        }

        // Returns an edge to a node isomorphic to e.p
        // The edge is labeled with a LIM
        // the node e.p is canonical, according to <Z>-LIMDD reduction rules
        // TODO limdd: rename to just normalize() ?
        vEdge normalizeLIMDDZ(const vEdge& e, bool cached) {
            // Step 1: Make sure the weight on the LIMs is +1
            if (!(LimEntry<>::getPhase(e.p->e[0].l) == phase_t::phase_one &&
                  LimEntry<>::getPhase(e.p->e[1].l) == phase_t::phase_one)) {
                throw std::runtime_error("[normalizeLIMDD] ERROR phase in LIM is not +1.");
            }

            auto r = normalize(e, cached);

            auto zero = std::array{e.p->e[0].w.approximatelyZero(), e.p->e[1].w.approximatelyZero()};

            // Case 1 ("Low Knife"):  high edge = 0, low edge is nonzero
            if (zero[1]) {
                // Step 1: Set the root edge label to 'Identity tensor R'
                r.l = r.p->e[0].l;
                // Step 2: Set the low edge label to 'Identity'
                r.p->e[0].l = nullptr;
                return r;
            }
            // Case 2 ("High Knife"):  low edge = 0, high edge is nonzero
            if (zero[0]) {
                // Step 1: Set the root edge pointer to 'Identity tensor (low edge label)'
                r.l = r.p->e[1].l;
                // Step 2: Set the high edge label to 'Identity'
                r.p->e[1].l = nullptr;
                return r;
            }

            // Case 3 ("Fork"):  both edges of e are non-zero
            //            std::cout << "[normalizeLIMDD] case Fork. Setting data.\n";
            //            std::cout.flush();
            LimEntry<>* lowLim = r.p->e[0].l;
            LimEntry<>* higLim = r.p->e[1].l;
            // Step 1: Make a new LIM, which is the left LIM multiplied by the right LIM
            //            std::cout << "[normalizeLIMDD] Step 1: multiply.\n";
            //            std::cout.flush();
            //            LimEntry<>* higLimTemp = LimEntry<>::multiply(lowLim, higLim);
            r.p->e[1].l = LimEntry<>::multiply(lowLim, higLim); // TODO memory leak
            // Step 2: Make the left LIM Identity
            //            std::cout << "[normalizeLIMDD] Step 2: Set low edge to nullptr.\n";
            //            std::cout.flush();
            r.p->e[0].l   = nullptr;
            vNode oldNode = *(r.p); // make a copy of the old node
            // Step 3: Choose a canonical right LIM
            //            std::cout << "[normalizeLIMDD] Step 3: pick High Label.\n";
            //            std::cout.flush();
            bool        s           = false;
            LimEntry<>* higLimTemp2 = highLabelZ(r.p->e[0].p, r.p->e[1].p, r.p->e[1].l, r.p->e[1].w, s);
            r.p->e[1].l             = limTable.lookup(*higLimTemp2);
            limTable.incRef(r.p->e[1].l);
            //            std::cout << "[normalizeLIMDD] Found high label: " << LimEntry<>::to_string(r.p->e[1].l) << "\n";
            //            std::cout.flush();
            // Step 4: Find an isomorphism 'iso' which maps the new node to the old node
            //            std::cout << "[normalizeLIMDD] Step 4: find an isomorphism.\n";
            //            std::cout.flush();
            LimEntry<>* iso = getIsomorphismZ(r.p, &oldNode); // TODO memory leak: this Lim is not freed
            assert(iso != LimEntry<>::noLIM);
            // Root label := root label * (Id tensor (A)) * K
            // Step 5: Use R as the LIM for the incoming edge e
            //            std::cout << "[normalizeLIMDD] Step 5: Repair the root edge.\n";
            //            std::cout.flush();
            r.l = LimEntry<>::multiply(r.l, lowLim); // TODO memory leak
                                                     //            std::cout << "[normalizeLIMDD] Step 5.1: Second multiplication.\n";
                                                     //            std::cout.flush();
            r.l = LimEntry<>::multiply(r.l, iso);    // TODO memory leak
            // Step 6: Lastly, to make the edge canonical, we make sure the phase of the LIM is +1; to this end, we multiply the weight r.w by the phase of the Lim r.l
            //            std::cout << "[normalizeLIMDD] Step 6: Set the LIM phase to 1.\n";
            //            std::cout.flush();
            if (r.l->getPhase() == phase_t::phase_minus_one) {
                // Step 6.1: multiply the weight 'r.w' by -1
                r.w.multiplyByMinusOne();
                // Step 6.2: Make the phase of r.l '+1'
                r.l->setPhase(phase_t::phase_one);
            }
            // Step 7: lastly, we should multiply by II...IZ if the highLabel method multiplied the high edge weight by -1
            if (s) {
                //                LimEntry<> Z;
                //                Z.setOperator(r.p->v, 'Z');
                //                r.l->multiplyBy(Z);
            }

            // TODO this procedure changes the weights on the low and high edges. Should we call normalize again?
            // Should we *not* call normalize at the beginning of the procedure?

            return r;
        }

    public:
        // Finds a high label for a node with low child u and high child v, with current high edge label vLabel, and current high LIM vLabel
        // Sets the
        // Here we demand that 'weight' and 'weightInv' are retrieved with ComplexTable.getTemporary(..),
        // since they will be assigned values but will not be looked up in the ComplexTable
        // TODO limdd:
        //   1. make NUM_QUBITS a template parameter
        void highLabelPauli(vNode* u, vNode* v, LimEntry<>* vLabel, Complex& lowWeight, Complex& highWeight, LimEntry<>& newHighLabel) {
            //Log::log << "[highLabelPauli] low: " << lowWeight << " * I; high: " << highWeight << " * " << *vLabel << '\n';
            //LimEntry<>* newHighLabel;
            if (u == v) {
                newHighLabel = *GramSchmidt(u->limVector, vLabel);
                highWeight.multiplyByPhase(newHighLabel.getPhase());
                //Log::log << "[highLabelPauli] case u = v; canonical lim is " << newHighLabel << " so multiplying weight by " << phaseToString(newHighLabel.getPhase()) << ", result: weight = " << highWeight << '\n';
                newHighLabel.setPhase(phase_t::phase_one);

                fp lomag2 = ComplexNumbers::mag2(lowWeight);
                fp himag2 = ComplexNumbers::mag2(highWeight);
                if (himag2 > lomag2) {
                    //Log::log << "[highLabelPauli] high is larger than low.\n";
                    // Swap low, high
                    Complex hiTemp = cn.getCached(lowWeight);
                    Complex loTemp = cn.getCached(highWeight);
                    vEdge   lo{u, hiTemp, nullptr};
                    vEdge   hi{u, loTemp, nullptr};
                    //Log::log << "[highLabelPauli] before normalize: loTemp = " << loTemp << "; hiTemp = " << hiTemp << '\n';
                    // Normalize low, high
                    vNode tempNode{{lo, hi}, nullptr, {}, 0, (Qubit)(u->v + 1)};
                    vEdge tempEdge{&tempNode, Complex::one, nullptr};
                    //                		Complex lowWeightTemp = cn.getCached(lowWeight);
                    //                		Complex highWeightTemp = cn.getCached(highWeight);
                    tempEdge = normalize(tempEdge, false);
                    //Log::log << "[highlabelPauli] after  normalize: loTemp = " << loTemp << "; hiTemp = " << hiTemp << '\n';
                    //Log::log << "[highlabelPauli] after  normalize: lo edge= " << tempEdge.p->e[0].w << "; hiEdge = " << tempEdge.p->e[1].w << '\n';

                    // Now the weights are normalized
                    highWeight.r->value = CTEntry::val(tempEdge.p->e[0].w.r);
                    highWeight.i->value = CTEntry::val(tempEdge.p->e[0].w.i);
                    lowWeight.r->value  = CTEntry::val(tempEdge.p->e[1].w.r);
                    lowWeight.i->value  = CTEntry::val(tempEdge.p->e[1].w.i);

                    //                		Log::log << "[highLabelPauli] (case high > low) new low = " << lowWeight << "; new high = " << highWeight << "\n";
                    cn.returnToCache(loTemp);
                    cn.returnToCache(hiTemp);
                    //                		lowWeight = tempEdge.p->e[0].w;
                    //                		lowWeight  = tempEdge.p->e[1].w;
                }
                if (CTEntry::val(highWeight.r) < 0 || (CTEntry::approximatelyEquals(highWeight.r, &ComplexTable<>::zero) && CTEntry::val(highWeight.i) < 0)) {
                    highWeight.multiplyByMinusOne(true);
                    //Log::log << "[highLabelPauli] the high edge weight is flipped. New weight is " << highWeight << ".\n";
                }

            } else {
                StabilizerGroup GH = groupConcatenate(u->limVector, v->limVector);
                toColumnEchelonForm(GH);
                newHighLabel = *GramSchmidt(GH, vLabel);
                highWeight.multiplyByPhase(newHighLabel.getPhase());
                //Log::log << "[highLabelPauli] canonical lim is " << newHighLabel << " so multiplying weight by " << phaseToString(newHighLabel.getPhase()) << ", result: weight = " << highWeight << '\n';
                newHighLabel.setPhase(phase_t::phase_one);
                if (highWeight.lexSmallerThanxMinusOne()) {
                    //Log::log << "[highLabelPauli] before multiplication by -1, highWeight = " << highWeight << "\n";
                    highWeight.multiplyByMinusOne(true);
                    //Log::log << "[highLabelPauli] Multiplied high edge weight by -1; New weight is " << highWeight << ".\n";
                }
            }
        }

        template<class Edge>
        void sanityCheckNormalize(CVec before, CVec after, const Edge& originalEdge, const Edge& normalizedEdge) {
            if (!performSanityChecks) return;
            if (!vectorsApproximatelyEqual(before, after)) {
                //Log::log << "[normalizeLIMDD] ERROR normalized vector is off :-(\n";
                //Log::log << "[normalizeLIMDD] original:   ";
                printCVec(before);
                //Log::log << '\n';
                //Log::log << "[normalizeLIMDD] normalized: ";
                printCVec(after);
                //Log::log << '\n';
                export2Dot(originalEdge, "originalEdge.dot", false, true, true, false, true);
                export2Dot(normalizedEdge, "normalizedEdge.dot", false, true, true, false, true);
                throw std::runtime_error("[normalizeLIMDD] ERROR normalized edge has different vector than original edge! See files originalEdge.svg and normalizedEdge.svg\n");
            }
        }

        void outputDescendantsStabilizerGroups(vEdge edge) {
            if (edge.isTerminal()) return;
            //Log::log << "[print stabs] n = " << (int) edge.p->v << "; Stab(v) = " << groupToString(edge.p->limVector, edge.p->v) << "  edge = " << edge << "\n";
            if (!edge.p->e[0].isTerminal()) {
                outputDescendantsStabilizerGroups(edge.p->e[0]);
            } else if (!edge.p->e[1].isTerminal()) {
                outputDescendantsStabilizerGroups(edge.p->e[1]);
            }
        }

        template<class Edge>
        void sanityCheckStabilizerGroup(Edge& edge, StabilizerGroup& stabilizerGroup) {
            if (!performSanityChecks) return;
            CVec  nodeVec = getVector(edge.p);
            vEdge edgeId  = edge;
            edgeId.l      = nullptr;
            CVec stabVec;
            for (unsigned int i = 0; i < stabilizerGroup.size(); i++) {
                stabVec = getVector(edgeId, *stabilizerGroup[i]);
                if (!vectorsApproximatelyEqual(nodeVec, stabVec)) {
                    CVec edgeVec = getVector(edge);
                    Log::log << "[sanity check stabilizer group] ERROR stabilizer group contains a non-stabilizer element: " << LimEntry<>::to_string(stabilizerGroup[i], edge.p->v) << "\n";
                    Log::log << "[sanity check stabilizer group] Edge is " << edge << '\n';
                    Log::log << "[sanity check stabilizer group] Node's stabilizer group is :" << groupToString(stabilizerGroup, edge.p->v) << "\n";
                    Log::log << "[sanity check stabilizer group] node's vector: " << outputCVec(nodeVec) << "\n";
                    Log::log << "[sanity check stabilizer group] stabilizer vec:" << outputCVec(stabVec) << "\n";
                    Log::log << "[sanity check stabilizer group] edge vec:      " << outputCVec(edgeVec) << "\n";
                    outputDescendantsStabilizerGroups(edge);
                    export2Dot(edge, "errorStabilizer.dot", false, true, true, false, true, false);
                    throw std::runtime_error("[sanity check stabilizer group] ERROR stabilizer group contains a non-stabilizer element. See also errorStabilizer.svg\n");
                }
            }
        }

        // Checks whether a == iso * b
        template<class Edge>
        void sanityCheckIsomorphism(vNode& a, vNode& b, LimEntry<>* iso, [[maybe_unused]] Edge dummy) {
<<<<<<< HEAD
            if (!performSanityChecks) return;
            if (!performSanityChecks) return;
=======
			if (!performSanityChecks) return;
>>>>>>> a2450f4e
            Edge edgeA{&a, Complex::one, nullptr};
            Edge edgeB{&b, Complex::one, nullptr};
            CVec avec    = getVector(edgeA);
            CVec isobvec = getVector(edgeB, *iso);
            if (!vectorsApproximatelyEqual(avec, isobvec)) {
                CVec bvec = getVector(edgeB);
                Log::log << "[sanity check isomorphism] ERROR isomorphism is not an isomorphism\n"
                         << "[sanity check isomorphism] node A is " << a << "\n"
                         << "[sanity check isomorphism] node B is " << b << "\n"
                         << "[sanity check isomorphism] iso = " << LimEntry<>::to_string(iso, a.v) << '\n';
                Log::log << "[sanity check isomorphism] node a = ";
                printCVec(avec);
                Log::log << "\n[sanity check isomorphism] node b = ";
                printCVec(bvec);
                Log::log << "\n[sanity check isomorphism] iso * node b = ";
                printCVec(isobvec);
                export2Dot(edgeA, "errorIsoA.dot", false, true, true, false, true, false);
                export2Dot(edgeB, "errorIsoB.dot", false, true, true, false, true, false);
                throw std::runtime_error("[sanity check isomorphism] ERROR Purported isomorphism is not actually an isomorphism.\n");
            }
        }

        bool sanityCheckMakeDDNode(const CVec& left, const CVec& right, const CVec& result) {
            if (!performSanityChecks) return true;
            if (result.size() == 0) {
                return (isZeroVector(left) && isZeroVector(right));
            }
            unsigned int d = result.size() / 2;
            if ((left.size() != d && left.size() != 0) || (right.size() != d && right.size() != 0)) {
                //Log::log << "[sanity check makeDDNode] left = " << left.size() << "  right = " << right.size() << "  result = " << result.size() << " d = " << d << '\n';
                throw std::runtime_error("[sanity check makeDDNode] received vectors of unexpected sizes.\n");
            }
            if (left.size() == 0) {
                // check if result is zero here
                if (!isZeroVector(result, 0, d)) {
                    return false;
                }
            } else {
                for (unsigned int i = 0; i < left.size(); i++) {
                    if (!Complex::approximatelyEqual(left[i], result[i])) {
                        return false;
                    }
                }
            }
            if (right.size() == 0) {
                if (!isZeroVector(result, d, 2 * d)) return false;
            } else {
                for (unsigned int i = 0; i < d; i++) {
                    if (!Complex::approximatelyEqual(right[i], result[i + d])) {
                        return false;
                    }
                }
            }
            return true;
        }

        // Returns an edge to a node isomorphic to e.p
        // The edge is labeled with a LIM
        // the node e.p is canonical, according to <Z>-LIMDD reduction rules
        // TODO limdd: rename to just normalize() ?
        // TODO limdd: incorporate Pauli Lims
        // TODO limdd: switch the node in case the low edge is zero
        // TODO limdd: prevent various memory leaks caused by LimEntry<>::multiply(..)
        vEdge normalizeLIMDDPauli(const vEdge& e, bool cached) {
            // Step 1: Make sure the weight on the LIMs is +1
            if (!(LimEntry<>::getPhase(e.p->e[0].l) == phase_t::phase_one &&
                  LimEntry<>::getPhase(e.p->e[1].l) == phase_t::phase_one)) {
                throw std::runtime_error("[normalizeLIMDD] ERROR phase in LIM is not +1.");
            }
<<<<<<< HEAD
            //            CVec        amplitudeVecBeforeNormalizeQ = getVector(e, e.p->v);
            Edge<vNode> r = normalize(e, cached);
            //            CVec        amplitudeVecAfternormalizeQ  = getVector(r, e.p->v);
            //            sanityCheckNormalize(amplitudeVecBeforeNormalizeQ, amplitudeVecAfternormalizeQ, e, r);
            //            Edge<vNode> rOld = copyEdge(r);

            //            CVec amplitudeVecBeforeNormalize = getVector(r);
=======
            CVec amplitudeVecBeforeNormalizeQ, amplitudeVecAfternormalizeQ;
            if (performSanityChecks) {
                amplitudeVecBeforeNormalizeQ = getVector(e, e.p->v);
            }
            Edge<vNode> r                    = normalize(e, cached);
            if (performSanityChecks) {
                amplitudeVecAfternormalizeQ  = getVector(r, e.p->v);
                sanityCheckNormalize(amplitudeVecBeforeNormalizeQ, amplitudeVecAfternormalizeQ, e, r);
            }
            Edge<vNode> rOld = copyEdge(r);

            CVec amplitudeVecBeforeNormalize;
            if (performSanityChecks) {
                amplitudeVecBeforeNormalize = getVector(r);
            }
>>>>>>> a2450f4e

            if (r.l == nullptr) {
                r.l = LimEntry<>::getIdentityOperator();
            }
            auto zero = std::array{e.p->e[0].w.approximatelyZero(), e.p->e[1].w.approximatelyZero()};

            // Case 1 ("Low Knife"):  high edge = 0, so |phi> = |0>|lowChild>
            if (zero[1]) {
                //Log::log << "[normalizeLIMDD] Case |0>   (\"low knife\") " << (r.p->v + 1) << " qubits.\n";
                // Step 1: Set the root edge label to 'Identity tensor R'
                r.l->multiplyBy(r.p->e[0].l); // = LimEntry<>::multiply(r.l, r.p->e[0].l);
                // Step 2: Set the low and high edge labels to 'Identity'
                r.p->e[0].l = nullptr; // TODO memory leak
                r.p->e[1].l = nullptr; // TODO posible memory leak
                // Step 3: multiply the root weight by the LIM phase; set the LIM phase to +1
                r.w.multiplyByPhase(r.l->getPhase());
                r.l->setPhase(phase_t::phase_one);
                // Step 4: multiply the root edge weight by the low edge weight
                r.w = cn.mulCached(r.w, r.p->e[0].w);
                //                cn.returnToCache(rootWeight);
                r.p->e[0].w = Complex::one;
                r.p->e[1].w = Complex::zero;
                // Step 5: Make sure both edges point to the same nodes
                r.p->e[1].p = r.p->e[0].p;
                // Set the weight to point to actually zero
                return r;
            }
            // Case 2 ("High Knife"):  low edge = 0, so |phi> = |1>|highChild>
            if (zero[0]) {
                // TODO double-check if this logic makes sense
                //Log::log << "[normalizeLIMDD] Case |1>   (\"high knife\")" << (r.p->v + 1) << " qubits.\n";
                // Step 1: Multiply the root label by the high edge label
                r.l->multiplyBy(r.p->e[1].l);
                // Step 2: Right-multiply the root edge by X
                LimEntry<> X;
                X.setOperator(r.p->v, 'X');
                r.l->multiplyBy(X);
                // Step 3: Set the low and high edge labels to 'Identity'
                r.p->e[0].l = nullptr; // Set low  edge to Identity
                r.p->e[1].l = nullptr; // Set high edge to Identity
                // Step ??: Set the weight right
                r.w = cn.mulCached(r.w, r.p->e[1].w);
                //                r.w = cn.lookup(rootWeight);
                //                cn.returnToCache(rootWeight);
                r.p->e[0].w = Complex::one;
                r.p->e[1].w = Complex::zero;
                // Step 3: multiply the root weight by the LIM phase; set the LIM phase to +1
                r.w.multiplyByPhase(r.l->getPhase());
                r.l->setPhase(phase_t::phase_one);
                r.p->e[0].p = r.p->e[1].p;
                return r;
            }
            //Log::log << "[normalizeLIMDD] Start. case Fork on " << (signed int)(r.p->v) + 1 << " qubits. Edge is currently: " << r << '\n';
            if ((long long unsigned int)(e.p->e[0].p) > (long long unsigned int)(e.p->e[1].p)) {
                std::swap(r.p->e[0], r.p->e[1]);
                //Log::log << "[normalizeLIMDD] Step 0: We swapped the children, so we correct for this by multiplying with X.\n";
                LimEntry<> X;
                X.setOperator(r.p->v, 'X');
                r.l->multiplyBy(X);
            }

            // Case 3 ("Fork"):  both edges of e are non-zero
            LimEntry<>*                  lowLim = r.p->e[0].l;
            [[maybe_unused]] LimEntry<>* higLim = r.p->e[1].l;
            // Step 1: Make a new LIM, which is the left LIM multiplied by the right LIM
            //Log::log << "[normalizeLIMDD] Step 1: Multiply low and high LIMs.\n";
            if (r.p->e[1].l == nullptr) {
                r.p->e[1].l = new LimEntry<>();
            }
            //r.p->e[1].l->leftMultiplyBy(lowLim); // TODO doing this gives many errors
            r.p->e[1].l = LimEntry<>::multiply(lowLim, higLim); // TODO memory leak
            r.p->e[1].w = cn.getCached(CTEntry::val(r.p->e[1].w.r), CTEntry::val(r.p->e[1].w.i));
            r.p->e[1].w.multiplyByPhase(r.p->e[1].l->getPhase());
            r.p->e[1].l->setPhase(phase_t::phase_one);
            // Step 2: Make the left LIM Identity
            //Log::log << "[normalizeLIMDD] Step 2: Set low edge to nullptr. Edge is currently " << r << '\n';
            r.p->e[0].l = nullptr;
            // Step 3: Choose a canonical right LIM
            //Log::log << "[normalizeLIMDD] Step 3: Choose High Label; edge is currently " << r << '\n';
            vNode      oldNode            = *(r.p);                    // make a copy of the old node
            Complex    lowEdgeWeightTemp  = cn.getCached(r.p->e[0].w); // Returned to cache
            Complex    highEdgeWeightTemp = cn.getCached(r.p->e[1].w); // Returned to cache
            LimEntry<> highLimTemp;
            highLabelPauli(r.p->e[0].p, r.p->e[1].p, r.p->e[1].l, lowEdgeWeightTemp, highEdgeWeightTemp, highLimTemp);
            r.p->e[1].l = limTable.lookup(highLimTemp);
            limTable.incRef(r.p->e[1].l);
            r.p->e[0].w = cn.lookup(lowEdgeWeightTemp);
            r.p->e[1].w = cn.lookup(highEdgeWeightTemp);
            cn.returnToCache(highEdgeWeightTemp);
            cn.returnToCache(lowEdgeWeightTemp);
            // TODO limdd should we decrement reference count on the weight r.p->e[1].w here?
            //Log::log << "[normalizeLIMDD] Found high label; now edge is " << r << '\n';
            // Step 4: Find an isomorphism 'iso' which maps the new node to the old node
<<<<<<< HEAD
            //Log::log << "[normalizeLIMDD] Step 4: find an isomorphism.\n";
            //            CVec rpVec      = getVector(r.p);
            //            CVec oldNodeVec = getVector(&oldNode);
            //Log::log << "[normalizeLIMDD] vector r.p = " << outputCVec(rpVec) << '\n'
            //            << "[normalizeLIMDD] vector old = " << outputCVec(oldNodeVec) << '\n';
=======
            Log::log << "[normalizeLIMDD] Step 4: find an isomorphism.\n";
            if (performSanityChecks) {
                CVec rpVec      = getVector(r.p);
                CVec oldNodeVec = getVector(&oldNode);
                Log::log << "[normalizeLIMDD] vector r.p = " << outputCVec(rpVec) << '\n'
                         << "[normalizeLIMDD] vector old = " << outputCVec(oldNodeVec) << '\n';
            }
>>>>>>> a2450f4e

            LimWeight<> iso;
            bool        foundIsomorphism = false;
            // TODO iso->weight is getCache()'d in getIsomorphismPauli, but is not returned to cache
            getIsomorphismPauli(r.p, &oldNode, cn, iso, foundIsomorphism);
            if (!foundIsomorphism) {
                throw std::runtime_error("[normalizeLIMDD] ERROR in step 4: old node is not isomorphic to canonical node.\n");
            }
            //            sanityCheckIsomorphism(oldNode, *r.p, iso.lim, vEdge{});
            //Log::log << "[normalizeLIMDD] Found isomorphism: " << iso.weight << " * " << LimEntry<>::to_string(iso.lim, r.p->v) << "\n";
            //Log::log << "[normalizeLIMDD] Step 5.1: Multiply root LIM by old low LIM, from " << r.w << " * " << LimEntry<>::to_string(r.l, r.p->v) << " to " << r.w << " * " << LimEntry<>::to_string(LimEntry<>::multiply(r.l, lowLim), r.p->v) << ".\n";
            r.l->multiplyBy(lowLim);
            //Log::log << "[normalizeLIMDD] Step 5.2: Multiply root LIM by iso, becomes " << LimEntry<>::to_string(LimEntry<>::multiply(r.l, iso.lim), r.p->v) << ".\n";
            r.l->multiplyBy(iso.lim);
            cn.mul(r.w, r.w, iso.weight);

            // Step 6: Lastly, to make the edge canonical, we make sure the phase of the LIM is +1; to this end, we multiply the weight r.w by the phase of the Lim r.l
            //Log::log << "[normalizeLIMDD] Step 7: Set the LIM phase to 1; currently " << r.w << " * " << LimEntry<>::to_string(r.l, r.p->v) << '\n';
            movePhaseIntoWeight(*r.l, r.w);
            //Log::log << "[normalizeLIMDD] Final root edge: " << r.w << " * " << LimEntry<>::to_string(r.l, r.p->v) << '\n';

            delete oldNode.e[0].l;
            delete oldNode.e[1].l;
            delete iso.lim;
<<<<<<< HEAD
            //            CVec amplitudeVecAfterNormalize = getVector(r);
            //            sanityCheckNormalize(amplitudeVecBeforeNormalize, amplitudeVecAfterNormalize, rOld, r);
=======

            if (performSanityChecks) {
                CVec amplitudeVecAfterNormalize = getVector(r);
                sanityCheckNormalize(amplitudeVecBeforeNormalize, amplitudeVecAfterNormalize, rOld, r);
            }
>>>>>>> a2450f4e

            return r;
        }

        // Construct the stabilizer generator set of 'node' in the Pauli group
        // Puts these generators in column echelon form
        StabilizerGroup constructStabilizerGeneratorSetPauli(vNode& node) {
            Edge<vNode> low, high;
            low               = node.e[0];
            high              = node.e[1];
            unsigned int n    = node.v;
            auto         zero = std::array{node.e[0].w.approximatelyZero(), node.e[1].w.approximatelyZero()};

            StabilizerGroup stabgenset;
            // Case 0: Check if this node is the terminal node (aka the Leaf)
            if (n == (unsigned int)-1) { // TODO replace with a direct check whether 'node' is a terminal node
                // Return the trivial group.
                // This group is generated by the empty set; therefore, we just return the empty stabgenset
                return stabgenset;
            }
            // Case 1: right child is zero
            else if (zero[1]) {
                //Log::log << "[stab genPauli] |0> knife case  n = " << n + 1 << ". Low stabilizer group is:\n";
                stabgenset = low.p->limVector; // copies the stabilizer group of the left child
                //printStabilizerGroup(stabgenset);
                LimEntry<>* idZ = LimEntry<>::getIdentityOperator();
                idZ->setOperator(n, 'Z');
                stabgenset.push_back(idZ);
                //Log::log << "[stab genPauli] Added Z. Now stab gen set is:\n";
                //printStabilizerGroup(stabgenset);
                // the matrix set is already in column echelon form,
                // so we do not need to perform that step here
            }
            // Case 2: left child is zero
            else if (zero[0]) {
                //Log::log << "[stab genPauli] |1> knife case. n = " << n + 1 << ". High stabilizer group is:\n";
                stabgenset = high.p->limVector; // copy the stabilizer of the right child
                //printStabilizerGroup(stabgenset);
                LimEntry<>* minusIdZ = LimEntry<>::getMinusIdentityOperator();
                minusIdZ->setOperator(n, 'Z');
                stabgenset.push_back(minusIdZ);
                //Log::log << "[stab genPauli] Added -Z. now stab gen set is:\n";
                //printStabilizerGroup(stabgenset);
            }
            // Case 3: the node is a 'fork': both its children are nonzero
            else {
                //                vEdge edgeDummy{&node, Complex::one, nullptr};
                // Gather the stabilizer groups of the two children
                //Log::log << "[constructStabilizerGeneratorSet] Case fork; "  << node << "\n";
                // Step 1: Compute the intersection
                StabilizerGroup* stabLow  = &(low.p->limVector);
                StabilizerGroup* stabHigh = &(high.p->limVector);
                StabilizerGroup  PHP      = conjugateGroup(*stabHigh, high.l);
                //Log::log << "[constructStabilizerGeneratorSet] G = Stab(low)  = " << groupToString(*stabLow, n-1) << '\n';
                //Log::log << "[constructStabilizerGeneratorSet] H = Stab(high) = " << groupToString(*stabHigh, n-1) << '\n';
                //Log::log << "[constructStabilizerGeneratorSet] PHP: " << groupToString(PHP, node.e[1].p->v) << '\n';
                stabgenset = intersectGroupsPauli(*stabLow, PHP);
                //Log::log << "[constructStabilizerGeneratorSet] intersection: " << groupToString(stabgenset, n) << '\n';
                //sanityCheckStabilizerGroup(edgeDummy, stabgenset);
                // Step 2: find out whether an element P*P' should be added, where P acts on qubit 'n'
                LimEntry<>* stab = LimEntry<>::noLIM;
                //Log::log << "[constructStabilizerGeneratorSet] Treating case Z...\n";
                stab = getCosetIntersectionElementPauli(*stabLow, *stabHigh, high.l, high.l, phase_t::phase_minus_one, n - 1);
                if (stab != LimEntry<>::noLIM) {
                    stab->setOperator(n, 'Z');
                    stabgenset.push_back(stab);
                    //Log::log << "[constructStabilizerGeneratorSet] found stabilizer: " << LimEntry<>::to_string(stab, n) << '\n';
                    //sanityCheckStabilizerGroup(edgeDummy, stabgenset);
                }
                if (low.p == high.p) {
                    Complex rho      = cn.divCached(node.e[1].w, node.e[0].w);
                    phase_t rhoPhase = rho.toPhase();
                    if (rhoPhase != phase_t::no_phase) {
                        phase_t rhoSquared = multiplyPhases(rhoPhase, rhoPhase);
                        // check for X
                        //Log::log << "[constructStabilizerGeneratorSet] Treating case X...\n";
                        stab = getCosetIntersectionElementPauli(*stabLow, *stabHigh, high.l, high.l, rhoSquared, n - 1);
                        if (stab != LimEntry<>::noLIM) {
                            LimEntry<> X;
                            X.setOperator(n, pauli_op::pauli_x);
                            //Log::log << "[constructStabilizerGeneratorSet] Just set the X in " << LimEntry<>::to_string(&X) << "\n";
                            X.multiplyBy(high.l);
                            X.multiplyBy(stab);
                            X.multiplyPhaseBy(rhoPhase);
                            //Log::log << "[constructStabilizerGeneratorSet] found stabilizer: " << LimEntry<>::to_string(&X, n) << '\n';
                            //Log::log << "[constructStabilizerGeneratorSet] with high.l = " << LimEntry<>::to_string(high.l, n) << " coset element = " << LimEntry<>::to_string(stab, n) << ".\n";
                            stabgenset.push_back(new LimEntry<>(X));
                            //sanityCheckStabilizerGroup(edgeDummy, stabgenset);
                        }
                        // Check for Y
                        //Log::log << "[constructStabilizerGeneratorSet] Treating case Y...\n";
                        phase_t minusRhoSquared = multiplyPhases(rhoSquared, phase_t::phase_minus_one);
                        stab                    = getCosetIntersectionElementPauli(*stabLow, *stabHigh, high.l, high.l, minusRhoSquared, n - 1);
                        if (stab != LimEntry<>::noLIM) {
                            LimEntry<> X;
                            X.setOperator(n, pauli_op::pauli_y);
                            //Log::log << "[constructStabilizerGeneratorSet] Just set the Y in " << LimEntry<>::to_string(&X, n) << "\n";
                            X.multiplyBy(high.l);
                            X.multiplyBy(stab);
                            X.multiplyPhaseBy(rhoPhase);
                            X.multiplyPhaseBy(phase_t::phase_minus_i);
                            //Log::log << "[constructStabilizerGeneratorSet] found stabilizer: " << LimEntry<>::to_string(&X, n) << '\n';
                            //Log::log << "[constructStabilizerGeneratorSet] with high.l = " << LimEntry<>::to_string(high.l, n) << " coset element = " << LimEntry<>::to_string(stab, n) << ".\n";
                            stabgenset.push_back(new LimEntry<>(X));
                            //                            sanityCheckStabilizerGroup(edgeDummy, stabgenset);
                        }
                    }
                }
                toColumnEchelonForm(stabgenset);
            }
            //            CVec amplitudeVec = getVector(&node);
            //            Log::log << "[constructStabilizerGeneratorSet] Finished. for state " << outputCVec(amplitudeVec) << '\n'
            //            		 << "[constructStabilizerGeneratorSet] Stab = "; //printStabilizerGroup(node.limVector, node.v); Log::log << '\n';

            return stabgenset;
        }

        dEdge makeZeroDensityOperator(QubitCount n) {
            auto f = dEdge::one;
            for (size_t p = 0; p < n; p++) {
                f = makeDDNode(p, std::array{f, dEdge::zero, dEdge::zero, dEdge::zero});
            }
            return f;
        }

        // generate |0...0> with n qubits
        // TODO limdd: add identities to zero state?
        vEdge makeZeroState(QubitCount n, std::size_t start = 0) {
            if (n + start > nqubits) {
                throw std::runtime_error("Requested state with " +
                                         std::to_string(n + start) +
                                         " qubits, but current package configuration only supports up to " +
                                         std::to_string(nqubits) +
                                         " qubits. Please allocate a larger package instance.");
            }
            auto f = vEdge::one;
            for (std::size_t p = start; p < n + start; p++) {
                f = makeDDNode(static_cast<Qubit>(p), std::array{f, vEdge::zero});
            }
            return f;
        }
        // generate computational basis state |i> with n qubits
        vEdge makeBasisState(QubitCount n, const std::vector<bool>& state, std::size_t start = 0) {
            if (n + start > nqubits) {
                throw std::runtime_error("Requested state with " +
                                         std::to_string(n + start) +
                                         " qubits, but current package configuration only supports up to " +
                                         std::to_string(nqubits) +
                                         " qubits. Please allocate a larger package instance.");
            }
            auto f = vEdge::one;
            for (std::size_t p = start; p < n + start; ++p) {
                if (state[p] == 0) {
                    f = makeDDNode(static_cast<Qubit>(p), std::array{f, vEdge::zero});
                } else {
                    f = makeDDNode(static_cast<Qubit>(p), std::array{vEdge::zero, f});
                }
            }
            return f;
        }
        // generate general basis state with n qubits
        vEdge makeBasisState(QubitCount n, const std::vector<BasisStates>& state, std::size_t start = 0) {
            if (n + start > nqubits) {
                throw std::runtime_error("Requested state with " +
                                         std::to_string(n + start) +
                                         " qubits, but current package configuration only supports up to " +
                                         std::to_string(nqubits) +
                                         " qubits. Please allocate a larger package instance.");
            }
            if (state.size() < n) {
                throw std::runtime_error("Insufficient qubit states provided. Requested " + std::to_string(n) + ", but received " + std::to_string(state.size()));
            }

            auto f = vEdge::one;
            for (std::size_t p = start; p < n + start; ++p) {
                switch (state[p]) {
                    case BasisStates::zero:
                        f = makeDDNode(static_cast<Qubit>(p), std::array{f, vEdge::zero});
                        break;
                    case BasisStates::one:
                        f = makeDDNode(static_cast<Qubit>(p), std::array{vEdge::zero, f});
                        break;
                    case BasisStates::plus:
                        f = makeDDNode(static_cast<Qubit>(p), std::array<vEdge, RADIX>{{{f.p, cn.lookup(dd::SQRT2_2, 0), nullptr}, {f.p, cn.lookup(dd::SQRT2_2, 0), nullptr}}});
                        break;
                    case BasisStates::minus:
                        f = makeDDNode(static_cast<Qubit>(p), std::array<vEdge, RADIX>{{{f.p, cn.lookup(dd::SQRT2_2, 0), nullptr}, {f.p, cn.lookup(-dd::SQRT2_2, 0), nullptr}}});
                        break;
                    case BasisStates::right:
                        f = makeDDNode(static_cast<Qubit>(p), std::array<vEdge, RADIX>{{{f.p, cn.lookup(dd::SQRT2_2, 0), nullptr}, {f.p, cn.lookup(0, dd::SQRT2_2), nullptr}}});
                        break;
                    case BasisStates::left:
                        f = makeDDNode(static_cast<Qubit>(p), std::array<vEdge, RADIX>{{{f.p, cn.lookup(dd::SQRT2_2, 0), nullptr}, {f.p, cn.lookup(0, -dd::SQRT2_2), nullptr}}});
                        break;
                }
            }
            return f;
        }

        ///
        /// Matrix nodes, edges and quantum gates
        ///
    public:
        template<class Node>
        Edge<Node> normalize(const Edge<Node>& e, bool cached) {
            if constexpr (std::is_same_v<Node, mNode> || std::is_same_v<Node, dNode>) {
                //todo limdd: search for isomorphic nodes
                auto argmax = -1;

                auto zero = std::array{e.p->e[0].w.approximatelyZero(),
                                       e.p->e[1].w.approximatelyZero(),
                                       e.p->e[2].w.approximatelyZero(),
                                       e.p->e[3].w.approximatelyZero()};

                // make sure to release cached numbers approximately zero, but not exactly zero
                if (cached) {
                    for (auto i = 0U; i < NEDGE; i++) {
                        if (zero[i] && e.p->e[i].w != Complex::zero) {
                            cn.returnToCache(e.p->e[i].w);
                            e.p->e[i] = Edge<Node>::zero;
                        }
                    }
                }

                fp   max  = 0;
                auto maxc = Complex::one;
                // determine max amplitude
                for (auto i = 0U; i < NEDGE; ++i) {
                    if (zero[i]) continue;
                    if (argmax == -1) {
                        argmax = static_cast<decltype(argmax)>(i);
                        max    = ComplexNumbers::mag2(e.p->e[i].w);
                        maxc   = e.p->e[i].w;
                    } else {
                        auto mag = ComplexNumbers::mag2(e.p->e[i].w);
                        if (mag - max > ComplexTable<>::tolerance()) {
                            argmax = static_cast<decltype(argmax)>(i);
                            max    = mag;
                            maxc   = e.p->e[i].w;
                        }
                    }
                }

                // all equal to zero
                if (argmax == -1) {
                    if (!cached && !e.isTerminal()) {
                        // If it is not a cached computation, the node has to be put back into the chain
                        getUniqueTable<Node>().returnNode(e.p);
                    }
                    return Edge<Node>::zero;
                }

                auto r = e;
                // divide each entry by max
                for (auto i = 0U; i < NEDGE; ++i) {
                    if (static_cast<decltype(argmax)>(i) == argmax) {
                        if (cached) {
                            if (r.w.exactlyOne())
                                r.w = maxc;
                            else
                                ComplexNumbers::mul(r.w, r.w, maxc);
                        } else {
                            if (r.w.exactlyOne()) {
                                r.w = maxc;
                            } else {
                                auto c = cn.getTemporary();
                                ComplexNumbers::mul(c, r.w, maxc);
                                r.w = cn.lookup(c);
                            }
                        }
                        r.p->e[i].w = Complex::one;
                    } else {
                        if (zero[i]) {
                            if (cached && r.p->e[i].w != Complex::zero)
                                cn.returnToCache(r.p->e[i].w);
                            r.p->e[i] = Edge<Node>::zero;
                            continue;
                        }
                        if (cached && !zero[i] && !r.p->e[i].w.exactlyOne()) {
                            cn.returnToCache(r.p->e[i].w);
                        }
                        if (r.p->e[i].w.approximatelyOne())
                            r.p->e[i].w = Complex::one;
                        auto c = cn.getTemporary();
                        ComplexNumbers::div(c, r.p->e[i].w, maxc);
                        r.p->e[i].w = cn.lookup(c);
                    }
                }
                return r;
            }
        }

        // build matrix representation for a single gate on an n-qubit circuit
        mEdge makeGateDD(const std::array<ComplexValue, NEDGE>& mat, QubitCount n, Qubit target, std::size_t start = 0) {
            return makeGateDD(mat, n, Controls{}, target, start);
        }
        mEdge makeGateDD(const std::array<ComplexValue, NEDGE>& mat, QubitCount n, const Control& control, Qubit target, std::size_t start = 0) {
            return makeGateDD(mat, n, Controls{control}, target, start);
        }
        mEdge makeGateDD(const std::array<ComplexValue, NEDGE>& mat, QubitCount n, const Controls& controls, Qubit target, std::size_t start = 0) {
            if (n + start > nqubits) {
                throw std::runtime_error("Requested gate with " +
                                         std::to_string(n + start) +
                                         " qubits, but current package configuration only supports up to " +
                                         std::to_string(nqubits) +
                                         " qubits. Please allocate a larger package instance.");
            }
            std::array<mEdge, NEDGE> em{};
            auto                     it = controls.begin();
            for (auto i = 0U; i < NEDGE; ++i) {
                if (mat[i].r == 0 && mat[i].i == 0) {
                    em[i] = mEdge::zero;
                } else {
                    em[i] = mEdge::terminal(cn.lookup(mat[i]));
                }
            }

            //process lines below target
            auto z = static_cast<Qubit>(start);
            for (; z < target; z++) {
                for (auto i1 = 0U; i1 < RADIX; i1++) {
                    for (auto i2 = 0U; i2 < RADIX; i2++) {
                        auto i = i1 * RADIX + i2;
                        if (it != controls.end() && it->qubit == z) {
                            if (it->type == Control::Type::neg) { // neg. control
                                em[i] = makeDDNode(z, std::array{em[i], mEdge::zero, mEdge::zero, (i1 == i2) ? makeIdent(static_cast<Qubit>(start), static_cast<Qubit>(z - 1)) : mEdge::zero});
                            } else { // pos. control
                                em[i] = makeDDNode(z, std::array{(i1 == i2) ? makeIdent(static_cast<Qubit>(start), static_cast<Qubit>(z - 1)) : mEdge::zero, mEdge::zero, mEdge::zero, em[i]});
                            }
                        } else { // not connected
                            em[i] = makeDDNode(z, std::array{em[i], mEdge::zero, mEdge::zero, em[i]});
                        }
                    }
                }
                if (it != controls.end() && it->qubit == z) {
                    ++it;
                }
            }

            // target line
            auto e = makeDDNode(z, em);

            //process lines above target
            for (; z < static_cast<Qubit>(n - 1 + start); z++) {
                auto q = static_cast<Qubit>(z + 1);
                if (it != controls.end() && it->qubit == q) {
                    if (it->type == Control::Type::neg) { // neg. control
                        e = makeDDNode(q, std::array{e, mEdge::zero, mEdge::zero, makeIdent(static_cast<Qubit>(start), static_cast<Qubit>(q - 1))});
                    } else { // pos. control
                        e = makeDDNode(q, std::array{makeIdent(static_cast<Qubit>(start), static_cast<Qubit>(q - 1)), mEdge::zero, mEdge::zero, e});
                    }
                    ++it;
                } else { // not connected
                    e = makeDDNode(q, std::array{e, mEdge::zero, mEdge::zero, e});
                }
            }
            return e;
        }

        mEdge makeSWAPDD(QubitCount n, const Controls& controls, Qubit target0, Qubit target1, std::size_t start = 0) {
            auto c = controls;
            c.insert(Control{target0});
            mEdge e = makeGateDD(Xmat, n, c, target1, start);
            c.erase(Control{target0});
            c.insert(Control{target1});
            e = multiply(e, multiply(makeGateDD(Xmat, n, c, target0, start), e));
            return e;
        }

        mEdge makePeresDD(QubitCount n, const Controls& controls, Qubit target0, Qubit target1, std::size_t start = 0) {
            auto c = controls;
            c.insert(Control{target1});
            mEdge e = makeGateDD(Xmat, n, c, target0, start);
            e       = multiply(makeGateDD(Xmat, n, controls, target1, start), e);
            return e;
        }

        mEdge makePeresdagDD(QubitCount n, const Controls& controls, Qubit target0, Qubit target1, std::size_t start = 0) {
            mEdge e = makeGateDD(Xmat, n, controls, target1, start);
            auto  c = controls;
            c.insert(Control{target1});
            e = multiply(makeGateDD(Xmat, n, c, target0, start), e);
            return e;
        }

        mEdge makeiSWAPDD(QubitCount n, const Controls& controls, Qubit target0, Qubit target1, std::size_t start = 0) {
            mEdge e = makeGateDD(Smat, n, controls, target1, start);              // S q[1]
            e       = multiply(e, makeGateDD(Smat, n, controls, target0, start)); // S q[0]
            e       = multiply(e, makeGateDD(Hmat, n, controls, target0, start)); // H q[0]
            auto c  = controls;
            c.insert(Control{target0});
            e = multiply(e, makeGateDD(Xmat, n, c, target1, start)); // CX q[0], q[1]
            c.erase(Control{target0});
            c.insert(Control{target1});
            e = multiply(e, makeGateDD(Xmat, n, c, target0, start));        // CX q[1], q[0]
            e = multiply(e, makeGateDD(Hmat, n, controls, target1, start)); // H q[1]
            return e;
        }

        mEdge makeiSWAPinvDD(QubitCount n, const Controls& controls, Qubit target0, Qubit target1, std::size_t start = 0) {
            mEdge e = makeGateDD(Hmat, n, controls, target1, start); // H q[1]
            auto  c = controls;
            c.insert(Control{target1});
            e = multiply(e, makeGateDD(Xmat, n, c, target0, start)); // CX q[1], q[0]
            c.erase(Control{target1});
            c.insert(Control{target0});
            e = multiply(e, makeGateDD(Xmat, n, c, target1, start));           // CX q[0], q[1]
            e = multiply(e, makeGateDD(Hmat, n, controls, target0, start));    // H q[0]
            e = multiply(e, makeGateDD(Sdagmat, n, controls, target0, start)); // Sdag q[0]
            e = multiply(e, makeGateDD(Sdagmat, n, controls, target1, start)); // Sdag q[1]
            return e;
        }

    private:
        // check whether node represents a symmetric matrix or the identity
        void checkSpecialMatrices(mNode* p) {
            // TODO limdd: anything to mark as special in LIMDDs?
            if (p->v == -1)
                return;

            p->setIdentity(false);
            p->setSymmetric(false);

            // check if matrix is symmetric
            if (!p->e[0].p->isSymmetric() || !p->e[3].p->isSymmetric()) return;
            if (transpose(p->e[1]) != p->e[2]) return;
            p->setSymmetric(true);

            // check if matrix resembles identity
            if (!(p->e[0].p->isIdentity()) || (p->e[1].w) != Complex::zero || (p->e[2].w) != Complex::zero || (p->e[0].w) != Complex::one ||
                (p->e[3].w) != Complex::one || !(p->e[3].p->isIdentity()))
                return;
            p->setIdentity(true);
        }

        ///
        /// Unique tables, LIM table, Reference counting and garbage collection
        ///
    public:
        // unique tables
        template<class Node>
        [[nodiscard]] auto& getUniqueTable() {
            if constexpr (std::is_same_v<Node, vNode>) {
                return vUniqueTable;
            } else if constexpr (std::is_same_v<Node, mNode>) {
                return mUniqueTable;
            } else if constexpr (std::is_same_v<Node, dNode>) {
                return dUniqueTable;
            }
        }

        [[nodiscard]] inline LimTable<>& getLimTable() {
            return limTable;
        }

        template<class Node>
        void incRef(const Edge<Node>& e) {
            getUniqueTable<Node>().incRef(e);
        }
        template<class Node>
        void decRef(const Edge<Node>& e) {
            getUniqueTable<Node>().decRef(e);
        }

        UniqueTable<vNode, UT_VEC_NBUCKET, UT_VEC_INITIAL_ALLOCATION_SIZE> vUniqueTable{nqubits};
        UniqueTable<mNode, UT_MAT_NBUCKET, UT_MAT_INITIAL_ALLOCATION_SIZE> mUniqueTable{nqubits};
        UniqueTable<dNode, UT_DM_NBUCKET, UT_DM_INITIAL_ALLOCATION_SIZE>   dUniqueTable{nqubits};
        LimTable<>                                                         limTable{};

        bool garbageCollect(bool force = false) {
            // TODO Limdd: add GC for limTable, modify GC for edges and nodes so that the lims are removed
            // return immediately if no table needs collection
            if (!force &&
                !vUniqueTable.possiblyNeedsCollection() &&
                !mUniqueTable.possiblyNeedsCollection() &&
                !dUniqueTable.possiblyNeedsCollection() &&
                !cn.complexTable.possiblyNeedsCollection()) {
                return false;
            }

            auto cCollect = cn.garbageCollect(force);
            if (cCollect > 0) {
                // Collecting garbage in the complex numbers table requires collecting the node tables as well
                force = true;
            }
            auto vCollect = vUniqueTable.garbageCollect(force);
            auto mCollect = mUniqueTable.garbageCollect(force);
            auto dCollect = dUniqueTable.garbageCollect(force);

            // invalidate all compute tables involving vectors if any vector node has been collected
            if (vCollect > 0) {
                limTable.clear();
                vectorAdd.clear();
                vectorInnerProduct.clear();
                vectorKronecker.clear();
                matrixVectorMultiplication.clear();
            }
            // invalidate all compute tables involving matrices if any matrix node has been collected
            if (mCollect > 0 || dCollect > 0) {
                matrixAdd.clear();
                matrixTranspose.clear();
                conjugateMatrixTranspose.clear();
                matrixKronecker.clear();
                matrixVectorMultiplication.clear();
                matrixMatrixMultiplication.clear();
                toffoliTable.clear();
                clearIdentityTable();
                stochasticNoiseOperationCache.clear();
                densityAdd.clear();
                densityDensityMultiplication.clear();
                densityNoise.clear();
            }
            // invalidate all compute tables where any component of the entry contains numbers from the complex table if any complex numbers were collected
            if (cCollect > 0) {
                matrixVectorMultiplication.clear();
                matrixMatrixMultiplication.clear();
                matrixTranspose.clear();
                conjugateMatrixTranspose.clear();
                vectorInnerProduct.clear();
                vectorKronecker.clear();
                matrixKronecker.clear();
                stochasticNoiseOperationCache.clear();
                densityAdd.clear();
                densityDensityMultiplication.clear();
                densityNoise.clear();
            }
            return vCollect > 0 || mCollect > 0 || cCollect > 0;
        }

        void clearUniqueTables() {
            vUniqueTable.clear();
            mUniqueTable.clear();
            dUniqueTable.clear();
            limTable.clear();
        }

        // create a normalized DD node and return an edge pointing to it. The node is not recreated if it already exists.
        template<class Node>
        Edge<Node> makeNode(Qubit var, const std::array<Edge<Node>, std::tuple_size_v<decltype(Node::e)>>& edges, bool cached = false, [[maybe_unused]] const bool generateDensityMatrix = false) {
            // TODO Limdd: add LIMs to makeDDNode
            auto&      uniqueTable = getUniqueTable<Node>();
            Edge<Node> e{uniqueTable.getNode(), Complex::one, nullptr};
            e.p->v = var;
            e.p->e = edges;

            if constexpr (std::is_same_v<Node, mNode> || std::is_same_v<Node, dNode>) {
                e.p->flags = 0;
                if constexpr (std::is_same_v<Node, dNode>) {
                    e.p->setDensityMatrixNodeFlag(generateDensityMatrix);
                }
            }

            assert(e.p->ref == 0);
            for ([[maybe_unused]] const auto& edge: edges)
                // an error here indicates that cached nodes are assigned multiple times. Check if garbage collect correctly resets the cache tables!
                assert(edge.p->v == var - 1 || edge.isTerminal());

            // normalize it
            e = normalize(e, cached);
            assert(e.p->v == var || e.isTerminal());

            // Construct the Stabilizer Generator set
            e.p->limVector = constructStabilizerGeneratorSet(e.p);

            // look it up in the unique tables
            auto l = uniqueTable.lookup(e, false);
            assert(l.p->v == var || l.isTerminal());

            // set specific node properties for matrices
            if constexpr (std::is_same_v<Node, mNode>) {
                if (l.p == e.p)
                    checkSpecialMatrices(l.p);
            }
            return l;
        }

        // create a normalized DD node and return an edge pointing to it. The node is not recreated if it already exists.
        template<class Node>
        Edge<Node> makeDDNode(Qubit var, const std::array<Edge<Node>, std::tuple_size_v<decltype(Node::e)>>& edges, bool cached = false, [[maybe_unused]] const bool generateDensityMatrix = false) {
            auto&      uniqueTable = getUniqueTable<Node>();
            Edge<Node> e{uniqueTable.getNode(), Complex::one, nullptr};
            e.p->v = var;
            e.p->e = edges;

            e.p->flags = 0;

            assert(e.p->ref == 0);
            for ([[maybe_unused]] const auto& edge: edges)
                // an error here indicates that cached nodes are assigned multiple times. Check if garbage collect correctly resets the cache tables!
                assert(edge.p->v == var - 1 || edge.isTerminal());

            // normalize it
            e = normalize(e, cached);
            assert(e.p->v == var || e.isTerminal());

            // look it up in the unique tables
            auto l = uniqueTable.lookup(e, false);
            assert(l.p->v == var || l.isTerminal());

            // set specific node properties for matrices
            if constexpr (std::is_same_v<Node, mNode>) {
                if (l.p == e.p)
                    checkSpecialMatrices(l.p);
            }
            return l;
        }

        void putStabilizersInTable(vEdge& edge) {
            [[maybe_unused]] LimEntry<>* limptr;
            for (unsigned int i = 0; i < edge.p->limVector.size(); i++) {
                limptr               = edge.p->limVector[i];
                edge.p->limVector[i] = limTable.lookup(*(edge.p->limVector[i]));

                // If the input LimEntry pointer isn't already in the table, it
                // was dynamically allocated, in which case we delete it here.
                if (limptr != edge.p->limVector[i]) {
                    delete limptr;
                }
            }
        }

        // create a normalized DD node and return an edge pointing to it. The node is not recreated if it already exists.
        Edge<vNode> makeDDNode(Qubit var, const std::array<Edge<vNode>, std::tuple_size_v<decltype(vNode::e)>>& edges, bool cached = false, LimEntry<>* lim = nullptr) {
            auto& uniqueTable = getUniqueTable<vNode>();

            Edge<vNode> e{uniqueTable.getNode(), Complex::one, lim};
            e.p->v = var;
            e.p->e = edges;

            assert(e.p->ref == 0);
            for ([[maybe_unused]] const auto& edge: edges)
                assert(edge.p != nullptr || edge.p->v == var - 1 || edge.isTerminal());

            // set specific node properties for matrices
            CVec vece0, vece1, vece;
            // normalize it
            switch (group) {
                case Z_group:
                    e = normalizeLIMDDZ(e, cached);
                    break;
                case Pauli_group:
<<<<<<< HEAD
                    //                    vece0 = getVector(edges[0], var - 1);
                    //                    vece1 = getVector(edges[1], var - 1);
                    e = normalizeLIMDDPauli(e, cached);
                    //                    vece  = getVector(e, var);
                    //                    if (LimEntry<>::isIdentityOperator(lim) && !sanityCheckMakeDDNode(vece0, vece1, vece)) {
                    //Log::log << "[makeDDNode] ERROR  sanity check failed.\n"
                    //                        << "[makeDDNode] edges[0] = " << outputCVec(vece0) << '\n'
                    //                        << "[makeDDNode] edges[1] = " << outputCVec(vece1) << '\n'
                    //                        << "[makeDDNode] edges[0] : " << edges[0] << '\n'
                    //                        << "[makeDDNode] edges[1] : " << edges[1] << '\n'
                    //                        << "[makeDDNode] result   = " << outputCVec(vece) << '\n'
                    //                        << "[makeDDNode] result   : " << e << '\n';
                    //                        throw std::runtime_error("[makeDDNode] ERROR sanity check failed.\n");
                    //                    }
=======
                    if (performSanityChecks) {
                        vece0 = getVector(edges[0], var - 1);
                        vece1 = getVector(edges[1], var - 1);
                    }
                    e     = normalizeLIMDDPauli(e, cached);
                    if (performSanityChecks){
                        vece  = getVector(e, var);
                        if (LimEntry<>::isIdentityOperator(lim) && !sanityCheckMakeDDNode(vece0, vece1, vece)) {
                            Log::log << "[makeDDNode] ERROR  sanity check failed.\n"
                                     << "[makeDDNode] edges[0] = " << outputCVec(vece0) << '\n'
                                     << "[makeDDNode] edges[1] = " << outputCVec(vece1) << '\n'
                                     << "[makeDDNode] edges[0] : " << edges[0] << '\n'
                                     << "[makeDDNode] edges[1] : " << edges[1] << '\n'
                                     << "[makeDDNode] result   = " << outputCVec(vece) << '\n'
                                     << "[makeDDNode] result   : " << e << '\n';
                            throw std::runtime_error("[makeDDNode] ERROR sanity check failed.\n");
                        }
                    }
>>>>>>> a2450f4e
                    break;
                case QMDD_group:
                    e = normalize(e, cached);
                    break;
            }
            assert(e.p->v == var || e.isTerminal());

            // TODO skip constructing the stabilizer generator set if it has already been found,
            //   i.e., only compute the group once, when the node is allocated; and not when the node lookup was succesful
            switch (group) {
                case Z_group:
                    e.p->limVector = constructStabilizerGeneratorSetZ(*(e.p));
                    break;
                case Pauli_group:
                    e.p->limVector = constructStabilizerGeneratorSetPauli(*(e.p));
<<<<<<< HEAD
                    //                    vece           = getVector(e.p);
                    //Log::log << "[makeDDNode] just built Stab(" << e.p << "). Amplitude vector: " << outputCVec(vece) << '\n'
                    //                    << "[makeDDNode] Stab = ";
                    //printStabilizerGroup(e.p->limVector);
                    //Log::log << '\n';
                    //sanityCheckStabilizerGroup(e, e.p->limVector);
=======
                    if (performSanityChecks) {
                        vece           = getVector(e.p);
                        Log::log << "[makeDDNode] just built Stab(" << e.p << "). Amplitude vector: " << outputCVec(vece) << '\n'
                                 << "[makeDDNode] Stab = ";
                        printStabilizerGroup(e.p->limVector);
                        Log::log << '\n';
                        sanityCheckStabilizerGroup(e, e.p->limVector);
                    }
>>>>>>> a2450f4e
                    putStabilizersInTable(e);
                    break;
                case QMDD_group: break;
            }

            // look it up in the unique tables
            auto l = uniqueTable.lookup(e, false);
            assert(l.p->v == var || l.isTerminal());
            return l;
        }

        // Returns a node that is not normalized
        //   *** ONLY for testing purposes ***
        Edge<vNode> makeDDNodeNonNormalized(const std::array<Edge<vNode>, std::tuple_size_v<decltype(vNode::e)>>& edges) {
            auto& uniqueTable = vUniqueTable;

            Edge<vNode> e{uniqueTable.getNode(), Complex::one, nullptr};
            if (!edges[0].isZeroTerminal()) {
                e.p->v = edges[0].p->v + 1;
            } else {
                e.p->v = edges[1].p->v + 1;
            }
            e.p->e = edges;
            return e;
        }

        Edge<vNode> copyEdge(vEdge edge) {
            vNode* node     = new vNode();
            node->e[0]      = edge.p->e[0];
            node->e[0].l    = new LimEntry<>(edge.p->e[0].l);
            node->e[1]      = edge.p->e[1];
            node->e[1].l    = new LimEntry<>(edge.p->e[1].l);
            node->limVector = edge.p->limVector;
            node->v         = edge.p->v;
            vEdge copiedEdge{node, Complex::one, new LimEntry<>(edge.l)};
            //        	Log::log << "[copyEdge] Copied edge " << edge << " into edge " << copiedEdge;
            return copiedEdge;
        }

        template<class Node>
        Edge<Node> deleteEdge(const Edge<Node>& e, dd::Qubit v, std::size_t edgeIdx) {
            std::unordered_map<Node*, Edge<Node>> nodes{};
            return deleteEdge(e, v, edgeIdx, nodes);
        }

    private:
        template<class Node>
        Edge<Node> deleteEdge(const Edge<Node>& e, dd::Qubit v, std::size_t edgeIdx, std::unordered_map<Node*, Edge<Node>>& nodes) {
            if (e.p == nullptr || e.isTerminal()) {
                return e;
            }

            const auto& nodeit = nodes.find(e.p);
            Edge<Node>  newedge{};
            if (nodeit != nodes.end()) {
                newedge = nodeit->second;
            } else {
                constexpr std::size_t     N = std::tuple_size_v<decltype(e.p->e)>;
                std::array<Edge<Node>, N> edges{};
                if (e.p->v == v) {
                    for (std::size_t i = 0; i < N; i++) {
                        edges[i] = i == edgeIdx ? Edge<Node>::zero : e.p->e[i]; // optimization -> node cannot occur below again, since dd is assumed to be free
                    }
                } else {
                    for (std::size_t i = 0; i < N; i++) {
                        edges[i] = deleteEdge(e.p->e[i], v, edgeIdx, nodes);
                    }
                }

                newedge    = makeDDNode(e.p->v, edges);
                nodes[e.p] = newedge;
            }

            if (newedge.w.approximatelyOne()) {
                newedge.w = e.w;
            } else {
                auto w = cn.getTemporary();
                dd::ComplexNumbers::mul(w, newedge.w, e.w);
                newedge.w = cn.lookup(w);
            }

            return newedge;
        }

        ///
        /// Compute table definitions
        ///
    public:
        void clearComputeTables() {
            vectorAdd.clear();
            matrixAdd.clear();
            matrixTranspose.clear();
            conjugateMatrixTranspose.clear();
            matrixMatrixMultiplication.clear();
            matrixVectorMultiplication.clear();
            vectorInnerProduct.clear();
            vectorKronecker.clear();
            matrixKronecker.clear();

            toffoliTable.clear();

            clearIdentityTable();

            stochasticNoiseOperationCache.clear();
            densityAdd.clear();
            densityDensityMultiplication.clear();
            densityNoise.clear();
        }

        ///
        /// Measurements from state decision diagrams
        ///
    public:
        std::string measureAll(vEdge& rootEdge, const bool collapse, std::mt19937_64& mt, fp epsilon = 0.001) {
            if (std::abs(ComplexNumbers::mag2(rootEdge.w) - 1.0L) > epsilon) {
                if (rootEdge.w.approximatelyZero()) {
                    throw std::runtime_error("Numerical instabilities led to a 0-vector! Abort simulation!");
                }
                std::cerr << "WARNING in MAll: numerical instability occurred during simulation: |alpha|^2 + |beta|^2 = "
                          << ComplexNumbers::mag2(rootEdge.w) << ", but should be 1!\n";
            }

            vEdge      cur            = rootEdge;
            LimEntry<> lim            = {};
            const auto numberOfQubits = static_cast<QubitCount>(rootEdge.p->v + 1);

            std::string result(numberOfQubits, '0');

            std::uniform_real_distribution<fp> dist(0.0, 1.0L);

            for (Qubit i = rootEdge.p->v; i >= 0; --i) {
                lim.multiplyBy(cur.l);
                const auto op = lim.getPauliForQubit(cur.p->v);
                lim.setOperator(cur.p->v, 'I');

                // recursive case
                auto const e0 = follow2(cur, 0, op);
                auto const e1 = follow2(cur, 1, op);

                fp p0  = ComplexNumbers::mag2(e0.w);
                fp p1  = ComplexNumbers::mag2(e1.w);
                fp tmp = p0 + p1;

                if (std::abs(tmp - 1.0L) > epsilon) {
                    throw std::runtime_error("Added probabilities differ from 1 by " + std::to_string(std::abs(tmp - 1.0L)));
                }
                p0 /= tmp;

                const fp threshold = dist(mt);
                if (threshold < p0) {
                    cur = e0;
                } else {
                    result[cur.p->v] = '1';
                    cur              = e1;
                }
            }

            if (collapse) {
                decRef(rootEdge);

                vEdge                e = vEdge::one;
                std::array<vEdge, 2> edges{};

                for (Qubit p = 0; p < numberOfQubits; p++) {
                    if (result[p] == '0') {
                        edges[0] = e;
                        edges[1] = vEdge::zero;
                    } else {
                        edges[0] = vEdge::zero;
                        edges[1] = e;
                    }
                    e = makeDDNode(p, edges, false);
                }
                incRef(e);
                rootEdge = e;
                garbageCollect();
            }

            return std::string{result.rbegin(), result.rend()};
        }

    private:
        double assignProbabilities(const vEdge& edge, std::unordered_map<vNode*, fp>& probs) {
            // TODO limdd
            auto it = probs.find(edge.p);
            if (it != probs.end()) {
                return ComplexNumbers::mag2(edge.w) * it->second;
            }
            double sum;
            if (edge.isTerminal()) {
                sum = 1.0;
            } else {
                sum = assignProbabilities(edge.p->e.at(0), probs) + assignProbabilities(edge.p->e.at(1), probs);
            }

            probs.insert({edge.p, sum});

            return ComplexNumbers::mag2(edge.w) * sum;
        }

    public:
        std::pair<dd::fp, dd::fp> determineMeasurementProbabilities(const vEdge& root_edge, const Qubit index, const bool assumeProbabilityNormalization) {
            // TODO limdd
            std::map<vNode*, fp>                     probsMone;
            std::set<vNode*>                         visited;
            std::queue<std::pair<vEdge, LimEntry<>>> q;
            LimEntry<>                               lim = {};

            probsMone[root_edge.p] = ComplexNumbers::mag2(root_edge.w);
            visited.insert(root_edge.p);
            q.push({root_edge, lim});

            while (q.front().first.p->v != index) {
                auto ptr = q.front();
                q.pop();

                fp prob = probsMone[ptr.first.p];

                lim.multiplyBy(ptr.first.l);
                const auto op = lim.getPauliForQubit(ptr.first.p->v);
                lim.setOperator(ptr.first.p->v, 'I');

                // recursive case
                auto const e0 = follow2(ptr.first, 0, op);
                auto const e1 = follow2(ptr.first, 1, op);

                if (!e0.w.approximatelyZero()) {
                    const fp tmp1 = prob * ComplexNumbers::mag2(e0.w);

                    if (visited.find(e0.p) != visited.end()) {
                        probsMone[e0.p] = probsMone[e0.p] + tmp1;
                    } else {
                        probsMone[e0.p] = tmp1;
                        visited.insert(e0.p);
                        q.push({e0, lim});
                    }
                }

                if (!e1.w.approximatelyZero()) {
                    const fp tmp1 = prob * ComplexNumbers::mag2(e1.w);

                    if (visited.find(e1.p) != visited.end()) {
                        probsMone[e1.p] = probsMone[e1.p] + tmp1;
                    } else {
                        probsMone[e1.p] = tmp1;
                        visited.insert(e1.p);
                        q.push({e1, lim});
                    }
                }
            }

            fp pzero{0}, pone{0};

            if (assumeProbabilityNormalization) {
                while (!q.empty()) {
                    auto* ptr = q.front().first.p;
                    q.pop();

                    if (!ptr->e.at(0).w.approximatelyZero()) {
                        pzero += probsMone[ptr] * ComplexNumbers::mag2(ptr->e.at(0).w);
                    }

                    if (!ptr->e.at(1).w.approximatelyZero()) {
                        pone += probsMone[ptr] * ComplexNumbers::mag2(ptr->e.at(1).w);
                    }
                }
            } else {
                std::unordered_map<vNode*, fp> probs;
                assignProbabilities(root_edge, probs);

                while (!q.empty()) {
                    auto* ptr = q.front().first.p;
                    q.pop();

                    if (!ptr->e.at(0).w.approximatelyZero()) {
                        pzero += probsMone[ptr] * probs[ptr->e.at(0).p] * ComplexNumbers::mag2(ptr->e.at(0).w);
                    }

                    if (!ptr->e.at(1).w.approximatelyZero()) {
                        pone += probsMone[ptr] * probs[ptr->e.at(1).p] * ComplexNumbers::mag2(ptr->e.at(1).w);
                    }
                }
            }
            return {pzero, pone};
        }

        char measureOneCollapsing(vEdge& root_edge, const Qubit index, const bool assumeProbabilityNormalization, std::mt19937_64& mt, fp epsilon = 0.001) {
            // TODO limdd
            const auto& [pzero, pone] = determineMeasurementProbabilities(root_edge, index, assumeProbabilityNormalization);

            if (std::abs(pzero - 1) < epsilon) {
                return '0';
            } else if (std::abs(pone - 1) < epsilon) {
                return '1';
            }

            const fp sum = pzero + pone;
            if (std::abs(sum - 1) > epsilon) {
                throw std::runtime_error("Numerical instability occurred during measurement: |alpha|^2 + |beta|^2 = " + std::to_string(pzero) + " + " + std::to_string(pone) + " = " +
                                         std::to_string(pzero + pone) + ", but should be 1!");
            }
            GateMatrix measurementMatrix{
                    complex_zero, complex_zero,
                    complex_zero, complex_zero};

            std::uniform_real_distribution<fp> dist(0.0, 1.0L);

            fp   threshold = dist(mt);
            fp   normalizationFactor;
            char result;

            if (threshold < pzero / sum) {
                measurementMatrix[0] = complex_one;
                normalizationFactor  = pzero;
                result               = '0';
            } else {
                measurementMatrix[3] = complex_one;
                normalizationFactor  = pone;
                result               = '1';
            }

            mEdge measurementGate = makeGateDD(measurementMatrix, root_edge.p->v + 1, index);

            vEdge e = multiply(measurementGate, root_edge);

            Complex c = cn.getTemporary(std::sqrt(1.0 / normalizationFactor), 0);
            ComplexNumbers::mul(c, e.w, c);
            e.w = cn.lookup(c);
            incRef(e);
            decRef(root_edge);
            root_edge = e;

            return result;
        }

        ///
        /// Addition
        ///
    public:
        ComputeTable<vCachedEdge, vCachedEdge, vCachedEdge, CT_VEC_ADD_NBUCKET> vectorAdd{};
        ComputeTable<mCachedEdge, mCachedEdge, mCachedEdge, CT_MAT_ADD_NBUCKET> matrixAdd{};
        ComputeTable<dCachedEdge, dCachedEdge, dCachedEdge, CT_DM_ADD_NBUCKET>  densityAdd{};

        template<class Node>
        [[nodiscard]] auto& getAddComputeTable() {
            if constexpr (std::is_same_v<Node, vNode>) {
                return vectorAdd;
            } else if constexpr (std::is_same_v<Node, mNode>) {
                return matrixAdd;
            } else if constexpr (std::is_same_v<Node, dNode>) {
                return densityAdd;
            }
        }

        template<class Edge>
        Edge add(const Edge& x, const Edge& y) {
            // TODO limdd
            [[maybe_unused]] const auto before = cn.cacheCount();

            auto result = add2(x, y);

            if (result.w != Complex::zero) {
                cn.returnToCache(result.w);
                result.w = cn.lookup(result.w);
            }

            [[maybe_unused]] const auto after = cn.complexCache.getCount();
            assert(after == before);

            return result;
        }

    public:
        long addCallCounter = 0;
        template<class Node>
        Edge<Node> add2(const Edge<Node>& x, const Edge<Node>& y, const LimEntry<> limX = {}, const LimEntry<> limY = {}) {
            LimEntry<> trueLimX = limX;
            trueLimX.multiplyBy(x.l);
            // Making a copy from trueLimX as I need it later for inserting the result into the cache
            auto trueLimXCopy = trueLimX;

            LimEntry<> trueLimY = limY;
            trueLimY.multiplyBy(y.l);

            [[maybe_unused]] auto tmpAddCallCounter = ++addCallCounter;
            if (x.p == nullptr) return y;
            if (y.p == nullptr) return x;

            if (x.w.exactlyZero()) {
                if (y.w.exactlyZero()) {
                    return Edge<Node>::zero;
                }
                auto r = y;
                r.w    = cn.getCached(CTEntry::val(y.w.r), CTEntry::val(y.w.i));
                r.w.multiplyByPhase(trueLimY.getPhase());
                trueLimY.setPhase(phase_t::phase_one);
                r.l = limTable.lookup(trueLimY);
                return r;
            }
            if (y.w.exactlyZero()) {
                auto r = x;
                r.w    = cn.getCached(CTEntry::val(x.w.r), CTEntry::val(x.w.i));
                r.w.multiplyByPhase(trueLimX.getPhase());
                trueLimX.setPhase(phase_t::phase_one);
                r.l = limTable.lookup(trueLimX);
                return r;
            }

            if (x.p == y.p && LimEntry<>::EqualModuloPhase(&trueLimX, &trueLimY)) {
                auto    r   = y;
                Complex xwp = cn.getCached(x.w);
                xwp.multiplyByPhase(trueLimX.getPhase());
                Complex ywp = cn.getCached(y.w);
                ywp.multiplyByPhase(trueLimY.getPhase());
                r.w = cn.addCached(xwp, ywp);
                if (r.w.approximatelyZero()) {
                    cn.returnToCache(r.w);
                    return Edge<Node>::zero;
                }
                trueLimY.setPhase(phase_t::phase_one);
                r.l = limTable.lookup(trueLimY);
                //                Log::log << "[add2] Case x.p == y.p; x.w = " << LimEntry<>::to_string(&trueLimX, x.p->v) << "*" << x.w << " y.w = " << LimEntry<>::to_string(&trueLimY, y.p->v) << "*" << y.w << "  x.w+y.w = " << r.w << '\n';
                return r;
            }

            auto& computeTable = getAddComputeTable<Node>();

            const auto trueLimC      = createCanonicalLabel(trueLimX, trueLimY, y);
            const auto trueLimCTable = limTable.lookup(trueLimC);

            auto r = computeTable.lookup({x.p, x.w, nullptr}, {y.p, y.w, trueLimCTable}, false);
            //            auto r = computeTable.lookup({x.p, x.w, trueLimCTable}, {y.p, y.w, nullptr});

            //           if (r.p != nullptr && false) { // activate for debugging caching only
            if (r.p != nullptr) {
                if (r.w.approximatelyZero()) {
                    return Edge<Node>::zero;
                } else {
                    auto       weight = cn.getCached(r.w);
                    LimEntry<> lim    = trueLimX;
                    if (r.l != nullptr) {
                        lim.multiplyBy(r.l);
                        movePhaseIntoWeight(lim, weight);
                    }
                    return {r.p, weight, limTable.lookup(lim)};
                }
            }

            Qubit w;
            if (x.isTerminal()) {
                w = y.p->v;
            } else {
                w = x.p->v;
                if (!y.isTerminal() && y.p->v > w) {
                    w = y.p->v;
                }
            }

            const auto opX = trueLimX.getPauliForQubit(x.p->v);
            trueLimX.setOperator(x.p->v, 'I');

            const auto opY = trueLimY.getPauliForQubit(y.p->v);
            trueLimY.setOperator(y.p->v, 'I');

            constexpr std::size_t     N = std::tuple_size_v<decltype(x.p->e)>;
            std::array<Edge<Node>, N> edge{};
            for (auto i = 0U; i < N; i++) {
                Edge<Node> e1{};
                if (!x.isTerminal() && x.p->v == w) {
                    e1 = follow2(x, i, opX);
                    //                    e1 = x.p->e[i];

                    if (e1.w != Complex::zero) {
                        e1.w = cn.mulCached(e1.w, x.w);
                    }
                } else {
                    e1 = x;
                    if (y.p->e[i].p == nullptr) {
                        e1 = {nullptr, Complex::zero, nullptr};
                    }
                }
                Edge<Node> e2{};
                if (!y.isTerminal() && y.p->v == w) {
                    //e2 = y.p->e[i];
                    e2 = follow2(y, i, opY);

                    if (e2.w != Complex::zero) {
                        e2.w = cn.mulCached(e2.w, y.w);
                    }
                } else {
                    e2 = y;
                    if (x.p->e[i].p == nullptr) {
                        e2 = {nullptr, Complex::zero, nullptr};
                    }
                }

                if constexpr (std::is_same_v<Node, dNode>) {
                    dEdge::applyDmChangesToEdges(e1, e2);
                    edge[i] = add2(e1, e2, trueLimX, trueLimY);
                    dEdge::revertDmChangesToEdges(e1, e2);
                } else {
<<<<<<< HEAD
                    //                    CVec vectorArg0     = getVector(e1, w, trueLimX);
                    //                    CVec vectorArg1     = getVector(e2, w, trueLimY);
                    //                    CVec vectorExpected = addVectors(vectorArg0, vectorArg1);
=======
                    CVec vectorArg0, vectorArg1;
                    if (performSanityChecks) {
                        CVec vectorArg0     = getVector(e1, w, trueLimX);
                        CVec vectorArg1     = getVector(e2, w, trueLimY);
                    }
                    CVec vectorExpected = addVectors(vectorArg0, vectorArg1);
>>>>>>> a2450f4e

                    //                    export2Dot(e1, "e1.dot", true, true, false, false, true);
                    //                    export2Dot(e2, "e2.dot", true, true, false, false, true);
                    edge[i] = add2(e1, e2, trueLimX, trueLimY);
                    //                    export2Dot(edge[i], "e3.dot", true, true, false, false, true);

<<<<<<< HEAD
                    //                    CVec vectorResult = getVector(edge[i], w);
                    //                    if (!vectorsApproximatelyEqual(vectorResult, vectorExpected)) {
                    //                        Log::log << "[add2] ERROR addition went wrong.\n";
                    //                        Log::log << "[add2] Left operand: " << LimEntry<>::to_string(&limX, x.p->v) << " * " << x << ";  Right operand: " << LimEntry<>::to_string(&limY, y.p->v) << " * " << y << '\n';
                    //                        Log::log << "arg0:    ";
                    //                        printCVec(vectorArg0);
                    //                        Log::log << '\n';
                    //                        Log::log << "arg1     ";
                    //                        printCVec(vectorArg1);
                    //                        Log::log << '\n';
                    //                        Log::log << "expected ";
                    //                        printCVec(vectorExpected);
                    //                        Log::log << '\n';
                    //                        Log::log << "result   ";
                    //                        printCVec(vectorResult);
                    //                        Log::log << '\n';
                    //                        export2Dot(e1, "add-error-x.dot", false, true, true, false, true);
                    //                        export2Dot(e2, "add-error-y.dot", false, true, true, false, true);
                    //                        export2Dot(edge[i], "add-error-result.dot", false, true, true, false, true);
                    //                        throw std::runtime_error("[add2] ERROR Add did not return expected result. See images 'add-error-x.dot',  'add-error-y.dot',  'add-error-result.dot'");
                    //                    }
=======
                    if (performSanityChecks) {
                        CVec vectorResult = getVector(edge[i], w);
                        if (!vectorsApproximatelyEqual(vectorResult, vectorExpected)) {
                            Log::log << "[add2] ERROR addition went wrong.\n";
                            Log::log << "[add2] Left operand: " << LimEntry<>::to_string(&limX, x.p->v) << " * " << x << ";  Right operand: " << LimEntry<>::to_string(&limY, y.p->v) << " * " << y << '\n';
                            Log::log << "arg0:    ";
                            printCVec(vectorArg0);
                            Log::log << '\n';
                            Log::log << "arg1     ";
                            printCVec(vectorArg1);
                            Log::log << '\n';
                            Log::log << "expected ";
                            printCVec(vectorExpected);
                            Log::log << '\n';
                            Log::log << "result   ";
                            printCVec(vectorResult);
                            Log::log << '\n';
                            export2Dot(e1, "add-error-x.dot", false, true, true, false, true);
                            export2Dot(e2, "add-error-y.dot", false, true, true, false, true);
                            export2Dot(edge[i], "add-error-result.dot", false, true, true, false, true);
                            throw std::runtime_error("[add2] ERROR Add did not return expected result. See images 'add-error-x.dot',  'add-error-y.dot',  'add-error-result.dot'");
                        }
                    }
>>>>>>> a2450f4e
                }

                if (!x.isTerminal() && x.p->v == w && e1.w != Complex::zero) {
                    cn.returnToCache(e1.w);
                }

                if (!y.isTerminal() && y.p->v == w && e2.w != Complex::zero) {
                    cn.returnToCache(e2.w);
                }
            }

            //            export2Dot(e, "e3.dot", true, true, false, false, true);

            //            export2Dot(edge[0], "e1.dot", true, true, false, false, true);
            //            export2Dot(edge[1], "e2.dot", true, true, false, false, true);
            auto e = makeDDNode(w, edge, true);

            //            export2Dot(e, "e3.dot", true, true, false, false, true);

            //            Log::log << "[add2] computing vector x.\n";
<<<<<<< HEAD
            //            CVec vectorArg0 = getVector(x, w, limX);
            //            Log::log << "[add2] computing vector y.\n";
            //            CVec vectorArg1     = getVector(y, w, limY);
            //            CVec vectorExpected = addVectors(vectorArg0, vectorArg1);
            //            CVec vectorResult   = getVector(e, w);
            //            if (!vectorsApproximatelyEqual(vectorResult, vectorExpected)) {
            //                Log::log << "[add2] ERROR addition went wrong.\n";
            //                Log::log << "[add2] Left operand: " << LimEntry<>::to_string(&limX, x.p->v) << " * " << x << ";  Right operand: " << LimEntry<>::to_string(&limY, y.p->v) << " * " << y << '\n';
            //                Log::log << "arg0:    ";
            //                printCVec(vectorArg0);
            //                Log::log << '\n';
            //                Log::log << "arg1     ";
            //                printCVec(vectorArg1);
            //                Log::log << '\n';
            //                Log::log << "expected ";
            //                printCVec(vectorExpected);
            //                Log::log << '\n';
            //                Log::log << "result   ";
            //                printCVec(vectorResult);
            //                Log::log << '\n';
            //                export2Dot(x, "add-error-x.dot", false, true, true, false, true, false);
            //                export2Dot(y, "add-error-y.dot", false, true, true, false, true, false);
            //                export2Dot(e, "add-error-result.dot", false, true, true, false, true, false);
            //                throw std::runtime_error("[add2] ERROR Add did not return expected result. See images 'add-error-x.dot',  'add-error-y.dot',  'add-error-result.dot'");
            //            }
=======
            if (performSanityChecks) {
                CVec vectorArg0 = getVector(x, w, limX);
                //            Log::log << "[add2] computing vector y.\n";
                CVec vectorArg1     = getVector(y, w, limY);
                CVec vectorExpected = addVectors(vectorArg0, vectorArg1);
                CVec vectorResult   = getVector(e, w);
                if (!vectorsApproximatelyEqual(vectorResult, vectorExpected)) {
                    Log::log << "[add2] ERROR addition went wrong.\n";
                    Log::log << "[add2] Left operand: " << LimEntry<>::to_string(&limX, x.p->v) << " * " << x << ";  Right operand: " << LimEntry<>::to_string(&limY, y.p->v) << " * " << y << '\n';
                    Log::log << "arg0:    ";
                    printCVec(vectorArg0);
                    Log::log << '\n';
                    Log::log << "arg1     ";
                    printCVec(vectorArg1);
                    Log::log << '\n';
                    Log::log << "expected ";
                    printCVec(vectorExpected);
                    Log::log << '\n';
                    Log::log << "result   ";
                    printCVec(vectorResult);
                    Log::log << '\n';
                    export2Dot(x, "add-error-x.dot", false, true, true, false, true, false);
                    export2Dot(y, "add-error-y.dot", false, true, true, false, true, false);
                    export2Dot(e, "add-error-result.dot", false, true, true, false, true, false);
                    throw std::runtime_error("[add2] ERROR Add did not return expected result. See images 'add-error-x.dot',  'add-error-y.dot',  'add-error-result.dot'");
                }
            }
>>>>>>> a2450f4e

            //           if (r.p != nullptr && e.p != r.p){ // activate for debugging caching only
            //               std::cout << "Caching error detected in add" << std::endl;
            //           }

            trueLimXCopy.setPhase(getPhaseInverse(trueLimXCopy.getPhase()));
            trueLimXCopy.multiplyBy(e.l);
            auto weight = cn.getCached(e.w);
            movePhaseIntoWeight(trueLimXCopy, weight);
            //
            computeTable.insert({x.p, x.w, nullptr}, {y.p, y.w, trueLimCTable}, {e.p, weight, limTable.lookup(trueLimXCopy)});
            cn.returnToCache(weight);
            return e;
        }

        ///
        /// Matrix (conjugate) transpose
        ///
    public:
        UnaryComputeTable<mEdge, mEdge, CT_MAT_TRANS_NBUCKET>      matrixTranspose{};
        UnaryComputeTable<mEdge, mEdge, CT_MAT_CONJ_TRANS_NBUCKET> conjugateMatrixTranspose{};

        mEdge transpose(const mEdge& a) {
            if (a.p == nullptr || a.isTerminal() || a.p->isSymmetric()) {
                return a;
            }

            // check in compute table
            auto r = matrixTranspose.lookup(a);
            if (r.p != nullptr) {
                return r;
            }

            std::array<mEdge, NEDGE> e{};
            // transpose sub-matrices and rearrange as required
            for (auto i = 0U; i < RADIX; ++i) {
                for (auto j = 0U; j < RADIX; ++j) {
                    e[RADIX * i + j] = transpose(a.p->e[RADIX * j + i]);
                }
            }
            // create new top node
            r = makeDDNode(a.p->v, e);
            // adjust top weight
            auto c = cn.getTemporary();
            ComplexNumbers::mul(c, r.w, a.w);
            r.w = cn.lookup(c);

            // put in compute table
            matrixTranspose.insert(a, r);
            return r;
        }
        mEdge conjugateTranspose(const mEdge& a) {
            if (a.p == nullptr)
                return a;
            if (a.isTerminal()) { // terminal case
                auto r = a;
                r.w    = ComplexNumbers::conj(a.w);
                return r;
            }

            // check if in compute table
            auto r = conjugateMatrixTranspose.lookup(a);
            if (r.p != nullptr) {
                return r;
            }

            std::array<mEdge, NEDGE> e{};
            // conjugate transpose submatrices and rearrange as required
            for (auto i = 0U; i < RADIX; ++i) {
                for (auto j = 0U; j < RADIX; ++j) {
                    e[RADIX * i + j] = conjugateTranspose(a.p->e[RADIX * j + i]);
                }
            }
            // create new top node
            r = makeDDNode(a.p->v, e);

            auto c = cn.getTemporary();
            // adjust top weight including conjugate
            ComplexNumbers::mul(c, r.w, ComplexNumbers::conj(a.w));
            r.w = cn.lookup(c);

            // put it in the compute table
            conjugateMatrixTranspose.insert(a, r);
            return r;
        }

        ///
        /// Multiplication
        ///
    public:
        ComputeTable<mEdge, vEdge, vCachedEdge, CT_MAT_VEC_MULT_NBUCKET> matrixVectorMultiplication{};
        ComputeTable<mEdge, mEdge, mCachedEdge, CT_MAT_MAT_MULT_NBUCKET> matrixMatrixMultiplication{};
        ComputeTable<dEdge, dEdge, dCachedEdge, CT_DM_DM_MULT_NBUCKET>   densityDensityMultiplication{};

        template<class LeftOperandNode, class RightOperandNode>
        [[nodiscard]] auto& getMultiplicationComputeTable() {
            if constexpr (std::is_same_v<RightOperandNode, vNode>) {
                return matrixVectorMultiplication;
            } else if constexpr (std::is_same_v<RightOperandNode, mNode>) {
                return matrixMatrixMultiplication;
            } else if constexpr (std::is_same_v<RightOperandNode, dNode>) {
                return densityDensityMultiplication;
            }
        }

        dEdge applyOperationToDensity(dEdge& e, const mEdge& operation, bool generateDensityMatrix = false) {
            [[maybe_unused]] const auto before = cn.cacheCount();
            auto                        tmp0   = conjugateTranspose(operation);
            auto                        tmp1   = multiply(e, densityFromMatrixEdge(tmp0), 0, false);
            auto                        tmp2   = multiply(densityFromMatrixEdge(operation), tmp1, 0, generateDensityMatrix);
            incRef(tmp2);
            dEdge::alignDensityEdge(e);
            decRef(e);
            e = tmp2;

            if (generateDensityMatrix) {
                dEdge::setDensityMatrixTrue(e);
            }

            return e;
        }

        template<class LeftOperand, class RightOperand>
        RightOperand multiply(const LeftOperand& x, const RightOperand& y, dd::Qubit start = 0, [[maybe_unused]] bool generateDensityMatrix = false) {
            [[maybe_unused]] const auto before = cn.cacheCount();

            Qubit        var = -1;
            RightOperand e;

            if constexpr (std::is_same_v<LeftOperand, dEdge>) {
                auto xCopy = x;
                auto yCopy = y;
                dEdge::applyDmChangesToEdges(xCopy, yCopy);

                if (!xCopy.isTerminal()) {
                    var = xCopy.p->v;
                }
                if (!y.isTerminal() && yCopy.p->v > var) {
                    var = yCopy.p->v;
                }
                //Log::log << "[multiply] Start multiplying Mat x Vec.\n";
                e = multiply2(xCopy, yCopy, var, start, generateDensityMatrix);
                //Log::log << "[multiply] Multiplication complete. Node: " << e << '\n';

                dEdge::revertDmChangesToEdges(xCopy, yCopy);

            } else {
                if (!x.isTerminal()) {
                    var = x.p->v;
                }
                if (!y.isTerminal() && (y.p->v) > var) {
                    var = y.p->v;
                }
                e = multiply2(x, y, var, start);
            }

            if (!e.w.exactlyZero() && !e.w.exactlyOne()) {
                cn.returnToCache(e.w);
                e.w = cn.lookup(e.w);
            }

            [[maybe_unused]] const auto after = cn.cacheCount();
            //            assert(before == after);  // TODO limdd: turn this assertion back on. It was only turned off for debug purposes

            return e;
        }

        template<class Node>
        std::pair<Edge<Node>, LimEntry<>> follow(const Edge<Node>& e, const short path, LimEntry<> lim) {
            assert(e.p != nullptr);
            LimEntry<> lim2(lim);
            lim2.multiplyBy(e.l);

            const auto op = lim2.getPauliForQubit(e.p->v);
            lim2.setOperator(e.p->v, 'I');

            auto e1 = follow2(e, path, op);
            return {e1, lim2};
        }

        template<class Node>
        Edge<Node> follow2(const Edge<Node>& e, const short path, pauli_op op) {
            assert(e.p != nullptr);
            Edge<Node> newE = {};
            switch (op) {
                case pauli_id:
                    //                    Log::log << "[Follow] encountered I \n";
                    return e.p->e[path];
                case pauli_x:
                    //                    Log::log << "[Follow] encountered X \n";
                    return e.p->e[1 - path];
                case pauli_y:
                    //                    Log::log << "[Follow] encountered Y \n";
                    newE = e.p->e[1 - path];
                    if (path == 0) {
                        newE.w.multiplyByMinusi(false);
                    } else {
                        newE.w.multiplyByi(false);
                    }
                    return newE;
                case pauli_z:
                    //                    Log::log << "[Follow] encountered Z \n";
                    if (path == 1) {
                        newE = e.p->e[path];
                        newE.w.multiplyByMinusOne(false);
                        return newE;
                    } else {
                        return e.p->e[path];
                    }
                default:
                    throw std::runtime_error("[Follow] Encountered unknown group element!\n");
            }
        }

    private:
        void makePrintIdent(Qubit var) {
            for (Qubit jk = var; jk < (Qubit)nqubits; jk++) {
                std::cout << "\t\t";
            }
        }

        long callCounter = 0;
        template<class LeftOperandNode, class RightOperandNode>
        Edge<RightOperandNode> multiply2(const Edge<LeftOperandNode>& x, const Edge<RightOperandNode>& y, Qubit var, Qubit start = 0, [[maybe_unused]] bool generateDensityMatrix = false, [[maybe_unused]] const LimEntry<> lim = {}) {
            using LEdge                           = Edge<LeftOperandNode>;
            using REdge                           = Edge<RightOperandNode>;
            using ResultEdge                      = Edge<RightOperandNode>;
            [[maybe_unused]] auto tempCallCounter = ++callCounter;
            if (x.p == nullptr) return {nullptr, Complex::zero, nullptr};
            if (y.p == nullptr) return y;

            LimEntry<> trueLim = lim;
            trueLim.multiplyBy(y.l);

<<<<<<< HEAD
            //            CMat mat_x       = getMatrix(x);
            //            CVec vec_y       = getVector(y, var, lim);
            //            CVec vecExpected = multiplyMatrixVector(mat_x, vec_y);
=======
            CMat mat_x;
            CVec vec_y, vecExpected;
            if (performSanityChecks) {
                CMat mat_x       = getMatrix(x);
                CVec vec_y       = getVector(y, var, lim);
                CVec vecExpected = multiplyMatrixVector(mat_x, vec_y);
            }
>>>>>>> a2450f4e

            //            makePrintIdent(var);
            //            std::cout << "trueLimTable: " << LimEntry<NUM_QUBITS>::to_string(&trueLimTable) << std::endl;

            if (x.w.exactlyZero() || y.w.exactlyZero()) {
                return ResultEdge::zero;
            }

            if (var == start - 1) {
                auto newWeight = cn.getCached(CTEntry::val(y.w.r), CTEntry::val(y.w.i));
                newWeight.multiplyByPhase(trueLim.getPhase());
                ComplexNumbers::mul(newWeight, x.w, newWeight);
                return ResultEdge::terminal(newWeight);
            }

            auto xCopy = x;
            xCopy.w    = Complex::one;
            auto yCopy = y;
            yCopy.w    = Complex::one;

            const auto trueLimTable = limTable.lookup(trueLim);

            auto& computeTable = getMultiplicationComputeTable<LeftOperandNode, RightOperandNode>();
            auto  r            = computeTable.lookup({x.p, Complex::one, nullptr}, {y.p, Complex::one, trueLimTable}, generateDensityMatrix);
            //            if (r.p != nullptr && false) { // activate for debugging caching only
            if (r.p != nullptr) {
                if (r.w.approximatelyZero()) {
                    return ResultEdge::zero;
                } else {
                    auto e = ResultEdge{r.p, cn.getCached(r.w), r.l};
                    ComplexNumbers::mul(e.w, e.w, x.w);
                    ComplexNumbers::mul(e.w, e.w, y.w);
                    if (e.w.approximatelyZero()) {
                        cn.returnToCache(e.w);
                        return ResultEdge::zero;
                    }
                    return e;
                }
            }

            constexpr std::size_t N = std::tuple_size_v<decltype(y.p->e)>;

            ResultEdge e{};
            if constexpr (std::is_same_v<RightOperandNode, mCachedEdge>) {
                // This branch is only taken for matrices
                if (x.p->v == var && x.p->v == y.p->v) {
                    if (x.p->isIdentity()) {
                        if constexpr (N == NEDGE) {
                            // additionally check if y is the identity in case of matrix multiplication
                            if (y.p->isIdentity()) {
                                e = makeIdent(start, var);
                            } else {
                                e = yCopy;
                            }
                        } else {
                            e = yCopy;
                        }
                        computeTable.insert(xCopy, yCopy, {e.p, e.w, e.l});
                        e.w = cn.mulCached(x.w, y.w);
                        if (e.w.approximatelyZero()) {
                            cn.returnToCache(e.w);
                            return ResultEdge::zero;
                        }
                        return e;
                    }

                    if constexpr (N == NEDGE) {
                        // additionally check if y is the identity in case of matrix multiplication
                        if (y.p->isIdentity()) {
                            e = xCopy;
                            computeTable.insert(xCopy, yCopy, {e.p, e.w, e.l});
                            e.w = cn.mulCached(x.w, y.w);

                            if (e.w.approximatelyZero()) {
                                cn.returnToCache(e.w);
                                return ResultEdge::zero;
                            }
                            return e;
                        }
                    }
                }
            }

            constexpr std::size_t ROWS = RADIX;
            constexpr std::size_t COLS = N == NEDGE ? RADIX : 1U;

            CVec                        vectorArg0, vectorArg1, vectorResult, vectorExpected;
            std::array<ResultEdge, N>   edge{};
            [[maybe_unused]] const auto op = trueLim.getPauliForQubit(y.p->v);
            trueLim.setOperator(y.p->v, 'I');

            for (auto i = 0U; i < ROWS; i++) {
                for (auto j = 0U; j < COLS; j++) {
                    const auto idx = COLS * i + j;
                    edge[idx]      = ResultEdge::zero;
                    for (auto k = 0U; k < ROWS; k++) {
                        LEdge e1{};
                        if (!x.isTerminal() && x.p->v == var) {
                            e1 = x.p->e[ROWS * i + k];
                        } else {
                            e1 = xCopy;
                        }

                        if constexpr (std::is_same_v<LeftOperandNode, dNode>) {
                            dEdge m;
                            REdge e2{};
                            if (!y.isTerminal() && y.p->v == var) {
                                e2 = y.p->e[j + COLS * k];
                            } else {
                                e2 = yCopy;
                            }
                            dEdge::applyDmChangesToEdges(e1, e2);
                            if (!generateDensityMatrix || idx == 1) {
                                // When generateDensityMatrix is false or I have the first edge I don't optimize anything and set generateDensityMatrix to false for all child edges
                                m = multiply2(e1, e2, static_cast<Qubit>(var - 1), start, false);
                            } else if (idx == 2) {
                                // When I have the second edge and generateDensityMatrix == false, then edge[2] == edge[1]
                                if (k == 0) {
                                    if (edge[1].w.approximatelyZero()) {
                                        edge[2] = ResultEdge::zero;
                                    } else {
                                        edge[2] = ResultEdge{edge[1].p, cn.getCached(edge[1].w.r->value, edge[1].w.i->value), nullptr};
                                    }
                                }
                                continue;
                            } else {
                                m = multiply2(e1, e2, static_cast<Qubit>(var - 1), start, generateDensityMatrix);
                            }

                            if (k == 0 || edge[idx].w.exactlyZero()) {
                                edge[idx] = m;
                            } else if (!m.w.exactlyZero()) {
                                dEdge::applyDmChangesToEdges(edge[idx], m);
                                auto old_e = edge[idx];
                                edge[idx]  = add2(edge[idx], m);
                                dEdge::revertDmChangesToEdges(edge[idx], e2);
                                cn.returnToCache(old_e.w);
                                cn.returnToCache(m.w);
                            }
                            //Undo modifications on density matrices
                            dEdge::revertDmChangesToEdges(e1, e2);
                        } else {
                            REdge      e2{};
                            LimEntry<> lim2;
                            if (!y.isTerminal() && y.p->v == var) {
                                //e2 = y.p->e[j + COLS * k];
                                //                                std::tie(e2, lim2) = follow(yCopy, j + COLS * k, lim);
                                e2 = follow2(yCopy, j + COLS * k, op);
                            } else {
                                e2 = yCopy;
                            }
                            //                            makePrintIdent(var);
                            //                            std::cout << "(" << tempCallCounter << "/" << std::to_string(var) << ") Calculating: edge[" << std::to_string(idx) << "]" << std::endl;
                            auto m = multiply2(e1, e2, static_cast<Qubit>(var - 1), start, false, trueLim);

                            if (k == 0 || edge[idx].w.exactlyZero()) {
                                edge[idx] = m;
                            } else if (!m.w.exactlyZero()) {
                                auto old_e = edge[idx];
                                //                                export2Dot(edge[idx], "edge0.dot", true, true, false, false, false);
                                //                                export2Dot(m, "edge1.dot", true, true, false, false, false);
                                //                                vectorArg0 = getVector(old_e);
                                //                                vectorArg1 = getVector(m);
                                //                                vectorExpected = addVectors(vectorArg0, vectorArg1);
                                edge[idx] = add2(edge[idx], m);
                                //                                vectorResult = getVector(edge[idx]);
                                //                                if (!vectorsApproximatelyEqual(vectorResult, vectorExpected)) {
                                //                                	Log::log << "[multiply2] ERROR addition went wrong.\n";
                                //									Log::log << "arg0:    "; printCVec(vectorArg0);     Log::log << '\n';
                                //                                	Log::log << "arg1     "; printCVec(vectorArg1);     Log::log << '\n';
                                //                                	Log::log << "expected "; printCVec(vectorExpected); Log::log << '\n';
                                //                                	Log::log << "result   "; printCVec(vectorResult);   Log::log << '\n';
                                //                                	throw std::runtime_error("[multiply2] ERROR Add did not return expected result.");
                                //                                }

                                //                                export2Dot(edge[idx], "temp_limdd.dot", true, true, false, false, false);
                                cn.returnToCache(old_e.w);
                                cn.returnToCache(m.w);
                            }
                        }
                    }
                }
            }
            //            export2Dot(edge[0], "edge0.dot", true, true, false, false, true);
            //            export2Dot(edge[1], "edge1.dot", true, true, false, false, true);

            if constexpr (std::is_same_v<RightOperandNode, vNode>) {
<<<<<<< HEAD
                //                CVec vece0 = getVector(edge[0], var - 1);
                //                CVec vece1 = getVector(edge[1], var - 1);
                e = makeDDNode(var, edge, true, nullptr);
                //                CVec vece  = getVector(e, var);
                //                if (!sanityCheckMakeDDNode(vece0, vece1, vece)) {
                //                    Log::log << "[multiply2] ERROR sanity check failed after makeDDNode.\n"
                //                    << "[multiply2] edge[0]    = " << edge[0] << '\n'
                //                    << "[multiply2] edge[1]    = " << edge[1] << '\n'
                //                    << "[multiply2] e (result) = " << e << '\n'
                //                    << "[multiply2] vece0         = ";
                //                    printCVec(vece0);
                //                    Log::log << "[multiply2] vece1         = ";
                //                    printCVec(vece1);
                //                    Log::log << "[multiply2] vece (result) = ";
                //                    printCVec(vece);
                //                    throw std::runtime_error("[multiply2] ERROR Sanity check failed after makenode.");
                //                }
=======
                CVec vece0, vece1, vece;
                if (performSanityChecks) {
                    CVec vece0 = getVector(edge[0], var - 1);
                    CVec vece1 = getVector(edge[1], var - 1);
                }
                e          = makeDDNode(var, edge, true, nullptr);
                if (performSanityChecks) {
                    CVec vece  = getVector(e, var);
                    if (!sanityCheckMakeDDNode(vece0, vece1, vece)) {
                        Log::log << "[multiply2] ERROR sanity check failed after makeDDNode.\n"
                                 << "[multiply2] edge[0]    = " << edge[0] << '\n'
                                 << "[multiply2] edge[1]    = " << edge[1] << '\n'
                                 << "[multiply2] e (result) = " << e << '\n'
                                 << "[multiply2] vece0         = ";
                        printCVec(vece0);
                        Log::log << "[multiply2] vece1         = ";
                        printCVec(vece1);
                        Log::log << "[multiply2] vece (result) = ";
                        printCVec(vece);
                        throw std::runtime_error("[multiply2] ERROR Sanity check failed after makenode.");
                    }
                }
>>>>>>> a2450f4e
            } else {
                e = makeDDNode(var, edge, true, generateDensityMatrix);
            }

            //            if (r.p != nullptr && e.p != r.p) { // activate for debugging caching
            //                std::cout << "Caching error detected in mul" << std::endl;
            //            } else {
            //                e = ResultEdge{r.p, cn.getCached(r.w), r.l};
            //            }

            computeTable.insert({x.p, Complex::one, nullptr}, {y.p, Complex::one, trueLimTable}, {e.p, e.w, e.l});

            //            export2Dot(e, "edgeResult0.dot", true, true, false, false, true);

            if (!e.w.exactlyZero() && (x.w.exactlyOne() || !y.w.exactlyZero())) {
                if (e.w.exactlyOne()) {
                    e.w = cn.mulCached(x.w, y.w);
                } else {
                    ComplexNumbers::mul(e.w, e.w, x.w);
                    ComplexNumbers::mul(e.w, e.w, y.w);
                }

                //                CVec vectorE = getVector(e);
                //                std::cout << "(" << std::to_string(tempCallCounter) << ")";
                //                printCVec(vectorE);

                if (e.w.approximatelyZero()) {
                    cn.returnToCache(e.w);
                    return ResultEdge::zero;
                }
            }

            // Last step: sanity check to see whether the resulting vector is what was expected
<<<<<<< HEAD
            //            CVec vecResult = getVector(e);
            //            if (!vectorsApproximatelyEqual(vecResult, vecExpected)) {
            //                Log::log << "[multiply2] ERROR.\n"
            //                << "[multiply2] state: " << y << "\n"
            //                << "[multiply2] amplitude vector: ";
            //                printCVec(vec_y);
            //                Log::log << "[multiply2] Matrix:\n";
            //                printMatrix(xCopy);
            //                Log::log << "\n[multiply2] Expected result: ";
            //                printCVec(vecExpected);
            //                Log::log << "\n[multiply2] Actual result:  ";
            //                printCVec(vecResult);
            //                throw std::runtime_error("[multiply2] ERROR  multiply does not return expected result.\n");
            //            }
=======
            CVec vecResult;
            if (performSanityChecks) {
                vecResult = getVector(e);
                if (!vectorsApproximatelyEqual(vecResult, vecExpected)) {
                    Log::log << "[multiply2] ERROR.\n"
                             << "[multiply2] state: " << y << "\n"
                             << "[multiply2] amplitude vector: ";
                    printCVec(vec_y);
                    Log::log << "[multiply2] Matrix:\n";
                    printMatrix(xCopy);
                    Log::log << "\n[multiply2] Expected result: ";
                    printCVec(vecExpected);
                    Log::log << "\n[multiply2] Actual result:  ";
                    printCVec(vecResult);
                    throw std::runtime_error("[multiply2] ERROR  multiply does not return expected result.\n");
                }
            }
>>>>>>> a2450f4e

            //            export2Dot(e, "edgeResult.dot", true, true, false, false, true);

            return e;
        }

    public:
        vEdge applyGate(const QuantumGate& gate, const vEdge state) {
            //            printMatrix(makeGateDD(gate.mat, qubits(), gate.controls, gate.target));
            return multiply(makeGateDD(gate.mat, qubits(), gate.controls, gate.target), state);
        }

        vEdge simulateCircuit(const QuantumCircuit& circuit) {
            auto state = makeZeroState(circuit.n);
            for (unsigned int gate = 0; gate < circuit.gates.size(); gate++) {
                state = applyGate(circuit.gates[gate], state);
            }
            return state;
        }

        ///
        /// Inner product and fidelity
        ///
    public:
        ComputeTable<vEdge, vEdge, vCachedEdge, CT_VEC_INNER_PROD_NBUCKET> vectorInnerProduct{};

        ComplexValue innerProduct(const vEdge& x, const vEdge& y) {
            if (x.p == nullptr || y.p == nullptr || x.w.approximatelyZero() || y.w.approximatelyZero()) { // the 0 case
                return {0, 0};
            }

            [[maybe_unused]] const auto before = cn.cacheCount();

            auto w = x.p->v;
            if (y.p->v > w) {
                w = y.p->v;
            }
            const ComplexValue ip = innerProduct(x, y, static_cast<Qubit>(w + 1));

            [[maybe_unused]] const auto after = cn.cacheCount();
            assert(after == before);

            return ip;
        }
        fp fidelity(const vEdge& x, const vEdge& y) {
            // TODO limdd
            const auto fid = innerProduct(x, y);
            return fid.r * fid.r + fid.i * fid.i;
        }

        dd::fp fidelityOfMeasurementOutcomes(const vEdge& e, const ProbabilityVector& probs) {
            if (e.w.approximatelyZero()) {
                return 0.;
            }
            return fidelityOfMeasurementOutcomesRecursive(e, probs, 0);
        }

        dd::fp fidelityOfMeasurementOutcomesRecursive(const vEdge& e, const ProbabilityVector& probs, const std::size_t i) {
            const auto topw = dd::ComplexNumbers::mag(e.w);
            if (e.isTerminal()) {
                if (auto it = probs.find(i); it != probs.end()) {
                    return topw * std::sqrt(it->second);
                } else {
                    return 0.;
                }
            }

            std::size_t leftIdx          = i;
            dd::fp      leftContribution = 0.;
            if (!e.p->e[0].w.approximatelyZero()) {
                leftContribution = fidelityOfMeasurementOutcomesRecursive(e.p->e[0], probs, leftIdx);
            }

            std::size_t rightIdx          = i | (1ULL << e.p->v);
            auto        rightContribution = 0.;
            if (!e.p->e[1].w.approximatelyZero()) {
                rightContribution = fidelityOfMeasurementOutcomesRecursive(e.p->e[1], probs, rightIdx);
            }

            dd::fp fidelity = topw * (leftContribution + rightContribution);
            return fidelity;
        }

    private:
        ComplexValue innerProduct(const vEdge& x, const vEdge& y, Qubit var) {
            if (x.p == nullptr || y.p == nullptr || x.w.approximatelyZero() || y.w.approximatelyZero()) { // the 0 case
                return {0.0, 0.0};
            }

            if (var == 0) {
                auto c = cn.getTemporary();
                ComplexNumbers::mul(c, x.w, y.w);
                return {c.r->value, c.i->value};
            }

            auto xCopy = x;
            xCopy.w    = Complex::one;
            auto yCopy = y;
            yCopy.w    = Complex::one;

            auto r = vectorInnerProduct.lookup(xCopy, yCopy);
            if (r.p != nullptr) {
                auto c = cn.getTemporary(r.w);
                ComplexNumbers::mul(c, c, x.w);
                ComplexNumbers::mul(c, c, y.w);
                return {CTEntry::val(c.r), CTEntry::val(c.i)};
            }

            auto w = static_cast<Qubit>(var - 1);

            ComplexValue sum{0.0, 0.0};
            for (auto i = 0U; i < RADIX; i++) {
                vEdge e1{};
                if (!x.isTerminal() && x.p->v == w) {
                    e1 = x.p->e[i];
                } else {
                    e1 = xCopy;
                }
                vEdge e2{};
                if (!y.isTerminal() && y.p->v == w) {
                    e2   = y.p->e[i];
                    e2.w = ComplexNumbers::conj(e2.w);
                } else {
                    e2 = yCopy;
                }
                auto cv = innerProduct(e1, e2, w);
                sum.r += cv.r;
                sum.i += cv.i;
            }
            r.p = vNode::terminal;
            r.w = sum;

            vectorInnerProduct.insert(xCopy, yCopy, r);
            auto c = cn.getTemporary(sum);
            ComplexNumbers::mul(c, c, x.w);
            ComplexNumbers::mul(c, c, y.w);
            return {CTEntry::val(c.r), CTEntry::val(c.i)};
        }

        ///
        /// Kronecker/tensor product
        ///
    public:
        ComputeTable<vEdge, vEdge, vCachedEdge, CT_VEC_KRON_NBUCKET> vectorKronecker{};
        ComputeTable<mEdge, mEdge, mCachedEdge, CT_MAT_KRON_NBUCKET> matrixKronecker{};

        template<class Node>
        [[nodiscard]] auto& getKroneckerComputeTable() {
            if constexpr (std::is_same_v<Node, vNode>) {
                return vectorKronecker;
            } else {
                return matrixKronecker;
            }
        }

        template<class Edge>
        Edge kronecker(const Edge& x, const Edge& y, bool incIdx = true) {
            if constexpr (std::is_same_v<Edge, dEdge>) {
                throw std::invalid_argument("Kronecker is currently not supported for density matrices");
            }

            auto e = kronecker2(x, y, incIdx);

            if (e.w != Complex::zero && !e.w.exactlyOne()) {
                cn.returnToCache(e.w);
                e.w = cn.lookup(e.w);
            }

            return e;
        }

        // extent the DD pointed to by `e` with `h` identities on top and `l` identities at the bottom
        mEdge extend(const mEdge& e, Qubit h, Qubit l = 0) {
            auto f = (l > 0) ? kronecker(e, makeIdent(l)) : e;
            auto g = (h > 0) ? kronecker(makeIdent(h), f) : f;
            return g;
        }

    private:
        template<class Node>
        Edge<Node> kronecker2(const Edge<Node>& x, const Edge<Node>& y, bool incIdx = true) {
            if (x.w.approximatelyZero() || y.w.approximatelyZero())
                return Edge<Node>::zero;

            if (x.isTerminal()) {
                auto r = y;
                r.w    = cn.mulCached(x.w, y.w);
                return r;
            }

            auto& computeTable = getKroneckerComputeTable<Node>();
            auto  r            = computeTable.lookup(x, y);
            if (r.p != nullptr) {
                if (r.w.approximatelyZero()) {
                    return Edge<Node>::zero;
                } else {
                    return {r.p, cn.getCached(r.w), nullptr};
                }
            }

            constexpr std::size_t N = std::tuple_size_v<decltype(x.p->e)>;
            // special case handling for matrices
            if constexpr (N == NEDGE) {
                if (x.p->isIdentity()) {
                    auto idx = incIdx ? static_cast<Qubit>(y.p->v + 1) : y.p->v;
                    auto e   = makeDDNode(idx, std::array{y, Edge<Node>::zero, Edge<Node>::zero, y});
                    for (auto i = 0; i < x.p->v; ++i) {
                        idx = incIdx ? static_cast<Qubit>(e.p->v + 1) : e.p->v;
                        e   = makeDDNode(idx, std::array{e, Edge<Node>::zero, Edge<Node>::zero, e});
                    }

                    e.w = cn.getCached(CTEntry::val(y.w.r), CTEntry::val(y.w.i));
                    computeTable.insert(x, y, {e.p, e.w, e.l});
                    return e;
                }
            }

            std::array<Edge<Node>, N> edge{};
            for (auto i = 0U; i < N; ++i) {
                edge[i] = kronecker2(x.p->e[i], y, incIdx);
            }

            auto idx = incIdx ? static_cast<Qubit>(y.p->v + x.p->v + 1) : x.p->v;
            auto e   = makeDDNode(idx, edge, true);
            ComplexNumbers::mul(e.w, e.w, x.w);
            computeTable.insert(x, y, {e.p, e.w, e.l});
            return e;
        }

        ///
        /// (Partial) trace
        ///
    public:
        mEdge partialTrace(const mEdge& a, const std::vector<bool>& eliminate) {
            [[maybe_unused]] const auto before = cn.cacheCount();
            const auto                  result = trace(a, eliminate);
            [[maybe_unused]] const auto after  = cn.cacheCount();
            assert(before == after);
            return result;
        }
        ComplexValue trace(const mEdge& a) {
            auto                        eliminate = std::vector<bool>(nqubits, true);
            [[maybe_unused]] const auto before    = cn.cacheCount();
            const auto                  res       = partialTrace(a, eliminate);
            [[maybe_unused]] const auto after     = cn.cacheCount();
            assert(before == after);
            return {CTEntry::val(res.w.r), CTEntry::val(res.w.i)};
        }
        bool isCloseToIdentity(const mEdge& m, dd::fp tol = 1e-10) {
            std::unordered_set<decltype(m.p)> visited{};
            visited.reserve(mUniqueTable.getActiveNodeCount());
            return isCloseToIdentityRecursive(m, visited, tol);
        }

    private:
        /// TODO: introduce a compute table for the trace?
        mEdge trace(const mEdge& a, const std::vector<bool>& eliminate, std::size_t alreadyEliminated = 0) {
            auto v = a.p->v;

            if (a.w.approximatelyZero()) return mEdge::zero;

            if (std::none_of(eliminate.begin(), eliminate.end(), [](bool v) { return v; })) return a;

            // Base case
            if (v == -1) {
                if (a.isTerminal()) return a;
                throw std::runtime_error("Expected terminal node in trace.");
            }

            if (eliminate[v]) {
                auto elims = alreadyEliminated + 1;
                auto r     = mEdge::zero;

                auto t0 = trace(a.p->e[0], eliminate, elims);
                r       = add2(r, t0);
                auto r1 = r;

                auto t1 = trace(a.p->e[3], eliminate, elims);
                r       = add2(r, t1);
                auto r2 = r;

                if (r.w.exactlyOne()) {
                    r.w = a.w;
                } else {
                    auto c = cn.getTemporary();
                    ComplexNumbers::mul(c, r.w, a.w);
                    r.w = cn.lookup(c); // better safe than sorry. this may result in complex values with magnitude > 1 in the complex table
                }

                if (r1.w != Complex::zero) {
                    cn.returnToCache(r1.w);
                }

                if (r2.w != Complex::zero) {
                    cn.returnToCache(r2.w);
                }

                return r;
            } else {
                auto                     adjustedV = static_cast<Qubit>(a.p->v - (std::count(eliminate.begin(), eliminate.end(), true) - alreadyEliminated));
                std::array<mEdge, NEDGE> edge{};
                std::transform(a.p->e.cbegin(),
                               a.p->e.cend(),
                               edge.begin(),
                               [&](const mEdge& e) -> mEdge { return trace(e, eliminate, alreadyEliminated); });
                auto r = makeDDNode(adjustedV, edge);

                if (r.w.exactlyOne()) {
                    r.w = a.w;
                } else {
                    auto c = cn.getTemporary();
                    ComplexNumbers::mul(c, r.w, a.w);
                    r.w = cn.lookup(c);
                }
                return r;
            }
        }

        bool isCloseToIdentityRecursive(const mEdge& m, std::unordered_set<decltype(m.p)>& visited, dd::fp tol) {
            // immediately return if this node has already been visited
            if (visited.find(m.p) != visited.end()) {
                return true;
            }

            // immediately return of this node is identical to the identity
            if (m.p->isIdentity()) {
                return true;
            }

            // check whether any of the middle successors is non-zero, i.e., m = [ x 0 0 y ]
            const auto mag1 = dd::ComplexNumbers::mag2(m.p->e[1U].w);
            const auto mag2 = dd::ComplexNumbers::mag2(m.p->e[2U].w);
            if (mag1 > tol || mag2 > tol) {
                visited.insert(m.p);
                return false;
            }

            // check whether  m = [ ~1 0 0 y ]
            const auto mag0 = dd::ComplexNumbers::mag2(m.p->e[0U].w);
            if (std::abs(mag0 - 1.0) > tol) {
                visited.insert(m.p);
                return false;
            }
            const auto arg0 = dd::ComplexNumbers::arg(m.p->e[0U].w);
            if (std::abs(arg0) > tol) {
                visited.insert(m.p);
                return false;
            }

            // check whether m = [ x 0 0 ~1 ] or m = [ x 0 0 ~0 ] (the last case is true for an ancillary qubit)
            const auto mag3 = dd::ComplexNumbers::mag2(m.p->e[3U].w);
            if (mag3 > tol) {
                if (std::abs(mag3 - 1.0) > tol) {
                    visited.insert(m.p);
                    return false;
                }
                const auto arg3 = dd::ComplexNumbers::arg(m.p->e[3U].w);
                if (std::abs(arg3) > tol) {
                    visited.insert(m.p);
                    return false;
                }
            }

            // m either has the form [ ~1 0 0 ~1 ] or [ ~1 0 0 ~0 ]
            const auto ident0 = isCloseToIdentityRecursive(m.p->e[0U], visited, tol);
            if (!ident0) {
                visited.insert(m.p);
                return false;
            }

            // m either has the form [ I 0 0 ~1 ] or [ I 0 0 ~0 ]
            const auto ident3 = isCloseToIdentityRecursive(m.p->e[3U], visited, tol);
            visited.insert(m.p);
            return ident3;
        }

        ///
        /// Toffoli gates
        ///
    public:
        ToffoliTable<mEdge> toffoliTable{};

        ///
        /// Identity matrices
        ///
    public:
        // create n-qubit identity DD. makeIdent(n) === makeIdent(0, n-1)
        mEdge makeIdent(QubitCount n) {
            return makeIdent(0, static_cast<Qubit>(n - 1));
        }
        mEdge makeIdent(Qubit leastSignificantQubit, Qubit mostSignificantQubit) {
            if (mostSignificantQubit < leastSignificantQubit)
                return mEdge::one;

            if (leastSignificantQubit == 0 && IdTable[mostSignificantQubit].p != nullptr) {
                return IdTable[mostSignificantQubit];
            }
            if (mostSignificantQubit >= 1 && (IdTable[mostSignificantQubit - 1]).p != nullptr) {
                IdTable[mostSignificantQubit] = makeDDNode(mostSignificantQubit,
                                                           std::array{IdTable[mostSignificantQubit - 1],
                                                                      mEdge::zero,
                                                                      mEdge::zero,
                                                                      IdTable[mostSignificantQubit - 1]});
                return IdTable[mostSignificantQubit];
            }

            auto e = makeDDNode(leastSignificantQubit, std::array{mEdge::one, mEdge::zero, mEdge::zero, mEdge::one});
            for (std::size_t k = leastSignificantQubit + 1; k <= std::make_unsigned_t<Qubit>(mostSignificantQubit); k++) {
                e = makeDDNode(static_cast<Qubit>(k), std::array{e, mEdge::zero, mEdge::zero, e});
            }
            if (leastSignificantQubit == 0)
                IdTable[mostSignificantQubit] = e;
            return e;
        }

        // identity table access and reset
        [[nodiscard]] const auto& getIdentityTable() const {
            return IdTable;
        }

        void clearIdentityTable() {
            for (auto& entry: IdTable) entry.p = nullptr;
        }

        mEdge createInitialMatrix(dd::QubitCount n, const std::vector<bool>& ancillary) {
            auto e = makeIdent(n);
            incRef(e);
            return reduceAncillae(e, ancillary);
        }

    private:
        std::vector<mEdge> IdTable{};

        ///
        /// Noise Operations
        ///
    public:
        StochasticNoiseOperationTable<mEdge, STOCHASTIC_CACHE_OPS> stochasticNoiseOperationCache{nqubits};
        DensityNoiseTable<dEdge, dEdge, CT_DM_NOISE_NBUCKET>       densityNoise{};

        ///
        /// Decision diagram size
        ///
    public:
        template<class Edge>
        unsigned int size(const Edge& e) {
            static constexpr unsigned int            NODECOUNT_BUCKETS = 200000;
            static std::unordered_set<decltype(e.p)> visited{NODECOUNT_BUCKETS}; // 2e6
            visited.max_load_factor(10);
            visited.clear();
            return nodeCount(e, visited);
        }

    private:
        template<class Edge>
        unsigned int nodeCount(const Edge& e, std::unordered_set<decltype(e.p)>& v) const {
            v.insert(e.p);
            unsigned int sum = 1;
            if (!e.isTerminal()) {
                for (const auto& edge: e.p->e) {
                    if (edge.p != nullptr && !v.count(edge.p)) {
                        sum += nodeCount(edge, v);
                    }
                }
            }
            return sum;
        }

        ///
        /// Ancillary and garbage reduction
        ///
    public:
        mEdge reduceAncillae(mEdge& e, const std::vector<bool>& ancillary, bool regular = true) {
            // return if no more garbage left
            if (std::none_of(ancillary.begin(), ancillary.end(), [](bool v) { return v; }) || e.p == nullptr) return e;
            Qubit lowerbound = 0;
            for (auto i = 0U; i < ancillary.size(); ++i) {
                if (ancillary[i]) {
                    lowerbound = static_cast<Qubit>(i);
                    break;
                }
            }
            if (e.p->v < lowerbound) return e;
            auto f = reduceAncillaeRecursion(e, ancillary, lowerbound, regular);
            decRef(e);
            incRef(f);
            return f;
        }

        // Garbage reduction works for reversible circuits --- to be thoroughly tested for quantum circuits
        vEdge reduceGarbage(vEdge& e, const std::vector<bool>& garbage) {
            // return if no more garbage left
            if (std::none_of(garbage.begin(), garbage.end(), [](bool v) { return v; }) || e.p == nullptr) return e;
            Qubit lowerbound = 0;
            for (auto i = 0U; i < garbage.size(); ++i) {
                if (garbage[i]) {
                    lowerbound = static_cast<Qubit>(i);
                    break;
                }
            }
            if (e.p->v < lowerbound) return e;
            auto f = reduceGarbageRecursion(e, garbage, lowerbound);
            decRef(e);
            incRef(f);
            return f;
        }
        mEdge reduceGarbage(mEdge& e, const std::vector<bool>& garbage, bool regular = true) {
            // return if no more garbage left
            if (std::none_of(garbage.begin(), garbage.end(), [](bool v) { return v; }) || e.p == nullptr) return e;
            Qubit lowerbound = 0;
            for (auto i = 0U; i < garbage.size(); ++i) {
                if (garbage[i]) {
                    lowerbound = static_cast<Qubit>(i);
                    break;
                }
            }
            if (e.p->v < lowerbound) return e;
            auto f = reduceGarbageRecursion(e, garbage, lowerbound, regular);
            decRef(e);
            incRef(f);
            return f;
        }

    private:
        mEdge reduceAncillaeRecursion(mEdge& e, const std::vector<bool>& ancillary, Qubit lowerbound, bool regular = true) {
            if (e.p->v < lowerbound) return e;

            auto f = e;

            std::array<mEdge, NEDGE> edges{};
            std::bitset<NEDGE>       handled{};
            for (auto i = 0U; i < NEDGE; ++i) {
                if (!handled.test(i)) {
                    if (e.p->e[i].isTerminal()) {
                        edges[i] = e.p->e[i];
                    } else {
                        edges[i] = reduceAncillaeRecursion(f.p->e[i], ancillary, lowerbound, regular);
                        for (auto j = i + 1; j < NEDGE; ++j) {
                            if (e.p->e[i].p == e.p->e[j].p) {
                                edges[j] = edges[i];
                                handled.set(j);
                            }
                        }
                    }
                    handled.set(i);
                }
            }
            f = makeDDNode(f.p->v, edges);

            // something to reduce for this qubit
            if (f.p->v >= 0 && ancillary[f.p->v]) {
                if (regular) {
                    if (f.p->e[1].w != Complex::zero || f.p->e[3].w != Complex::zero) {
                        f = makeDDNode(f.p->v, std::array{f.p->e[0], mEdge::zero, f.p->e[2], mEdge::zero});
                    }
                } else {
                    if (f.p->e[2].w != Complex::zero || f.p->e[3].w != Complex::zero) {
                        f = makeDDNode(f.p->v, std::array{f.p->e[0], f.p->e[1], mEdge::zero, mEdge::zero});
                    }
                }
            }

            auto c = cn.mulCached(f.w, e.w);
            f.w    = cn.lookup(c);
            cn.returnToCache(c);
            return f;
        }

        vEdge reduceGarbageRecursion(vEdge& e, const std::vector<bool>& garbage, Qubit lowerbound) {
            if (e.p->v < lowerbound) return e;

            auto f = e;

            std::array<vEdge, RADIX> edges{};
            std::bitset<RADIX>       handled{};
            for (auto i = 0U; i < RADIX; ++i) {
                if (!handled.test(i)) {
                    if (e.p->e[i].isTerminal()) {
                        edges[i] = e.p->e[i];
                    } else {
                        edges[i] = reduceGarbageRecursion(f.p->e[i], garbage, lowerbound);
                        for (auto j = i + 1; j < RADIX; ++j) {
                            if (e.p->e[i].p == e.p->e[j].p) {
                                edges[j] = edges[i];
                                handled.set(j);
                            }
                        }
                    }
                    handled.set(i);
                }
            }
            f = makeDDNode(f.p->v, edges);

            // something to reduce for this qubit
            if (f.p->v >= 0 && garbage[f.p->v]) {
                if (f.p->e[1].w != Complex::zero) {
                    vEdge g{};
                    if (f.p->e[0].w == Complex::zero && f.p->e[1].w != Complex::zero) {
                        g = f.p->e[1];
                    } else if (f.p->e[1].w != Complex::zero) {
                        g = add(f.p->e[0], f.p->e[1]);
                    } else {
                        g = f.p->e[0];
                    }
                    f = makeDDNode(e.p->v, std::array{g, vEdge::zero});
                }
            }

            auto c = cn.mulCached(f.w, e.w);
            f.w    = cn.lookup(c);
            cn.returnToCache(c);

            // Quick-fix for normalization bug
            if (ComplexNumbers::mag2(f.w) > 1.0)
                f.w = Complex::one;

            return f;
        }
        mEdge reduceGarbageRecursion(mEdge& e, const std::vector<bool>& garbage, Qubit lowerbound, bool regular = true) {
            if (e.p->v < lowerbound) return e;

            auto f = e;

            std::array<mEdge, NEDGE> edges{};
            std::bitset<NEDGE>       handled{};
            for (auto i = 0U; i < NEDGE; ++i) {
                if (!handled.test(i)) {
                    if (e.p->e[i].isTerminal()) {
                        edges[i] = e.p->e[i];
                    } else {
                        edges[i] = reduceGarbageRecursion(f.p->e[i], garbage, lowerbound, regular);
                        for (auto j = i + 1; j < NEDGE; ++j) {
                            if (e.p->e[i].p == e.p->e[j].p) {
                                edges[j] = edges[i];
                                handled.set(j);
                            }
                        }
                    }
                    handled.set(i);
                }
            }
            f = makeDDNode(f.p->v, edges);

            // something to reduce for this qubit
            if (f.p->v >= 0 && garbage[f.p->v]) {
                if (regular) {
                    if (f.p->e[2].w != Complex::zero || f.p->e[3].w != Complex::zero) {
                        mEdge g{};
                        if (f.p->e[0].w == Complex::zero && f.p->e[2].w != Complex::zero) {
                            g = f.p->e[2];
                        } else if (f.p->e[2].w != Complex::zero) {
                            g = add(f.p->e[0], f.p->e[2]);
                        } else {
                            g = f.p->e[0];
                        }
                        mEdge h{};
                        if (f.p->e[1].w == Complex::zero && f.p->e[3].w != Complex::zero) {
                            h = f.p->e[3];
                        } else if (f.p->e[3].w != Complex::zero) {
                            h = add(f.p->e[1], f.p->e[3]);
                        } else {
                            h = f.p->e[1];
                        }
                        f = makeDDNode(e.p->v, std::array{g, h, mEdge::zero, mEdge::zero});
                    }
                } else {
                    if (f.p->e[1].w != Complex::zero || f.p->e[3].w != Complex::zero) {
                        mEdge g{};
                        if (f.p->e[0].w == Complex::zero && f.p->e[1].w != Complex::zero) {
                            g = f.p->e[1];
                        } else if (f.p->e[1].w != Complex::zero) {
                            g = add(f.p->e[0], f.p->e[1]);
                        } else {
                            g = f.p->e[0];
                        }
                        mEdge h{};
                        if (f.p->e[2].w == Complex::zero && f.p->e[3].w != Complex::zero) {
                            h = f.p->e[3];
                        } else if (f.p->e[3].w != Complex::zero) {
                            h = add(f.p->e[2], f.p->e[3]);
                        } else {
                            h = f.p->e[2];
                        }
                        f = makeDDNode(e.p->v, std::array{g, mEdge::zero, h, mEdge::zero});
                    }
                }
            }

            auto c = cn.mulCached(f.w, e.w);
            f.w    = cn.lookup(c);
            cn.returnToCache(c);

            // Quick-fix for normalization bug
            if (ComplexNumbers::mag2(f.w) > 1.0)
                f.w = Complex::one;

            return f;
        }

        ///
        /// Vector and matrix extraction from DDs
        ///
    public:
        /// Get a single element of the vector or matrix represented by the dd with root edge e
        /// \tparam Edge type of edge to use (vector or matrix)
        /// \param e edge to traverse
        /// \param elements string {0, 1, 2, 3}^n describing which outgoing edge should be followed
        ///        (for vectors entries are limited to 0 and 1)
        ///        If string is longer than required, the additional characters are ignored.
        /// \return the complex amplitude of the specified element
        template<class Edge>
        ComplexValue getValueByPath(const Edge& e, const std::string& elements) {
            // TODO limdd
            if (e.isTerminal()) {
                return {CTEntry::val(e.w.r), CTEntry::val(e.w.i)};
            }

            auto c = cn.getTemporary(1, 0);
            auto r = e;
            do {
                ComplexNumbers::mul(c, c, r.w);
                std::size_t tmp = elements.at(r.p->v) - '0';
                assert(tmp <= r.p->e.size());
                r = r.p->e.at(tmp);
            } while (!r.isTerminal());
            ComplexNumbers::mul(c, c, r.w);

            return {CTEntry::val(c.r), CTEntry::val(c.i)};
        }
        ComplexValue getValueByPath(const vEdge& e, std::size_t i) {
            if (e.isTerminal()) {
                return {CTEntry::val(e.w.r), CTEntry::val(e.w.i)};
            }
            return getValueByPath(e, Complex::one, i);
        }
        ComplexValue getValueByPath(const vEdge& e, const Complex& amp, std::size_t i) {
            auto c = cn.mulCached(e.w, amp);

            if (e.isTerminal()) {
                cn.returnToCache(c);
                return {CTEntry::val(c.r), CTEntry::val(c.i)};
            }

            const bool one = i & (1ULL << e.p->v);

            ComplexValue r{};
            if (!one && !e.p->e[0].w.approximatelyZero()) {
                r = getValueByPath(e.p->e[0], c, i);
            } else if (one && !e.p->e[1].w.approximatelyZero()) {
                r = getValueByPath(e.p->e[1], c, i);
            }
            cn.returnToCache(c);
            return r;
        }
        ComplexValue getValueByPath(const mEdge& e, std::size_t i, std::size_t j) {
            if (e.isTerminal()) {
                return {CTEntry::val(e.w.r), CTEntry::val(e.w.i)};
            }
            return getValueByPath(e, Complex::one, i, j);
        }
        ComplexValue getValueByPath(const mEdge& e, const Complex& amp, std::size_t i, std::size_t j) {
            auto c = cn.mulCached(e.w, amp);

            if (e.isTerminal()) {
                cn.returnToCache(c);
                return {CTEntry::val(c.r), CTEntry::val(c.i)};
            }

            const bool row = i & (1ULL << e.p->v);
            const bool col = j & (1ULL << e.p->v);

            ComplexValue r{};
            if (!row && !col && !e.p->e[0].w.approximatelyZero()) {
                r = getValueByPath(e.p->e[0], c, i, j);
            } else if (!row && col && !e.p->e[1].w.approximatelyZero()) {
                r = getValueByPath(e.p->e[1], c, i, j);
            } else if (row && !col && !e.p->e[2].w.approximatelyZero()) {
                r = getValueByPath(e.p->e[2], c, i, j);
            } else if (row && col && !e.p->e[3].w.approximatelyZero()) {
                r = getValueByPath(e.p->e[3], c, i, j);
            }
            cn.returnToCache(c);
            return r;
        }

        std::map<std::string, dd::fp> getProbVectorFromDensityMatrix(dEdge e, double measurementThreshold) {
            std::map<std::string, dd::fp> measuredResult = {};
            dd::fp                        p0, p1, globalProbability;
            dEdge::alignDensityEdge(e);
            if (std::pow(2, e.p->v + 1) >= static_cast<double>(std::numeric_limits<unsigned long long>::max())) {
                throw std::runtime_error(std::string{"Density matrix is too large to measure!"});
            }

            const unsigned long long statesToMeasure = 2ULL << e.p->v;

            for (unsigned long long m = 0; m < statesToMeasure; m++) {
                unsigned long long currentResult = m;
                globalProbability                = dd::CTEntry::val(e.w.r);
                auto  resultString               = intToString(m, '1', e.p->v + 1);
                dEdge cur                        = e;
                for (dd::Qubit i = 0; i < e.p->v + 1; ++i) {
                    if (cur.p->v != -1 && globalProbability > measurementThreshold) {
                        assert(dd::CTEntry::approximatelyZero(cur.p->e.at(0).w.i) && dd::CTEntry::approximatelyZero(cur.p->e.at(3).w.i));
                        p0 = dd::CTEntry::val(cur.p->e.at(0).w.r);
                        p1 = dd::CTEntry::val(cur.p->e.at(3).w.r);
                    } else {
                        globalProbability = 0;
                        break;
                    }

                    if (currentResult % 2 == 0) {
                        cur = cur.p->e.at(0);
                        globalProbability *= p0;
                    } else {
                        cur = cur.p->e.at(3);
                        globalProbability *= p1;
                    }
                    currentResult = currentResult >> 1;
                }
                if (globalProbability > 0) { // No need to track probabilities of 0
                    measuredResult.insert({resultString, globalProbability});
                }
            }
            return measuredResult;
        }

        [[nodiscard]] std::string intToString(unsigned long long targetNumber, char value, dd::Qubit size) const {
            std::string path(size, '0');
            for (auto i = 1; i <= size; i++) {
                if (targetNumber % 2) {
                    path[size - i] = value;
                }
                targetNumber = targetNumber >> 1u;
            }
            return path;
        }

        CVec getVector([[maybe_unused]] const mEdge& e, [[maybe_unused]] Qubit q = 0, [[maybe_unused]] LimEntry<> lim = {}) {
            CVec vec;
            return vec;
        }

        CVec getVector(const vEdge& e, LimEntry<> lim) {
            // TODO limdd
            std::size_t dim = 0;
            if (e.p->v >= 0)
                dim = 2ULL << e.p->v;
            else
                dim = 1;
            // allocate resulting vector
            auto vec = CVec(dim, {0.0, 0.0});
            //            Log::log << "[getVector] vector has size " << vec.size() << " after 2ULL << " << (int)(e.p->v) << '\n';

            getVector(e, Complex::one, 0, vec, lim);
            return vec;
        }

        CVec getVector(const vEdge& e, Qubit nQubits, LimEntry<> lim = {}) {
            std::size_t dim;
            if (nQubits >= 0) {
                dim = 2ULL << nQubits;
            } else {
                dim = 1;
            }
            auto vec = CVec(dim, {0.0, 0.0});
            getVector(e, Complex::one, 0, vec, lim);
            return vec;
        }

        CVec getVector(const vEdge& e) {
            std::size_t dim = 0;
            if (e.p->v >= 0)
                dim = 2ULL << e.p->v;
            else
                dim = 1;
            // allocate resulting vector
            auto vec = CVec(dim, {0.0, 0.0});

            getVector(e, Complex::one, 0, vec);
            return vec;
        }

        CVec getVector(vNode* v) {
            vEdge edge{v, Complex::one, nullptr};
            return getVector(edge);
        }

        void getVector(const vEdge& e, const Complex& amp, std::size_t i, CVec& vec, LimEntry<> lim = {}) {
            // calculate new accumulated amplitude
            auto c = cn.mulCached(e.w, amp);
            //            Log::log << "[getVector] i=" << i << " qubit=" << (int)(e.p->v) << " e.w=" << e.w << " amp=" << amp << " c=" << c << " lim = " << LimEntry<>::to_string(&lim, e.p->v) << '\n';

            // base case
            if (e.isTerminal()) {
                c.multiplyByPhase(lim.getPhase());
                vec.at(i) = {CTEntry::val(c.r), CTEntry::val(c.i)};
                cn.returnToCache(c);
                return;
            }

            const std::size_t x = i | (1ULL << e.p->v);

            vEdge e2{};

            LimEntry<> trueLim = lim;
            trueLim.multiplyBy(e.l);
            const auto op = trueLim.getPauliForQubit(e.p->v);
            trueLim.setOperator(e.p->v, 'I');

            // recursive case
            e2 = follow2(e, 0, op);
            if (!e2.w.approximatelyZero()) getVector(e2, c, i, vec, trueLim);

            e2 = follow2(e, 1, op);
            //            Log::log << "[getVector] follow(e, 1, " << LimEntry<>::to_string(&lim, e.p->v) << ") = (" << e2 << ",  " << LimEntry<>::to_string(&lim2, e2.p->v) << '\n';
            if (!e2.w.approximatelyZero()) getVector(e2, c, x, vec, trueLim);

            cn.returnToCache(c);
        }

        // Returns whether the diagram is a Tower.
        bool isTower(const vEdge& edge) {
            if (edge.isTerminal()) return true;
            if (edge.p->e[0].w.approximatelyZero()) {
                return isTower(edge.p->e[1]);
            }
            if (edge.p->e[1].w.approximatelyZero()) {
                return isTower(edge.p->e[0]);
            }
            if (edge.p->e[0].p == edge.p->e[1].p) {
                return isTower(edge.p->e[0]);
            }
            return false;
        }

        //        CVec getVector(const vEdge& e, const LimEntry<>& lim) {
        //            const std::size_t dim = 2ULL << e.p->v;
        //            // allocate resulting vector
        //            auto vec = CVec(dim, {0.0, 0.0});
        //            getVector(e, Complex::one, 0, vec, lim);
        //            //std::cout << "[getVector] complete; constructed vector.\n";
        //            return vec;
        //        }
        //
        //        CVec getVector([[maybe_unused]] const mEdge& e) {
        //            CVec vec;
        //            return vec;
        //        }
        //
        //        CVec getVector([[maybe_unused]] const mEdge& e, [[maybe_unused]] const LimEntry<>& lim) {
        //            CVec vec;
        //            return vec;
        //        }
        //
        //        CVec getVector(const vEdge& e) {
        //            //std::cout << "[getVector] getting vector of " << (int)(e.p->v) << "-qubit state with label " << LimEntry<>::to_string(e.l) << ".\n";
        //            const std::size_t dim = 2ULL << e.p->v;
        //            // allocate resulting vector
        //            auto       vec = CVec(dim, {0.0, 0.0});
        //            LimEntry<> id;
        //            getVector(e, Complex::one, 0, vec, id);
        //            //std::cout << "[getVector] complete; constructed vector.\n";
        //            return vec;
        //        }
        //        void getVector(const vEdge& e, const Complex& amp, std::size_t i, CVec& vec, const LimEntry<>& lim) {
        //            Log::log << "[getVector rec n=" << e.p->v + 1 << " i=" << i << "] vector of " << (int)(e.p->v) + 1 << " qubits; i = " << i << "; e.w = " << e.w << " amp = " << amp << " cached count " << cn.complexCache.getCount() << " edge label " << LimEntry<>::to_string(e.l) << ", aux label " << LimEntry<>::to_string(&lim) << ".\n";
        //            auto c = cn.mulCached(e.w, amp);
        //            Log::log << "[getVector rec n=" << e.p->v + 1 << " i=" << i << "] c = " << c << " after multiplying with aux weight.\n";
        //
        //            // base case
        //            if (e.isTerminal()) {
        //                Log::log << "[getVector rec n=" << e.p->v + 1 << " i=" << i << "] base case: vec[" << i << "] = " << c << "\n";
        //                vec.at(i) = {CTEntry::val(c.r), CTEntry::val(c.i)};
        //                cn.returnToCache(c);
        //                return;
        //            }
        //            const std::size_t x = i | (1ULL << e.p->v);
        //
        //            LimEntry<> lim2(e.l);
        //            lim2.multiplyBy(lim);
        //            c.multiplyByPhase(lim2.getPhase());
        //            lim2.setPhase(phase_t::phase_one);
        //
        //            // recursive case
        //            if (!e.p->e[0].w.approximatelyZero()) {
        //                std::size_t id0 = i;
        //                if (lim2.getQubit(e.p->v) == 'X') {
        //                    // new index is x
        //                    id0 = x;
        //                }
        //                if (lim2.getQubit(e.p->v) == 'Y') {
        //                    // new index is x
        //                    id0 = x;
        //                    // multiply c0 by i
        //                    c.multiplyByi();
        //                }
        //                Log::log << "[getVector rec n=" << e.p->v + 1 << " i=" << i << "] walking the low edge with c = " << c << ".\n";
        //                getVector(e.p->e[0], c, id0, vec, lim2);
        //                if (lim2.getQubit(e.p->v) == 'Y') {
        //                    c.multiplyByMinusi();
        //                }
        //                //                cn.returnToCache(d0);
        //            }
        //            if (!e.p->e[1].w.approximatelyZero()) {
        //                // if lim has Pauli Z operator, then multiply by -1
        //                std::size_t id1 = x;
        //                if (lim2.getQubit(e.p->v) == 'Z') {
        //                    Log::log << "[getVector rec n=" << e.p->v + 1 << " i=" << i << "] c := " << c << " after encountering Z on high edge.\n";
        //                    c.multiplyByMinusOne();
        //                } else if (lim2.getQubit(e.p->v) == 'X') {
        //                    // new index is i
        //                    id1 = i;
        //                } else if (lim2.getQubit(e.p->v) == 'Y') {
        //                    // new index is i
        //                    id1 = i;
        //                    c.multiplyByMinusi();
        //                }
        //                std::cout << "[getVector rec n=" << e.p->v + 1 << " i=" << i << "] walking the high edge with c = " << c << ".\n";
        //                getVector(e.p->e[1], c, id1, vec, lim2);
        //            }
        //            cn.returnToCache(c);
        //        }

        // Returns whether v ~ w, up to a complex multiplicative factor
        bool vectorsApproximatelyEqual(const CVec& v, const CVec& w) {
            //std::cout << "[vectors approximately equal] start.\n";
            //std::cout.flush();
            if (v.size() < w.size()) {
                // We demand that w is approximately zero
                for (unsigned int i = 0; i < w.size(); i++) {
                    if (!Complex::approximatelyZero(w[i])) return false;
                }
                return true;
            } else if (w.size() < v.size()) {
                for (unsigned int i = 0; i < v.size(); i++) {
                    if (!Complex::approximatelyZero(v[i])) return false;
                }
                return true;
            }
            if (v.size() != w.size()) return false;
            // find the factor d with which the vectors differ
            std::complex<fp> d = 0;
            bool             vz, wz;
            unsigned int     i;
            for (i = 0; i < v.size(); i++) {
                vz = Complex::approximatelyZero(v[i]);
                wz = Complex::approximatelyZero(w[i]);
                if (!vz && !wz) {
                    d = v[i] / w[i];
                    i++;
                    break;
                } else if (!(vz && wz))
                    return false;
            }
            //std::cout << "[vectors approximately equal] found factor d = " << d << "\n";
            //std::cout.flush();
            std::complex<fp> vc;
            // check whether the remainder of the two vectors v,w, differ by factor d
            for (; i < v.size(); i++) {
                vz = Complex::approximatelyZero(v[i]);
                wz = Complex::approximatelyZero(w[i]);
                if (!vz && !wz) {
                    vc = v[i] / d;
                    if (!Complex::approximatelyEqual(vc, w[i])) {
                        return false;
                    }
                } else if (!(vz && wz))
                    return false;
            }

            return true;
        }

        bool isValidIsomorphism(Edge<vNode> e1, Edge<vNode> e2, const LimEntry<>* iso) {
            e1.l      = LimEntry<>::multiply(e1.l, iso);
            CVec phi1 = getVector(e1);
            CVec phi2 = getVector(e2);
            return vectorsApproximatelyEqual(phi1, phi2);
        }

        void printVector(const vEdge& e) {
            const unsigned long long element = 2ULL << e.p->v;
            for (auto i = 0ULL; i < element; i++) {
                const auto amplitude = getValueByPath(e, i);
                for (Qubit j = e.p->v; j >= 0; j--) {
                    std::cout << ((i >> j) & 1ULL);
                }
                constexpr auto precision = 3;
                // set fixed width to maximum of a printed number
                // (-) 0.precision plus/minus 0.precision i
                constexpr auto width = 1 + 2 + precision + 1 + 2 + precision + 1;
                std::cout << ": " << std::setw(width) << ComplexValue::toString(amplitude.r, amplitude.i, false, precision) << "\n";
            }
            std::cout << std::flush;
        }

        void printMatrix(const mEdge& e) {
            const unsigned long long element = 2ULL << e.p->v;
            for (auto i = 0ULL; i < element; i++) {
                for (auto j = 0ULL; j < element; j++) {
                    const auto     amplitude = getValueByPath(e, i, j);
                    constexpr auto precision = 3;
                    // set fixed width to maximum of a printed number
                    // (-) 0.precision plus/minus 0.precision i
                    constexpr auto width = 1 + 2 + precision + 1 + 2 + precision + 1;
                    std::cout << std::setw(width) << ComplexValue::toString(amplitude.r, amplitude.i, false, precision) << " ";
                }
                std::cout << "\n";
            }
            std::cout << std::flush;
        }

        CMat getMatrix(const mEdge& e) {
            if (e.p->v < 0) {
                auto mat = CMat(1, CVec(1, {CTEntry::val(e.w.r), CTEntry::val(e.w.i)}));
                return mat;
            }
            const unsigned long long dim = 2ULL << e.p->v;
            // allocate resulting matrix
            auto mat = CMat(dim, CVec(dim, {0.0, 0.0}));
            getMatrix(e, Complex::one, 0, 0, mat);
            return mat;
        }
        void getMatrix(const mEdge& e, const Complex& amp, std::size_t i, std::size_t j, CMat& mat) {
            // calculate new accumulated amplitude
            auto c = cn.mulCached(e.w, amp);

            // base case
            if (e.isTerminal()) {
                mat.at(i).at(j) = {CTEntry::val(c.r), CTEntry::val(c.i)};
                cn.returnToCache(c);
                return;
            }

            const std::size_t x = i | (1ULL << e.p->v);
            const std::size_t y = j | (1ULL << e.p->v);

            // recursive case
            if (!e.p->e[0].w.approximatelyZero())
                getMatrix(e.p->e[0], c, i, j, mat);
            if (!e.p->e[1].w.approximatelyZero())
                getMatrix(e.p->e[1], c, i, y, mat);
            if (!e.p->e[2].w.approximatelyZero())
                getMatrix(e.p->e[2], c, x, j, mat);
            if (!e.p->e[3].w.approximatelyZero())
                getMatrix(e.p->e[3], c, x, y, mat);
            cn.returnToCache(c);
        }

        CMat getDensityMatrix(dEdge& e) {
            dEdge::applyDmChangesToEdge(e);
            const unsigned long long dim = 2ULL << e.p->v;
            // allocate resulting matrix
            auto mat = CMat(dim, CVec(dim, {0.0, 0.0}));
            getDensityMatrix(e, Complex::one, 0, 0, mat);
            dd::dEdge::revertDmChangesToEdge(e);
            return mat;
        }

        void getDensityMatrix(dEdge& e, Complex& amp, std::size_t i, std::size_t j, CMat& mat) {
            // calculate new accumulated amplitude
            auto c = cn.mulCached(e.w, amp);

            // base case
            if (e.isTerminal()) {
                mat.at(i).at(j) = {CTEntry::val(c.r), CTEntry::val(c.i)};
                cn.returnToCache(c);
                return;
            }

            const std::size_t x = i | (1ULL << e.p->v);
            const std::size_t y = j | (1ULL << e.p->v);

            // recursive case
            if (!e.p->e[0].w.approximatelyZero()) {
                dEdge::applyDmChangesToEdge(e.p->e[0]);
                getDensityMatrix(e.p->e[0], c, i, j, mat);
                dd::dEdge::revertDmChangesToEdge(e.p->e[0]);
            }
            if (!e.p->e[1].w.approximatelyZero()) {
                dEdge::applyDmChangesToEdge(e.p->e[1]);
                getDensityMatrix(e.p->e[1], c, i, y, mat);
                dd::dEdge::revertDmChangesToEdge(e.p->e[1]);
            }
            if (!e.p->e[2].w.approximatelyZero()) {
                dEdge::applyDmChangesToEdge(e.p->e[2]);
                getDensityMatrix(e.p->e[2], c, x, j, mat);
                dd::dEdge::revertDmChangesToEdge(e.p->e[2]);
            }
            if (!e.p->e[3].w.approximatelyZero()) {
                dEdge::applyDmChangesToEdge(e.p->e[3]);
                getDensityMatrix(e.p->e[3], c, x, y, mat);
                dd::dEdge::revertDmChangesToEdge(e.p->e[3]);
            }

            cn.returnToCache(c);
        }

        void exportAmplitudesRec(const vEdge& edge, std::ostream& oss, const std::string& path, Complex& amplitude, dd::QubitCount level, bool binary = false) {
            if (edge.isTerminal()) {
                auto amp = cn.getTemporary();
                dd::ComplexNumbers::mul(amp, amplitude, edge.w);
                for (std::size_t i = 0; i < (1ULL << level); i++) {
                    if (binary) {
                        amp.writeBinary(oss);
                    } else {
                        oss << amp.toString(false, 16) << "\n";
                    }
                }

                return;
            }

            auto a = cn.mulCached(amplitude, edge.w);
            exportAmplitudesRec(edge.p->e[0], oss, path + "0", a, level - 1, binary);
            exportAmplitudesRec(edge.p->e[1], oss, path + "1", a, level - 1, binary);
            cn.returnToCache(a);
        }
        void exportAmplitudes(const vEdge& edge, std::ostream& oss, dd::QubitCount nq, bool binary = false) {
            if (edge.isTerminal()) {
                // TODO special treatment
                return;
            }
            auto weight = cn.getCached(1., 0.);
            exportAmplitudesRec(edge, oss, "", weight, nq, binary);
            cn.returnToCache(weight);
        }
        void exportAmplitudes(const vEdge& edge, const std::string& outputFilename, dd::QubitCount nq, bool binary = false) {
            std::ofstream      init(outputFilename);
            std::ostringstream oss{};

            exportAmplitudes(edge, oss, nq, binary);

            init << oss.str() << std::flush;
            init.close();
        }

        void exportAmplitudesRec(const vEdge& edge, std::vector<std::complex<dd::fp>>& amplitudes, Complex& amplitude, dd::QubitCount level, std::size_t idx) {
            if (edge.isTerminal()) {
                auto amp = cn.getTemporary();
                dd::ComplexNumbers::mul(amp, amplitude, edge.w);
                idx <<= level;
                for (std::size_t i = 0; i < (1ULL << level); i++) {
                    amplitudes[idx++] = std::complex<dd::fp>{dd::ComplexTable<>::Entry::val(amp.r), dd::ComplexTable<>::Entry::val(amp.i)};
                }

                return;
            }

            auto a = cn.mulCached(amplitude, edge.w);
            exportAmplitudesRec(edge.p->e[0], amplitudes, a, level - 1, idx << 1);
            exportAmplitudesRec(edge.p->e[1], amplitudes, a, level - 1, (idx << 1) | 1ULL);
            cn.returnToCache(a);
        }
        void exportAmplitudes(const vEdge& edge, std::vector<std::complex<dd::fp>>& amplitudes, dd::QubitCount nq) {
            if (edge.isTerminal()) {
                // TODO special treatment
                return;
            }
            auto weight = cn.getCached(1., 0.);
            exportAmplitudesRec(edge, amplitudes, weight, nq, 0);
            cn.returnToCache(weight);
        }

        void addAmplitudesRec(const vEdge& edge, std::vector<std::complex<dd::fp>>& amplitudes, ComplexValue& amplitude, dd::QubitCount level, std::size_t idx) {
            auto         ar = dd::ComplexTable<>::Entry::val(edge.w.r);
            auto         ai = dd::ComplexTable<>::Entry::val(edge.w.i);
            ComplexValue amp{ar * amplitude.r - ai * amplitude.i, ar * amplitude.i + ai * amplitude.r};

            if (edge.isTerminal()) {
                idx <<= level;
                for (std::size_t i = 0; i < (1ULL << level); i++) {
                    auto temp         = std::complex<dd::fp>{amp.r + amplitudes[idx].real(), amp.i + amplitudes[idx].imag()};
                    amplitudes[idx++] = temp;
                }

                return;
            }

            addAmplitudesRec(edge.p->e[0], amplitudes, amp, level - 1, idx << 1);
            addAmplitudesRec(edge.p->e[1], amplitudes, amp, level - 1, idx << 1 | 1ULL);
        }
        void addAmplitudes(const vEdge& edge, std::vector<std::complex<dd::fp>>& amplitudes, dd::QubitCount nq) {
            if (edge.isTerminal()) {
                // TODO special treatment
                return;
            }
            ComplexValue a{1., 0.};
            addAmplitudesRec(edge, amplitudes, a, nq, 0);
        }

        // transfers a decision diagram from another package to this package
        template<class Edge>
        Edge transfer(Edge& original) {
            // POST ORDER TRAVERSAL USING ONE STACK   https://www.geeksforgeeks.org/iterative-postorder-traversal-using-stack/
            Edge              root{};
            std::stack<Edge*> stack;

            std::unordered_map<decltype(original.p), decltype(original.p)> mapped_node{};

            Edge* currentEdge = &original;
            if (!currentEdge->isTerminal()) {
                constexpr std::size_t N = std::tuple_size_v<decltype(original.p->e)>;
                do {
                    while (currentEdge != nullptr && !currentEdge->isTerminal()) {
                        for (short i = N - 1; i > 0; --i) {
                            auto& edge = currentEdge->p->e[i];
                            if (edge.isTerminal()) {
                                continue;
                            }
                            if (edge.w.approximatelyZero()) {
                                continue;
                            }
                            if (mapped_node.find(edge.p) != mapped_node.end()) {
                                continue;
                            }

                            // non-zero edge to be included
                            stack.push(&edge);
                        }
                        stack.push(currentEdge);
                        currentEdge = &currentEdge->p->e[0];
                    }
                    currentEdge = stack.top();
                    stack.pop();

                    bool hasChild = false;
                    for (std::size_t i = 1; i < N && !hasChild; ++i) {
                        auto& edge = currentEdge->p->e[i];
                        if (edge.w.approximatelyZero()) {
                            continue;
                        }
                        if (mapped_node.find(edge.p) != mapped_node.end()) {
                            continue;
                        }
                        hasChild = edge.p == stack.top()->p;
                    }

                    if (hasChild) {
                        Edge* temp = stack.top();
                        stack.pop();
                        stack.push(currentEdge);
                        currentEdge = temp;
                    } else {
                        if (mapped_node.find(currentEdge->p) != mapped_node.end()) {
                            currentEdge = nullptr;
                            continue;
                        }
                        std::array<Edge, N> edges{};
                        for (std::size_t i = 0; i < N; i++) {
                            if (currentEdge->p->e[i].isTerminal()) {
                                edges[i].p = currentEdge->p->e[i].p;
                            } else {
                                edges[i].p = mapped_node[currentEdge->p->e[i].p];
                            }
                            edges[i].w = cn.lookup(currentEdge->p->e[i].w);
                        }
                        root                        = makeDDNode(currentEdge->p->v, edges);
                        mapped_node[currentEdge->p] = root.p;
                        currentEdge                 = nullptr;
                    }
                } while (!stack.empty());

                auto w = cn.getCached(dd::ComplexTable<>::Entry::val(original.w.r), dd::ComplexTable<>::Entry::val(original.w.i));
                dd::ComplexNumbers::mul(w, root.w, w);
                root.w = cn.lookup(w);
                cn.returnToCache(w);
            } else {
                root.p = original.p; // terminal -> static
                root.w = cn.lookup(original.w);
            }
            return root;
        }

        ///
        /// Deserialization
        /// Note: do not rely on the binary format being portable across different architectures/platforms
        ///
    public:
        template<class Node, class Edge = Edge<Node>, std::size_t N = std::tuple_size_v<decltype(Node::e)>>
        Edge deserialize(std::istream& is, bool readBinary = false) {
            auto         result = Edge::zero;
            ComplexValue rootweight{};

            std::unordered_map<std::int_least64_t, Node*> nodes{};
            std::int_least64_t                            node_index;
            Qubit                                         v;
            std::array<ComplexValue, N>                   edge_weights{};
            std::array<std::int_least64_t, N>             edge_indices{};
            edge_indices.fill(-2);

            if (readBinary) {
                std::remove_const_t<decltype(SERIALIZATION_VERSION)> version;
                is.read(reinterpret_cast<char*>(&version), sizeof(decltype(SERIALIZATION_VERSION)));
                if (version != SERIALIZATION_VERSION) {
                    throw std::runtime_error("Wrong Version of serialization file version. version of file: " + std::to_string(version) + "; current version: " + std::to_string(SERIALIZATION_VERSION));
                }

                if (!is.eof()) {
                    rootweight.readBinary(is);
                }

                while (is.read(reinterpret_cast<char*>(&node_index), sizeof(decltype(node_index)))) {
                    is.read(reinterpret_cast<char*>(&v), sizeof(decltype(v)));
                    for (auto i = 0U; i < N; i++) {
                        is.read(reinterpret_cast<char*>(&edge_indices[i]), sizeof(decltype(edge_indices[i])));
                        edge_weights[i].readBinary(is);
                    }
                    result = deserializeNode(node_index, v, edge_indices, edge_weights, nodes);
                }
            } else {
                std::string version;
                std::getline(is, version);
                if (std::stoi(version) != SERIALIZATION_VERSION) {
                    throw std::runtime_error("Wrong Version of serialization file version. version of file: " + version + "; current version: " + std::to_string(SERIALIZATION_VERSION));
                }

                std::string line;
                std::string complex_real_regex = R"(([+-]?(?:\d+(?:\.\d*)?|\.\d+)(?:[eE][+-]?\d+)?(?![ \d\.]*(?:[eE][+-])?\d*[iI]))?)";
                std::string complex_imag_regex = R"(( ?[+-]? ?(?:(?:\d+(?:\.\d*)?|\.\d+)(?:[eE][+-]?\d+)?)?[iI])?)";
                std::string edge_regex         = " \\(((-?\\d+) (" + complex_real_regex + complex_imag_regex + "))?\\)";
                std::regex  complex_weight_regex(complex_real_regex + complex_imag_regex);
                std::string line_construct = "(\\d+) (\\d+)";
                for (auto i = 0U; i < N; ++i) {
                    line_construct += "(?:" + edge_regex + ")";
                }
                line_construct += " *(?:#.*)?";
                std::regex  line_regex(line_construct);
                std::smatch m;

                if (std::getline(is, line)) {
                    if (!std::regex_match(line, m, complex_weight_regex)) {
                        throw std::runtime_error("Regex did not match second line: " + line);
                    }
                    rootweight.from_string(m.str(1), m.str(2));
                }

                while (std::getline(is, line)) {
                    if (line.empty() || line.size() == 1) continue;

                    if (!std::regex_match(line, m, line_regex)) {
                        throw std::runtime_error("Regex did not match line: " + line);
                    }

                    // match 1: node_idx
                    // match 2: qubit_idx

                    // repeats for every edge
                    // match 3: edge content
                    // match 4: edge_target_idx
                    // match 5: real + imag (without i)
                    // match 6: real
                    // match 7: imag (without i)
                    node_index = std::stoi(m.str(1));
                    v          = static_cast<Qubit>(std::stoi(m.str(2)));

                    for (auto edge_idx = 3U, i = 0U; i < N; i++, edge_idx += 5) {
                        if (m.str(edge_idx).empty()) continue;

                        edge_indices[i] = std::stoi(m.str(edge_idx + 1));
                        edge_weights[i].from_string(m.str(edge_idx + 3), m.str(edge_idx + 4));
                    }

                    result = deserializeNode(node_index, v, edge_indices, edge_weights, nodes);
                }
            }

            auto w = cn.getCached(rootweight.r, rootweight.i);
            ComplexNumbers::mul(w, result.w, w);
            result.w = cn.lookup(w);
            cn.returnToCache(w);

            return result;
        }

        template<class Node, class Edge = Edge<Node>>
        Edge deserialize(const std::string& inputFilename, bool readBinary) {
            auto ifs = std::ifstream(inputFilename, std::ios::binary);

            if (!ifs.good()) {
                throw std::invalid_argument("Cannot open serialized file: " + inputFilename);
            }

            return deserialize<Node>(ifs, readBinary);
        }

    private:
        template<class Node, class Edge = Edge<Node>, std::size_t N = std::tuple_size_v<decltype(Node::e)>>
        Edge deserializeNode(std::int_least64_t index, Qubit v, std::array<std::int_least64_t, N>& edge_idx, std::array<ComplexValue, N>& edge_weight, std::unordered_map<std::int_least64_t, Node*>& nodes) {
            if (index == -1) {
                return Edge::zero;
            }

            std::array<Edge, N> edges{};
            for (auto i = 0U; i < N; ++i) {
                if (edge_idx[i] == -2) {
                    edges[i] = Edge::zero;
                } else {
                    if (edge_idx[i] == -1) {
                        edges[i] = Edge::one;
                    } else {
                        edges[i].p = nodes[edge_idx[i]];
                    }
                    edges[i].w = cn.lookup(edge_weight[i]);
                }
            }

            auto newedge = makeDDNode(v, edges);
            nodes[index] = newedge.p;

            // reset
            edge_idx.fill(-2);

            return newedge;
        }

        ///
        /// Debugging
        ///
    public:
        template<class Node>
        void debugnode(const Node* p) const {
            if (Node::isTerminal(p)) {
                std::clog << "terminal\n";
                return;
            }
            std::clog << "Debug node: " << debugnode_line(p) << "\n";
            for (const auto& edge: p->e) {
                std::clog << "  " << std::hexfloat
                          << std::setw(22) << CTEntry::val(edge.w.r) << " "
                          << std::setw(22) << CTEntry::val(edge.w.i) << std::defaultfloat
                          << "i --> " << debugnode_line(edge.p)
                          << "lim=" << LimEntry<>::to_string(edge.l)
                          << "\n";
            }
            std::clog << std::flush;
        }

        template<class Node>
        std::string debugnode_line(const Node* p) const {
            if (Node::isTerminal(p)) {
                return "terminal";
            }
            std::stringstream sst;
            sst << "0x" << std::hex << reinterpret_cast<std::uintptr_t>(p) << std::dec
                << "[v=" << static_cast<std::int_fast64_t>(p->v)
                << " ref=" << p->ref
                << " hash=" << UniqueTable<Node>::hash(p)
                << " lim="
                << "TODO" // TODO limdd
                << "]";
            return sst.str();
        }

        template<class Edge>
        bool isLocallyConsistent(const Edge& e) {
            assert(Complex::one.r->value == 1 && Complex::one.i->value == 0);
            assert(Complex::zero.r->value == 0 && Complex::zero.i->value == 0);

            const bool result = isLocallyConsistent2(e);
            return result;
        }

        template<class Edge>
        bool isGloballyConsistent(const Edge& e) {
            std::map<ComplexTable<>::Entry*, std::size_t> weight_counter{};
            std::map<decltype(e.p), std::size_t>          node_counter{};
            fillConsistencyCounter(e, weight_counter, node_counter);
            checkConsistencyCounter(e, weight_counter, node_counter);
            return true;
        }

    private:
        template<class Edge>
        bool isLocallyConsistent2(const Edge& e) {
            const auto ptr_r = CTEntry::getAlignedPointer(e.w.r);
            const auto ptr_i = CTEntry::getAlignedPointer(e.w.i);

            if ((ptr_r->refCount == 0 || ptr_i->refCount == 0) && e.w != Complex::one && e.w != Complex::zero) {
                std::clog << "\nLOCAL INCONSISTENCY FOUND\nOffending Number: " << e.w << " (" << ptr_r->refCount << ", " << ptr_i->refCount << ")\n\n";
                debugnode(e.p);
                return false;
            }

            if (e.isTerminal()) {
                return true;
            }

            if (!e.isTerminal() && e.p->ref == 0) {
                std::clog << "\nLOCAL INCONSISTENCY FOUND: RC==0\n";
                debugnode(e.p);
                return false;
            }

            for (const auto& child: e.p->e) {
                if (child.p->v + 1 != e.p->v && !child.isTerminal()) {
                    std::clog << "\nLOCAL INCONSISTENCY FOUND: Wrong V\n";
                    debugnode(e.p);
                    return false;
                }
                if (!child.isTerminal() && child.p->ref == 0) {
                    std::clog << "\nLOCAL INCONSISTENCY FOUND: RC==0\n";
                    debugnode(e.p);
                    return false;
                }
                if (!isLocallyConsistent2(child)) {
                    return false;
                }
            }
            return true;
        }

        template<class Edge>
        void fillConsistencyCounter(const Edge& edge, std::map<ComplexTable<>::Entry*, std::size_t>& weight_map, std::map<decltype(edge.p), std::size_t>& node_map) {
            weight_map[CTEntry::getAlignedPointer(edge.w.r)]++;
            weight_map[CTEntry::getAlignedPointer(edge.w.i)]++;

            if (edge.isTerminal()) {
                return;
            }
            node_map[edge.p]++;
            for (auto& child: edge.p->e) {
                if (node_map[child.p] == 0) {
                    fillConsistencyCounter(child, weight_map, node_map);
                } else {
                    node_map[child.p]++;
                    weight_map[CTEntry::getAlignedPointer(child.w.r)]++;
                    weight_map[CTEntry::getAlignedPointer(child.w.i)]++;
                }
            }
        }

        template<class Edge>
        void checkConsistencyCounter(const Edge& edge, const std::map<ComplexTable<>::Entry*, std::size_t>& weight_map, const std::map<decltype(edge.p), std::size_t>& node_map) {
            auto* r_ptr = CTEntry::getAlignedPointer(edge.w.r);
            auto* i_ptr = CTEntry::getAlignedPointer(edge.w.i);

            if (weight_map.at(r_ptr) > r_ptr->refCount && r_ptr != Complex::one.r && r_ptr != Complex::zero.i && r_ptr != &ComplexTable<>::sqrt2_2) {
                std::clog << "\nOffending weight: " << edge.w << "\n";
                std::clog << "Bits: " << std::hexfloat << CTEntry::val(edge.w.r) << "r " << CTEntry::val(edge.w.i) << std::defaultfloat << "i\n";
                debugnode(edge.p);
                throw std::runtime_error("Ref-Count mismatch for " + std::to_string(r_ptr->value) + "(r): " + std::to_string(weight_map.at(r_ptr)) + " occurences in DD but Ref-Count is only " + std::to_string(r_ptr->refCount));
            }

            if (weight_map.at(i_ptr) > i_ptr->refCount && i_ptr != Complex::zero.i && i_ptr != Complex::one.r && i_ptr != &ComplexTable<>::sqrt2_2) {
                std::clog << "\nOffending weight: " << edge.w << "\n";
                std::clog << "Bits: " << std::hexfloat << CTEntry::val(edge.w.r) << "r " << CTEntry::val(edge.w.i) << std::defaultfloat << "i\n";
                debugnode(edge.p);
                throw std::runtime_error("Ref-Count mismatch for " + std::to_string(i_ptr->value) + "(i): " + std::to_string(weight_map.at(i_ptr)) + " occurences in DD but Ref-Count is only " + std::to_string(i_ptr->refCount));
            }

            if (edge.isTerminal()) {
                return;
            }

            if (node_map.at(edge.p) != edge.p->ref) {
                debugnode(edge.p);
                throw std::runtime_error("Ref-Count mismatch for node: " + std::to_string(node_map.at(edge.p)) + " occurences in DD but Ref-Count is " + std::to_string(edge.p->ref));
            }
            for (auto child: edge.p->e) {
                if (!child.isTerminal() && child.p->v != edge.p->v - 1) {
                    std::clog << "child.p->v == " << child.p->v << "\n";
                    std::clog << " edge.p->v == " << edge.p->v << "\n";
                    debugnode(child.p);
                    debugnode(edge.p);
                    throw std::runtime_error("Variable level ordering seems wrong");
                }
                checkConsistencyCounter(child, weight_map, node_map);
            }
        }

        ///
        /// Printing and Statistics
        ///
    public:
        // print information on package and its members
        static void printInformation() {
            // TODO limdd
            std::cout << "\n  compiled: " << __DATE__ << " " << __TIME__
                      << "\n  Complex size: " << sizeof(Complex) << " bytes (aligned " << alignof(Complex) << " bytes)"
                      << "\n  ComplexValue size: " << sizeof(ComplexValue) << " bytes (aligned " << alignof(ComplexValue) << " bytes)"
                      << "\n  ComplexNumbers size: " << sizeof(ComplexNumbers) << " bytes (aligned " << alignof(ComplexNumbers) << " bytes)"
                      << "\n  LimEntry<> size: " << sizeof(LimEntry<>) << " bytes (aligned " << alignof(LimEntry<>) << " bytes)"
                      << "\n  vEdge size: " << sizeof(vEdge) << " bytes (aligned " << alignof(vEdge) << " bytes)"
                      << "\n  vNode size: " << sizeof(vNode) << " bytes (aligned " << alignof(vNode) << " bytes)"
                      << "\n  mEdge size: " << sizeof(mEdge) << " bytes (aligned " << alignof(mEdge) << " bytes)"
                      << "\n  mNode size: " << sizeof(mNode) << " bytes (aligned " << alignof(mNode) << " bytes)"
                      << "\n  CT Vector Add size: " << sizeof(typename decltype(vectorAdd)::Entry) << " bytes (aligned " << alignof(typename decltype(vectorAdd)::Entry) << " bytes)"
                      << "\n  CT Matrix Add size: " << sizeof(typename decltype(matrixAdd)::Entry) << " bytes (aligned " << alignof(typename decltype(matrixAdd)::Entry) << " bytes)"
                      << "\n  CT Matrix Transpose size: " << sizeof(typename decltype(matrixTranspose)::Entry) << " bytes (aligned " << alignof(typename decltype(matrixTranspose)::Entry) << " bytes)"
                      << "\n  CT Conjugate Matrix Transpose size: " << sizeof(typename decltype(conjugateMatrixTranspose)::Entry) << " bytes (aligned " << alignof(typename decltype(conjugateMatrixTranspose)::Entry) << " bytes)"
                      << "\n  CT Matrix Multiplication size: " << sizeof(typename decltype(matrixMatrixMultiplication)::Entry) << " bytes (aligned " << alignof(typename decltype(matrixMatrixMultiplication)::Entry) << " bytes)"
                      << "\n  CT Matrix Vector Multiplication size: " << sizeof(typename decltype(matrixVectorMultiplication)::Entry) << " bytes (aligned " << alignof(typename decltype(matrixVectorMultiplication)::Entry) << " bytes)"
                      << "\n  CT Vector Inner Product size: " << sizeof(typename decltype(vectorInnerProduct)::Entry) << " bytes (aligned " << alignof(typename decltype(vectorInnerProduct)::Entry) << " bytes)"
                      << "\n  CT Vector Kronecker size: " << sizeof(typename decltype(vectorKronecker)::Entry) << " bytes (aligned " << alignof(typename decltype(vectorKronecker)::Entry) << " bytes)"
                      << "\n  CT Matrix Kronecker size: " << sizeof(typename decltype(matrixKronecker)::Entry) << " bytes (aligned " << alignof(typename decltype(matrixKronecker)::Entry) << " bytes)"
                      << "\n  ToffoliTable::Entry size: " << sizeof(ToffoliTable<mEdge>::Entry) << " bytes (aligned " << alignof(ToffoliTable<mEdge>::Entry) << " bytes)"
                      << "\n  Package size: " << sizeof(Package) << " bytes (aligned " << alignof(Package) << " bytes)"
                      << "\n"
                      << std::flush;
        }

        // print unique and compute table statistics
        void statistics() {
            std::cout << "DD statistics:" << std::endl
                      << "[vUniqueTable] ";
            vUniqueTable.printStatistics();
            std::cout << "[mUniqueTable] ";
            mUniqueTable.printStatistics();
            std::cout << "[CT Vector Add] ";
            vectorAdd.printStatistics();
            std::cout << "[CT Matrix Add] ";
            matrixAdd.printStatistics();
            std::cout << "[CT Matrix Transpose] ";
            matrixTranspose.printStatistics();
            std::cout << "[CT Conjugate Matrix Transpose] ";
            conjugateMatrixTranspose.printStatistics();
            std::cout << "[CT Matrix Multiplication] ";
            matrixMatrixMultiplication.printStatistics();
            std::cout << "[CT Matrix Vector Multiplication] ";
            matrixVectorMultiplication.printStatistics();
            std::cout << "[CT Inner Product] ";
            vectorInnerProduct.printStatistics();
            std::cout << "[CT Vector Kronecker] ";
            vectorKronecker.printStatistics();
            std::cout << "[CT Matrix Kronecker] ";
            matrixKronecker.printStatistics();
            std::cout << "[Toffoli Table] ";
            toffoliTable.printStatistics();
            std::cout << "[Stochastic Noise Table] ";
            stochasticNoiseOperationCache.printStatistics();
            std::cout << "[CT Density Add] ";
            densityAdd.printStatistics();
            std::cout << "[CT Density Mul] ";
            densityDensityMultiplication.printStatistics();
            std::cout << "[CT Density Noise] ";
            densityNoise.printStatistics();
            std::cout << "[ComplexTable] ";
            cn.complexTable.printStatistics();
            std::cout << "[LimTable] ";
            limTable.printStatistics();
        }
    };

} // namespace dd

#endif<|MERGE_RESOLUTION|>--- conflicted
+++ resolved
@@ -478,12 +478,7 @@
         // Checks whether a == iso * b
         template<class Edge>
         void sanityCheckIsomorphism(vNode& a, vNode& b, LimEntry<>* iso, [[maybe_unused]] Edge dummy) {
-<<<<<<< HEAD
             if (!performSanityChecks) return;
-            if (!performSanityChecks) return;
-=======
-			if (!performSanityChecks) return;
->>>>>>> a2450f4e
             Edge edgeA{&a, Complex::one, nullptr};
             Edge edgeB{&b, Complex::one, nullptr};
             CVec avec    = getVector(edgeA);
@@ -553,22 +548,13 @@
                   LimEntry<>::getPhase(e.p->e[1].l) == phase_t::phase_one)) {
                 throw std::runtime_error("[normalizeLIMDD] ERROR phase in LIM is not +1.");
             }
-<<<<<<< HEAD
-            //            CVec        amplitudeVecBeforeNormalizeQ = getVector(e, e.p->v);
-            Edge<vNode> r = normalize(e, cached);
-            //            CVec        amplitudeVecAfternormalizeQ  = getVector(r, e.p->v);
-            //            sanityCheckNormalize(amplitudeVecBeforeNormalizeQ, amplitudeVecAfternormalizeQ, e, r);
-            //            Edge<vNode> rOld = copyEdge(r);
-
-            //            CVec amplitudeVecBeforeNormalize = getVector(r);
-=======
             CVec amplitudeVecBeforeNormalizeQ, amplitudeVecAfternormalizeQ;
             if (performSanityChecks) {
                 amplitudeVecBeforeNormalizeQ = getVector(e, e.p->v);
             }
-            Edge<vNode> r                    = normalize(e, cached);
+            Edge<vNode> r = normalize(e, cached);
             if (performSanityChecks) {
-                amplitudeVecAfternormalizeQ  = getVector(r, e.p->v);
+                amplitudeVecAfternormalizeQ = getVector(r, e.p->v);
                 sanityCheckNormalize(amplitudeVecBeforeNormalizeQ, amplitudeVecAfternormalizeQ, e, r);
             }
             Edge<vNode> rOld = copyEdge(r);
@@ -577,7 +563,6 @@
             if (performSanityChecks) {
                 amplitudeVecBeforeNormalize = getVector(r);
             }
->>>>>>> a2450f4e
 
             if (r.l == nullptr) {
                 r.l = LimEntry<>::getIdentityOperator();
@@ -671,21 +656,13 @@
             // TODO limdd should we decrement reference count on the weight r.p->e[1].w here?
             //Log::log << "[normalizeLIMDD] Found high label; now edge is " << r << '\n';
             // Step 4: Find an isomorphism 'iso' which maps the new node to the old node
-<<<<<<< HEAD
-            //Log::log << "[normalizeLIMDD] Step 4: find an isomorphism.\n";
-            //            CVec rpVec      = getVector(r.p);
-            //            CVec oldNodeVec = getVector(&oldNode);
-            //Log::log << "[normalizeLIMDD] vector r.p = " << outputCVec(rpVec) << '\n'
-            //            << "[normalizeLIMDD] vector old = " << outputCVec(oldNodeVec) << '\n';
-=======
-            Log::log << "[normalizeLIMDD] Step 4: find an isomorphism.\n";
+            //            Log::log << "[normalizeLIMDD] Step 4: find an isomorphism.\n";
             if (performSanityChecks) {
                 CVec rpVec      = getVector(r.p);
                 CVec oldNodeVec = getVector(&oldNode);
                 Log::log << "[normalizeLIMDD] vector r.p = " << outputCVec(rpVec) << '\n'
                          << "[normalizeLIMDD] vector old = " << outputCVec(oldNodeVec) << '\n';
             }
->>>>>>> a2450f4e
 
             LimWeight<> iso;
             bool        foundIsomorphism = false;
@@ -710,16 +687,11 @@
             delete oldNode.e[0].l;
             delete oldNode.e[1].l;
             delete iso.lim;
-<<<<<<< HEAD
-            //            CVec amplitudeVecAfterNormalize = getVector(r);
-            //            sanityCheckNormalize(amplitudeVecBeforeNormalize, amplitudeVecAfterNormalize, rOld, r);
-=======
 
             if (performSanityChecks) {
                 CVec amplitudeVecAfterNormalize = getVector(r);
                 sanityCheckNormalize(amplitudeVecBeforeNormalize, amplitudeVecAfterNormalize, rOld, r);
             }
->>>>>>> a2450f4e
 
             return r;
         }
@@ -1361,29 +1333,13 @@
                     e = normalizeLIMDDZ(e, cached);
                     break;
                 case Pauli_group:
-<<<<<<< HEAD
-                    //                    vece0 = getVector(edges[0], var - 1);
-                    //                    vece1 = getVector(edges[1], var - 1);
-                    e = normalizeLIMDDPauli(e, cached);
-                    //                    vece  = getVector(e, var);
-                    //                    if (LimEntry<>::isIdentityOperator(lim) && !sanityCheckMakeDDNode(vece0, vece1, vece)) {
-                    //Log::log << "[makeDDNode] ERROR  sanity check failed.\n"
-                    //                        << "[makeDDNode] edges[0] = " << outputCVec(vece0) << '\n'
-                    //                        << "[makeDDNode] edges[1] = " << outputCVec(vece1) << '\n'
-                    //                        << "[makeDDNode] edges[0] : " << edges[0] << '\n'
-                    //                        << "[makeDDNode] edges[1] : " << edges[1] << '\n'
-                    //                        << "[makeDDNode] result   = " << outputCVec(vece) << '\n'
-                    //                        << "[makeDDNode] result   : " << e << '\n';
-                    //                        throw std::runtime_error("[makeDDNode] ERROR sanity check failed.\n");
-                    //                    }
-=======
                     if (performSanityChecks) {
                         vece0 = getVector(edges[0], var - 1);
                         vece1 = getVector(edges[1], var - 1);
                     }
-                    e     = normalizeLIMDDPauli(e, cached);
-                    if (performSanityChecks){
-                        vece  = getVector(e, var);
+                    e = normalizeLIMDDPauli(e, cached);
+                    if (performSanityChecks) {
+                        vece = getVector(e, var);
                         if (LimEntry<>::isIdentityOperator(lim) && !sanityCheckMakeDDNode(vece0, vece1, vece)) {
                             Log::log << "[makeDDNode] ERROR  sanity check failed.\n"
                                      << "[makeDDNode] edges[0] = " << outputCVec(vece0) << '\n'
@@ -1395,7 +1351,6 @@
                             throw std::runtime_error("[makeDDNode] ERROR sanity check failed.\n");
                         }
                     }
->>>>>>> a2450f4e
                     break;
                 case QMDD_group:
                     e = normalize(e, cached);
@@ -1411,23 +1366,14 @@
                     break;
                 case Pauli_group:
                     e.p->limVector = constructStabilizerGeneratorSetPauli(*(e.p));
-<<<<<<< HEAD
-                    //                    vece           = getVector(e.p);
-                    //Log::log << "[makeDDNode] just built Stab(" << e.p << "). Amplitude vector: " << outputCVec(vece) << '\n'
-                    //                    << "[makeDDNode] Stab = ";
-                    //printStabilizerGroup(e.p->limVector);
-                    //Log::log << '\n';
-                    //sanityCheckStabilizerGroup(e, e.p->limVector);
-=======
                     if (performSanityChecks) {
-                        vece           = getVector(e.p);
+                        vece = getVector(e.p);
                         Log::log << "[makeDDNode] just built Stab(" << e.p << "). Amplitude vector: " << outputCVec(vece) << '\n'
                                  << "[makeDDNode] Stab = ";
                         printStabilizerGroup(e.p->limVector);
                         Log::log << '\n';
                         sanityCheckStabilizerGroup(e, e.p->limVector);
                     }
->>>>>>> a2450f4e
                     putStabilizersInTable(e);
                     break;
                 case QMDD_group: break;
@@ -1929,47 +1875,18 @@
                     edge[i] = add2(e1, e2, trueLimX, trueLimY);
                     dEdge::revertDmChangesToEdges(e1, e2);
                 } else {
-<<<<<<< HEAD
-                    //                    CVec vectorArg0     = getVector(e1, w, trueLimX);
-                    //                    CVec vectorArg1     = getVector(e2, w, trueLimY);
-                    //                    CVec vectorExpected = addVectors(vectorArg0, vectorArg1);
-=======
                     CVec vectorArg0, vectorArg1;
                     if (performSanityChecks) {
-                        CVec vectorArg0     = getVector(e1, w, trueLimX);
-                        CVec vectorArg1     = getVector(e2, w, trueLimY);
+                        CVec vectorArg0 = getVector(e1, w, trueLimX);
+                        CVec vectorArg1 = getVector(e2, w, trueLimY);
                     }
                     CVec vectorExpected = addVectors(vectorArg0, vectorArg1);
->>>>>>> a2450f4e
 
                     //                    export2Dot(e1, "e1.dot", true, true, false, false, true);
                     //                    export2Dot(e2, "e2.dot", true, true, false, false, true);
                     edge[i] = add2(e1, e2, trueLimX, trueLimY);
                     //                    export2Dot(edge[i], "e3.dot", true, true, false, false, true);
 
-<<<<<<< HEAD
-                    //                    CVec vectorResult = getVector(edge[i], w);
-                    //                    if (!vectorsApproximatelyEqual(vectorResult, vectorExpected)) {
-                    //                        Log::log << "[add2] ERROR addition went wrong.\n";
-                    //                        Log::log << "[add2] Left operand: " << LimEntry<>::to_string(&limX, x.p->v) << " * " << x << ";  Right operand: " << LimEntry<>::to_string(&limY, y.p->v) << " * " << y << '\n';
-                    //                        Log::log << "arg0:    ";
-                    //                        printCVec(vectorArg0);
-                    //                        Log::log << '\n';
-                    //                        Log::log << "arg1     ";
-                    //                        printCVec(vectorArg1);
-                    //                        Log::log << '\n';
-                    //                        Log::log << "expected ";
-                    //                        printCVec(vectorExpected);
-                    //                        Log::log << '\n';
-                    //                        Log::log << "result   ";
-                    //                        printCVec(vectorResult);
-                    //                        Log::log << '\n';
-                    //                        export2Dot(e1, "add-error-x.dot", false, true, true, false, true);
-                    //                        export2Dot(e2, "add-error-y.dot", false, true, true, false, true);
-                    //                        export2Dot(edge[i], "add-error-result.dot", false, true, true, false, true);
-                    //                        throw std::runtime_error("[add2] ERROR Add did not return expected result. See images 'add-error-x.dot',  'add-error-y.dot',  'add-error-result.dot'");
-                    //                    }
-=======
                     if (performSanityChecks) {
                         CVec vectorResult = getVector(edge[i], w);
                         if (!vectorsApproximatelyEqual(vectorResult, vectorExpected)) {
@@ -1993,7 +1910,6 @@
                             throw std::runtime_error("[add2] ERROR Add did not return expected result. See images 'add-error-x.dot',  'add-error-y.dot',  'add-error-result.dot'");
                         }
                     }
->>>>>>> a2450f4e
                 }
 
                 if (!x.isTerminal() && x.p->v == w && e1.w != Complex::zero) {
@@ -2014,33 +1930,6 @@
             //            export2Dot(e, "e3.dot", true, true, false, false, true);
 
             //            Log::log << "[add2] computing vector x.\n";
-<<<<<<< HEAD
-            //            CVec vectorArg0 = getVector(x, w, limX);
-            //            Log::log << "[add2] computing vector y.\n";
-            //            CVec vectorArg1     = getVector(y, w, limY);
-            //            CVec vectorExpected = addVectors(vectorArg0, vectorArg1);
-            //            CVec vectorResult   = getVector(e, w);
-            //            if (!vectorsApproximatelyEqual(vectorResult, vectorExpected)) {
-            //                Log::log << "[add2] ERROR addition went wrong.\n";
-            //                Log::log << "[add2] Left operand: " << LimEntry<>::to_string(&limX, x.p->v) << " * " << x << ";  Right operand: " << LimEntry<>::to_string(&limY, y.p->v) << " * " << y << '\n';
-            //                Log::log << "arg0:    ";
-            //                printCVec(vectorArg0);
-            //                Log::log << '\n';
-            //                Log::log << "arg1     ";
-            //                printCVec(vectorArg1);
-            //                Log::log << '\n';
-            //                Log::log << "expected ";
-            //                printCVec(vectorExpected);
-            //                Log::log << '\n';
-            //                Log::log << "result   ";
-            //                printCVec(vectorResult);
-            //                Log::log << '\n';
-            //                export2Dot(x, "add-error-x.dot", false, true, true, false, true, false);
-            //                export2Dot(y, "add-error-y.dot", false, true, true, false, true, false);
-            //                export2Dot(e, "add-error-result.dot", false, true, true, false, true, false);
-            //                throw std::runtime_error("[add2] ERROR Add did not return expected result. See images 'add-error-x.dot',  'add-error-y.dot',  'add-error-result.dot'");
-            //            }
-=======
             if (performSanityChecks) {
                 CVec vectorArg0 = getVector(x, w, limX);
                 //            Log::log << "[add2] computing vector y.\n";
@@ -2068,7 +1957,6 @@
                     throw std::runtime_error("[add2] ERROR Add did not return expected result. See images 'add-error-x.dot',  'add-error-y.dot',  'add-error-result.dot'");
                 }
             }
->>>>>>> a2450f4e
 
             //           if (r.p != nullptr && e.p != r.p){ // activate for debugging caching only
             //               std::cout << "Caching error detected in add" << std::endl;
@@ -2303,11 +2191,6 @@
             LimEntry<> trueLim = lim;
             trueLim.multiplyBy(y.l);
 
-<<<<<<< HEAD
-            //            CMat mat_x       = getMatrix(x);
-            //            CVec vec_y       = getVector(y, var, lim);
-            //            CVec vecExpected = multiplyMatrixVector(mat_x, vec_y);
-=======
             CMat mat_x;
             CVec vec_y, vecExpected;
             if (performSanityChecks) {
@@ -2315,7 +2198,6 @@
                 CVec vec_y       = getVector(y, var, lim);
                 CVec vecExpected = multiplyMatrixVector(mat_x, vec_y);
             }
->>>>>>> a2450f4e
 
             //            makePrintIdent(var);
             //            std::cout << "trueLimTable: " << LimEntry<NUM_QUBITS>::to_string(&trueLimTable) << std::endl;
@@ -2503,33 +2385,14 @@
             //            export2Dot(edge[1], "edge1.dot", true, true, false, false, true);
 
             if constexpr (std::is_same_v<RightOperandNode, vNode>) {
-<<<<<<< HEAD
-                //                CVec vece0 = getVector(edge[0], var - 1);
-                //                CVec vece1 = getVector(edge[1], var - 1);
-                e = makeDDNode(var, edge, true, nullptr);
-                //                CVec vece  = getVector(e, var);
-                //                if (!sanityCheckMakeDDNode(vece0, vece1, vece)) {
-                //                    Log::log << "[multiply2] ERROR sanity check failed after makeDDNode.\n"
-                //                    << "[multiply2] edge[0]    = " << edge[0] << '\n'
-                //                    << "[multiply2] edge[1]    = " << edge[1] << '\n'
-                //                    << "[multiply2] e (result) = " << e << '\n'
-                //                    << "[multiply2] vece0         = ";
-                //                    printCVec(vece0);
-                //                    Log::log << "[multiply2] vece1         = ";
-                //                    printCVec(vece1);
-                //                    Log::log << "[multiply2] vece (result) = ";
-                //                    printCVec(vece);
-                //                    throw std::runtime_error("[multiply2] ERROR Sanity check failed after makenode.");
-                //                }
-=======
                 CVec vece0, vece1, vece;
                 if (performSanityChecks) {
                     CVec vece0 = getVector(edge[0], var - 1);
                     CVec vece1 = getVector(edge[1], var - 1);
                 }
-                e          = makeDDNode(var, edge, true, nullptr);
+                e = makeDDNode(var, edge, true, nullptr);
                 if (performSanityChecks) {
-                    CVec vece  = getVector(e, var);
+                    CVec vece = getVector(e, var);
                     if (!sanityCheckMakeDDNode(vece0, vece1, vece)) {
                         Log::log << "[multiply2] ERROR sanity check failed after makeDDNode.\n"
                                  << "[multiply2] edge[0]    = " << edge[0] << '\n'
@@ -2544,7 +2407,6 @@
                         throw std::runtime_error("[multiply2] ERROR Sanity check failed after makenode.");
                     }
                 }
->>>>>>> a2450f4e
             } else {
                 e = makeDDNode(var, edge, true, generateDensityMatrix);
             }
@@ -2578,22 +2440,6 @@
             }
 
             // Last step: sanity check to see whether the resulting vector is what was expected
-<<<<<<< HEAD
-            //            CVec vecResult = getVector(e);
-            //            if (!vectorsApproximatelyEqual(vecResult, vecExpected)) {
-            //                Log::log << "[multiply2] ERROR.\n"
-            //                << "[multiply2] state: " << y << "\n"
-            //                << "[multiply2] amplitude vector: ";
-            //                printCVec(vec_y);
-            //                Log::log << "[multiply2] Matrix:\n";
-            //                printMatrix(xCopy);
-            //                Log::log << "\n[multiply2] Expected result: ";
-            //                printCVec(vecExpected);
-            //                Log::log << "\n[multiply2] Actual result:  ";
-            //                printCVec(vecResult);
-            //                throw std::runtime_error("[multiply2] ERROR  multiply does not return expected result.\n");
-            //            }
-=======
             CVec vecResult;
             if (performSanityChecks) {
                 vecResult = getVector(e);
@@ -2611,7 +2457,6 @@
                     throw std::runtime_error("[multiply2] ERROR  multiply does not return expected result.\n");
                 }
             }
->>>>>>> a2450f4e
 
             //            export2Dot(e, "edgeResult.dot", true, true, false, false, true);
 

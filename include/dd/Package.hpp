--- conflicted
+++ resolved
@@ -119,17 +119,10 @@
         static constexpr LIMDD_group defaultGroup = LIMDD_group::Pauli_group;
         //        static constexpr LIMDD_group defaultGroup = LIMDD_group::QMDD_group;
 
-<<<<<<< HEAD
-        explicit Package(std::size_t nq = defaultQubits, LIMDD_group _group = defaultGroup, bool _performSanityChecks = true, bool outputToLog = true):
-            cn(ComplexNumbers()), nqubits(nq), group(_group), performSanityChecks(_performSanityChecks) {
-            resize(nq);
-			Log::log.verbose = outputToLog;
-=======
         explicit Package(std::size_t nq = defaultQubits, LIMDD_group _group = defaultGroup, bool _performSanityChecks = false, bool outputToLog = false):
             cn(ComplexNumbers()), nqubits(nq), group(_group), performSanityChecks(_performSanityChecks) {
             resize(nq);
             Log::log.verbose = outputToLog;
->>>>>>> 815a2853
         };
         ~Package()                      = default;
         Package(const Package& package) = delete;
@@ -164,11 +157,7 @@
     private:
         std::size_t nqubits;
         LIMDD_group group;
-<<<<<<< HEAD
-        bool performSanityChecks;
-=======
         bool        performSanityChecks;
->>>>>>> 815a2853
 
         ///
         /// Vector nodes, edges and quantum states
@@ -330,12 +319,7 @@
             //            std::cout.flush();
             bool        s           = false;
             LimEntry<>* higLimTemp2 = highLabelZ(r.p->e[0].p, r.p->e[1].p, r.p->e[1].l, r.p->e[1].w, s);
-<<<<<<< HEAD
-            //            r.p->e[1].l = Pauli::highLabelZ(r.p->e[0].p, r.p->e[1].p, r.p->e[1].l, r.p->e[1].w, s); // TODO memory leak: this Lim is not freed
-            r.p->e[1].l = limTable.lookup(*higLimTemp2);
-=======
             r.p->e[1].l             = limTable.lookup(*higLimTemp2);
->>>>>>> 815a2853
             limTable.incRef(r.p->e[1].l);
             //            std::cout << "[normalizeLIMDD] Found high label: " << LimEntry<>::to_string(r.p->e[1].l) << "\n";
             //            std::cout.flush();
@@ -444,11 +428,7 @@
 
 		template<class Edge>
         void sanityCheckNormalize(CVec before, CVec after, const Edge& originalEdge, const Edge& normalizedEdge) {
-<<<<<<< HEAD
-			if (!performSanityChecks) return;
-=======
             if (!performSanityChecks) return;
->>>>>>> 815a2853
             if (!vectorsApproximatelyEqual(before, after)) {
                 Log::log << "[normalizeLIMDD] ERROR normalized vector is off :-(\n";
                 Log::log << "[normalizeLIMDD] original:   ";
@@ -476,7 +456,6 @@
 
         template<class Edge>
         void sanityCheckStabilizerGroup(Edge& edge, StabilizerGroup& stabilizerGroup) {
-<<<<<<< HEAD
 			if (!performSanityChecks) return;
         	CVec nodeVec = getVector(edge.p);
         	vEdge edgeId = edge;
@@ -497,51 +476,12 @@
         			throw std::runtime_error("[sanity check stabilizer group] ERROR stabilizer group contains a non-stabilizer element. See also errorStabilizer.svg\n");
         		}
         	}
-=======
-            if (!performSanityChecks) return;
-            CVec nodeVec = getVector(edge);
-            CVec stabVec;
-            for (unsigned int i = 0; i < stabilizerGroup.size(); i++) {
-                stabVec = getVector(edge, *stabilizerGroup[i]);
-                if (!vectorsApproximatelyEqual(nodeVec, stabVec)) {
-                    Log::log << "[sanity check stabilizer group] ERROR stabilizer group contains a non-stabilizer element.\n";
-                    Log::log << "[sanity check stabilizer group] Edge is " << edge << '\n';
-                    Log::log << "[sanity check stabilizer group] Node's stabilizer group is :";
-                    printStabilizerGroup(stabilizerGroup, edge.p->v);
-                    Log::log << "\n[sanity check stabilizer group] node's vector: ";
-                    printCVec(nodeVec);
-                    Log::log << "[sanity check stabilizer group] stabilizer vec:";
-                    printCVec(stabVec);
-                    export2Dot(edge, "errorStabilizer.dot", false, true, false, true, true, false);
-                    throw std::runtime_error("[sanity check stabilizer group] ERROR stabilizer group contains a non-stabilizer element. See also errorStabilizer.svg\n");
-                }
-            }
->>>>>>> 815a2853
         }
 
         // Checks whether a == iso * b
         template<class Edge>
         void sanityCheckIsomorphism(vNode& a, vNode& b, LimEntry<>* iso, [[maybe_unused]] Edge dummy) {
-<<<<<<< HEAD
 			if (!performSanityChecks) return;
-        	Edge edgeA{&a, Complex::one, nullptr};
-        	Edge edgeB{&b, Complex::one, nullptr};
-        	CVec avec = getVector(edgeA);
-        	CVec isobvec = getVector(edgeB, *iso);
-        	if (!vectorsApproximatelyEqual(avec, isobvec)) {
-        		CVec bvec = getVector(edgeB);
-        		Log::log << "[sanity check isomorphism] ERROR isomorphism is not an isomorphism\n"
-        				 << "[sanity check isomorphism] node A is " << a << "\n"
-        				 << "[sanity check isomorphism] node B is " << b << "\n"
-        				 << "[sanity check isomorphism] iso = " << LimEntry<>::to_string(iso, a.v) << '\n';
-				Log::log << "[sanity check isomorphism] node a = "; printCVec(avec);
-				Log::log << "\n[sanity check isomorphism] node b = "; printCVec(bvec);
-				Log::log << "\n[sanity check isomorphism] iso * node b = "; printCVec(isobvec);
-				export2Dot(edgeA, "errorIsoA.dot", false, true, true, false, true, false);
-				export2Dot(edgeB, "errorIsoB.dot", false, true, true, false, true, false);
-        		throw std::runtime_error("[sanity check isomorphism] ERROR Purported isomorphism is not actually an isomorphism.\n");
-        	}
-=======
             if (!performSanityChecks) return;
             Edge edgeA{&a, Complex::one, nullptr};
             Edge edgeB{&b, Complex::one, nullptr};
@@ -563,45 +503,9 @@
                 export2Dot(edgeB, "errorIsoB.dot", false, true, true, false, true, false);
                 throw std::runtime_error("[sanity check isomorphism] ERROR Purported isomorphism is not actually an isomorphism.\n");
             }
->>>>>>> 815a2853
         }
 
         bool sanityCheckMakeDDNode(const CVec& left, const CVec& right, const CVec& result) {
-<<<<<<< HEAD
-			if (!performSanityChecks) return true;
-        	if (result.size() == 0) {
-        		return (isZeroVector(left) && isZeroVector(right));
-        	}
-        	unsigned int d = result.size() / 2;
-        	if ((left.size() != d && left.size() != 0) || (right.size() != d && right.size() != 0)) {
-        		Log::log << "[sanity check makeDDNode] left = " << left.size() <<  "  right = " << right.size() << "  result = " << result.size() << " d = " << d << '\n';
-        		throw std::runtime_error("[sanity check makeDDNode] received vectors of unexpected sizes.\n");
-        	}
-        	if (left.size() == 0) {
-        		// check if result is zero here
-        		if (!isZeroVector(result, 0, d)) {
-        			return false;
-        		}
-        	}
-        	else {
-        		for (unsigned int i=0; i<left.size(); i++) {
-					if (!Complex::approximatelyEqual(left[i],  result[i])) {
-						return false;
-					}
-				}
-        	}
-        	if (right.size() == 0) {
-        		if (!isZeroVector(result, d, 2*d)) return false;
-        	}
-        	else {
-				for (unsigned int i=0; i<d; i++) {
-					if (!Complex::approximatelyEqual(right[i],  result[i + d])) {
-						return false;
-					}
-				}
-        	}
-        	return true;
-=======
             if (!performSanityChecks) return true;
             if (result.size() == 0) {
                 return (isZeroVector(left) && isZeroVector(right));
@@ -633,7 +537,6 @@
                 }
             }
             return true;
->>>>>>> 815a2853
         }
 
         // Returns an edge to a node isomorphic to e.p
@@ -736,19 +639,11 @@
             r.p->e[0].l = nullptr;
             // Step 3: Choose a canonical right LIM
             Log::log << "[normalizeLIMDD] Step 3: Choose High Label; edge is currently " << r << '\n';
-<<<<<<< HEAD
             vNode       oldNode            = *(r.p); // make a copy of the old node
             Complex     lowEdgeWeightTemp  = cn.getCached(r.p->e[0].w);
             Complex     highEdgeWeightTemp = cn.getCached(r.p->e[1].w); // TODO return to cache
-            LimEntry<>* higLimTemp2        = highLabelPauli(r.p->e[0].p, r.p->e[1].p, r.p->e[1].l, lowEdgeWeightTemp, highEdgeWeightTemp);
+            LimEntry<>* higLimTemp2        = highLabelPauli(r.p->e[0].p, r.p->e[1].p, r.p->e[1].l, lowEdgeWeightTemp, highEdgeWeightTemp);  // TODO memory leak; delete highLimTemp
             r.p->e[1].l                    = limTable.lookup(*higLimTemp2);
-=======
-            vNode      oldNode            = *(r.p); // make a copy of the old node
-            Complex    highEdgeWeightTemp = cn.getCached(CTEntry::val(r.p->e[1].w.r), CTEntry::val(r.p->e[1].w.i));
-            LimEntry<> higLimTemp;
-            highLabelPauli(r.p->e[0].p, r.p->e[1].p, r.p->e[1].l, highEdgeWeightTemp, higLimTemp); // TODO memory leak; delete highLimTemp
-            r.p->e[1].l = limTable.lookup(higLimTemp);
->>>>>>> 815a2853
             limTable.incRef(r.p->e[1].l);
             r.p->e[0].w = cn.lookup(lowEdgeWeightTemp);
             r.p->e[1].w = cn.lookup(highEdgeWeightTemp);
@@ -765,13 +660,8 @@
             LimWeight<> iso;
             bool        foundIsomorphism = false;
             // TODO iso->weight is getCache()'d in getIsomorphismPauli, but is not returned to cache
-<<<<<<< HEAD
-            iso = getIsomorphismPauli(r.p, &oldNode, cn); // TODO memory leak: LIM 'iso' is not freed
-            if (iso == LimWeight<>::noLIM) {
-=======
             getIsomorphismPauli(r.p, &oldNode, cn, iso, foundIsomorphism); // TODO RESOLVED memory leak: LIM 'iso' is not freed
             if (!foundIsomorphism) {
->>>>>>> 815a2853
                 throw std::runtime_error("[normalizeLIMDD] ERROR in step 4: old node is not isomorphic to canonical node.\n");
             }
             sanityCheckIsomorphism(oldNode, *r.p, iso.lim, vEdge{});
@@ -803,13 +693,8 @@
         }
 
         // Construct the stabilizer generator set of 'node' in the Pauli group
-<<<<<<< HEAD
         // Puts these generators in column echelon form
         StabilizerGroup constructStabilizerGeneratorSetPauli(vNode& node) {
-=======
-        // TODO limdd store stab in LimTable
-        StabilizerGroup constructStabilizerGeneratorSetPauli(const vNode& node) {
->>>>>>> 815a2853
             Edge<vNode> low, high;
             low               = node.e[0];
             high              = node.e[1];
@@ -851,7 +736,6 @@
             else {
             	vEdge edgeDummy{&node, Complex::one, nullptr};
                 // Gather the stabilizer groups of the two children
-<<<<<<< HEAD
                 Log::log << "[constructStabilizerGeneratorSet] Case fork; "  << node << "\n";
     			// Step 1: Compute the intersection
     			StabilizerGroup* stabLow  = &(low. p->limVector);
@@ -912,36 +796,7 @@
 						}
     				}
                 }
-    			toColumnEchelonForm(stabgenset);
-=======
-                Log::log << "[constructStabilizerGeneratorSet] Case fork; " << node << "\n";
-                // Step 2: find out whether an element P*P' should be added, where P acts on qubit 'n'
-                // Step 1: Compute the intersection
-                StabilizerGroup* stabLow  = &(low.p->limVector);
-                StabilizerGroup* stabHigh = &(high.p->limVector);
-                StabilizerGroup  PHP      = conjugateGroup(*stabHigh, high.l);
-                Log::log << "[constructStabilizerGeneratorSet] conjugate group: ";
-                printStabilizerGroup(PHP, node.e[1].p->v);
-                Log::log << '\n';
-                stabgenset = intersectGroupsPauli(*stabLow, PHP);
-                Log::log << "[constructStabilizerGeneratorSet] intersection: ";
-                printStabilizerGroup(stabgenset, node.v);
-                Log::log << '\n';
-                LimEntry<>* stab = LimEntry<>::noLIM;
-                stab             = getCosetIntersectionElementPauli(*stabLow, *stabHigh, high.l, high.l, phase_t::phase_minus_one);
-                if (stab != LimEntry<>::noLIM) {
-                    stab->setOperator(n, 'Z');
-                } else if (low.p == high.p) {
-                    // TODO check for X
-                    //				Complex rho = cn.mulCached(low.w, high.w);
-                    //				phase_t rho_phase = rho.getPhase();
-                    // TODO Check for Y
-                }
-                if (stab != LimEntry<>::noLIM) {
-                    stabgenset.push_back(stab);
-                }
                 toColumnEchelonForm(stabgenset);
->>>>>>> 815a2853
             }
             //            CVec amplitudeVec = getVector(&node);
             //            Log::log << "[constructStabilizerGeneratorSet] Finished. for state " << outputCVec(amplitudeVec) << '\n'
@@ -3460,13 +3315,8 @@
         }
 
         CVec getVector(vNode* v) {
-<<<<<<< HEAD
-        	vEdge edge{v, Complex::one, nullptr};
-        	return getVector(edge);
-=======
             vEdge edge{v, Complex::one, nullptr};
             return getVector(edge);
->>>>>>> 815a2853
         }
 
         void getVector(const vEdge& e, const Complex& amp, std::size_t i, CVec& vec, LimEntry<> lim = {}) {

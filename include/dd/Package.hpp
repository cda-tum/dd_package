/*
* This file is part of the MQT DD Package which is released under the MIT license.
* See file README.md or go to https://www.cda.cit.tum.de/research/quantum_dd/ for more information.
*/

#ifndef DDpackage_H
#define DDpackage_H

#include "Complex.hpp"
#include "ComplexCache.hpp"
#include "ComplexNumbers.hpp"
#include "ComplexTable.hpp"
#include "ComplexValue.hpp"
#include "ComputeTable.hpp"
#include "Control.hpp"
#include "Definitions.hpp"
#include "DensityNoiseTable.hpp"
#include "Edge.hpp"
#include "Export.hpp"
#include "GateMatrixDefinitions.hpp"
#include "LimTable.hpp"
#include "Log.hpp"
#include "Node.hpp"
#include "PauliAlgebra.hpp"
#include "QuantumGate.hpp"
#include "StochasticNoiseOperationTable.hpp"
#include "ToffoliTable.hpp"
#include "UnaryComputeTable.hpp"
#include "UniqueTable.hpp"

#include <algorithm>
#include <array>
#include <bitset>
#include <cassert>
#include <cmath>
#include <complex>
#include <cstddef>
#include <cstdint>
#include <fstream>
#include <iomanip>
#include <iostream>
#include <limits>
#include <map>
#include <queue>
#include <random>
#include <regex>
#include <set>
#include <stdexcept>
#include <string>
#include <type_traits>
#include <unordered_map>
#include <unordered_set>
#include <vector>

namespace dd {
    struct DDPackageConfig {
        //Note the order of parameters here must be the *same* as in the template definition.
        static constexpr std::size_t UT_VEC_NBUCKET                 = 32768U;
        static constexpr std::size_t UT_VEC_INITIAL_ALLOCATION_SIZE = 2048U;
        static constexpr std::size_t UT_MAT_NBUCKET                 = 32768U;
        static constexpr std::size_t UT_MAT_INITIAL_ALLOCATION_SIZE = 2048U;
        static constexpr std::size_t CT_VEC_ADD_NBUCKET             = 16384U;
        static constexpr std::size_t CT_MAT_ADD_NBUCKET             = 16384U;
        static constexpr std::size_t CT_MAT_TRANS_NBUCKET           = 4096U;
        static constexpr std::size_t CT_MAT_CONJ_TRANS_NBUCKET      = 4096U;
        static constexpr std::size_t CT_MAT_VEC_MULT_NBUCKET        = 16384U;
        static constexpr std::size_t CT_MAT_MAT_MULT_NBUCKET        = 16384U;
        static constexpr std::size_t CT_VEC_KRON_NBUCKET            = 4096U;
        static constexpr std::size_t CT_MAT_KRON_NBUCKET            = 4096U;
        static constexpr std::size_t CT_VEC_INNER_PROD_NBUCKET      = 4096U;
        static constexpr std::size_t CT_DM_NOISE_NBUCKET            = 1U;
        static constexpr std::size_t UT_DM_NBUCKET                  = 1U;
        static constexpr std::size_t UT_DM_INITIAL_ALLOCATION_SIZE  = 1U;
        static constexpr std::size_t CT_DM_DM_MULT_NBUCKET          = 1U;
        static constexpr std::size_t CT_DM_ADD_NBUCKET              = 1U;

        // The number of different quantum operations. I.e., the number of operations defined in the QFR OpType.hpp
        // This parameter is required to initialize the StochasticNoiseOperationTable.hpp
        static constexpr std::size_t STOCHASTIC_CACHE_OPS = 1;
    };

    template<std::size_t UT_VEC_NBUCKET                 = DDPackageConfig::UT_VEC_NBUCKET,
             std::size_t UT_VEC_INITIAL_ALLOCATION_SIZE = DDPackageConfig::UT_VEC_INITIAL_ALLOCATION_SIZE,
             std::size_t UT_MAT_NBUCKET                 = DDPackageConfig::UT_MAT_NBUCKET,
             std::size_t UT_MAT_INITIAL_ALLOCATION_SIZE = DDPackageConfig::UT_MAT_INITIAL_ALLOCATION_SIZE,
             std::size_t CT_VEC_ADD_NBUCKET             = DDPackageConfig::CT_VEC_ADD_NBUCKET,
             std::size_t CT_MAT_ADD_NBUCKET             = DDPackageConfig::CT_MAT_ADD_NBUCKET,
             std::size_t CT_MAT_TRANS_NBUCKET           = DDPackageConfig::CT_MAT_TRANS_NBUCKET,
             std::size_t CT_MAT_CONJ_TRANS_NBUCKET      = DDPackageConfig::CT_MAT_CONJ_TRANS_NBUCKET,
             std::size_t CT_MAT_VEC_MULT_NBUCKET        = DDPackageConfig::CT_MAT_VEC_MULT_NBUCKET,
             std::size_t CT_MAT_MAT_MULT_NBUCKET        = DDPackageConfig::CT_MAT_MAT_MULT_NBUCKET,
             std::size_t CT_VEC_KRON_NBUCKET            = DDPackageConfig::CT_VEC_KRON_NBUCKET,
             std::size_t CT_MAT_KRON_NBUCKET            = DDPackageConfig::CT_MAT_KRON_NBUCKET,
             std::size_t CT_VEC_INNER_PROD_NBUCKET      = DDPackageConfig::CT_VEC_INNER_PROD_NBUCKET,
             std::size_t CT_DM_NOISE_NBUCKET            = DDPackageConfig::CT_DM_NOISE_NBUCKET,
             std::size_t UT_DM_NBUCKET                  = DDPackageConfig::UT_DM_NBUCKET,
             std::size_t UT_DM_INITIAL_ALLOCATION_SIZE  = DDPackageConfig::UT_DM_INITIAL_ALLOCATION_SIZE,
             std::size_t CT_DM_DM_MULT_NBUCKET          = DDPackageConfig::CT_DM_DM_MULT_NBUCKET,
             std::size_t CT_DM_ADD_NBUCKET              = DDPackageConfig::CT_DM_ADD_NBUCKET,
             std::size_t STOCHASTIC_CACHE_OPS           = DDPackageConfig::STOCHASTIC_CACHE_OPS>
    class Package {
        ///
        /// Complex number handling
        ///
    public:
        ComplexNumbers cn{};

        ///
        /// Construction, destruction, information and reset
        ///
    public:
        static constexpr std::size_t maxPossibleQubits = static_cast<std::make_unsigned_t<Qubit>>(std::numeric_limits<Qubit>::max()) + 1U;
        static constexpr std::size_t defaultQubits     = 128;
        // Choose which group is used for LIMDD's isomorphism merging subroutines
        static constexpr LIMDD_group defaultGroup = LIMDD_group::Pauli_group;
        //        static constexpr LIMDD_group defaultGroup = LIMDD_group::QMDD_group;

        explicit Package(std::size_t nq = defaultQubits, LIMDD_group _group = defaultGroup):
            cn(ComplexNumbers()), nqubits(nq), group(_group) {
            resize(nq);
        };
        ~Package()                      = default;
        Package(const Package& package) = delete;

        Package& operator=(const Package& package) = delete;

        // resize the package instance
        void resize(std::size_t nq) {
            if (nq > maxPossibleQubits) {
                throw std::invalid_argument("Requested too many qubits from package. Qubit datatype only allows up to " +
                                            std::to_string(maxPossibleQubits) + " qubits, while " +
                                            std::to_string(nq) + " were requested. Please recompile the package with a wider Qubit type!");
            }
            nqubits = nq;
            vUniqueTable.resize(nqubits);
            mUniqueTable.resize(nqubits);
            dUniqueTable.resize(nqubits);
            stochasticNoiseOperationCache.resize(nqubits);
            IdTable.resize(nqubits);
        }

        // reset package state
        void reset() {
            clearUniqueTables();
            clearComputeTables();
            cn.clear();
        }

        // getter for qubits
        [[nodiscard]] auto qubits() const { return nqubits; }

    private:
        std::size_t nqubits;
        LIMDD_group group;

        ///
        /// Vector nodes, edges and quantum states
        ///

        // Done limdd: Add LIMs for Stabilizer Groups to nodes
    public:
        vEdge normalize(const vEdge& e, bool cached) {
            //        	std::cout << "[normalize] start. Edge is currently " << e;
            auto zero = std::array{e.p->e[0].w.approximatelyZero(), e.p->e[1].w.approximatelyZero()};

            // make sure to release cached numbers approximately zero, but not exactly zero
            if (cached) {
                for (auto i = 0U; i < RADIX; i++) {
                    if (zero[i] && e.p->e[i].w != Complex::zero) {
                        cn.returnToCache(e.p->e[i].w);
                        e.p->e[i] = vEdge::zero;
                    }
                }
            }

            if (zero[0]) {
                // all equal to zero
                if (zero[1]) {
                    if (!cached && !e.isTerminal()) {
                        // If it is not a cached computation, the node has to be put back into the chain
                        vUniqueTable.returnNode(e.p);
                    }
                    return vEdge::zero;
                }

                auto  r = e;
                auto& w = r.p->e[1].w;
                if (cached && !w.exactlyOne()) {
                    r.w = w;
                } else {
                    r.w = cn.lookup(w);
                }
                w = Complex::one;
                return r;
            }

            if (zero[1]) {
                auto  r = e;
                auto& w = r.p->e[0].w;
                if (cached && !w.exactlyOne()) {
                    r.w = w;
                } else {
                    r.w = cn.lookup(w);
                }
                w = Complex::one;
                return r;
            }

            //            std::cout << "[normalize] step 1/5: Case fork. Currently edge is " << e;

            const auto mag0         = ComplexNumbers::mag2(e.p->e[0].w);
            const auto mag1         = ComplexNumbers::mag2(e.p->e[1].w);
            const auto norm2        = mag0 + mag1;
            const auto mag2Max      = (mag0 + ComplexTable<>::tolerance() >= mag1) ? mag0 : mag1;
            const auto argMax       = (mag0 + ComplexTable<>::tolerance() >= mag1) ? 0 : 1;
            const auto norm         = std::sqrt(norm2);
            const auto magMax       = std::sqrt(mag2Max);
            const auto commonFactor = norm / magMax;

            //            std::cout << "[normalize] step 2/5: norm " << norm << " magMag " << magMax << " commonFactor " << commonFactor << "\n";

            auto  r   = e;
            auto& max = r.p->e[argMax];
            if (cached && !max.w.exactlyOne()) {
                r.w = max.w;
                r.w.r->value *= commonFactor;
                r.w.i->value *= commonFactor;
            } else {
                r.w = cn.lookup(CTEntry::val(max.w.r) * commonFactor, CTEntry::val(max.w.i) * commonFactor);
                if (r.w.approximatelyZero()) {
                    return vEdge::zero;
                }
            }

            //            std::cout << "[normalize] step 3/5 edge is " << r;
            //            std::cout << "[normalize] looking up " << (magMax / norm) << " in ComplexNumbers cache.\n";

            max.w = cn.lookup(magMax / norm, 0.);
            if (max.w == Complex::zero)
                max = vEdge::zero;

            //            std::cout << "[normalize] step 4/5 edge is " << r;

            const auto argMin = (argMax + 1) % 2;
            auto&      min    = r.p->e[argMin];
            if (cached) {
                cn.returnToCache(min.w);
                ComplexNumbers::div(min.w, min.w, r.w);
                min.w = cn.lookup(min.w);
            } else {
                //            	std::cout << "[normalize] now cached, so getting temp numer. edge is " << r << "\n";
                auto c = cn.getTemporary();
                ComplexNumbers::div(c, min.w, r.w);
                min.w = cn.lookup(c);
            }
            if (min.w == Complex::zero) {
                min = vEdge::zero;
            }
            //            std::cout << "[normalize step 5/5 edge is " << r;

            return r;
        }

        // Returns an edge to a node isomorphic to e.p
        // The edge is labeled with a LIM
        // the node e.p is canonical, according to <Z>-LIMDD reduction rules
        // TODO limdd: rename to just normalize() ?
        vEdge normalizeLIMDDZ(const vEdge& e, bool cached) {
            // Step 1: Make sure the weight on the LIMs is +1
            if (!(LimEntry<>::getPhase(e.p->e[0].l) == phase_t::phase_one &&
                  LimEntry<>::getPhase(e.p->e[1].l) == phase_t::phase_one)) {
                throw std::runtime_error("[normalizeLIMDD] ERROR phase in LIM is not +1.");
            }

            auto r = normalize(e, cached);

            auto zero = std::array{e.p->e[0].w.approximatelyZero(), e.p->e[1].w.approximatelyZero()};

            // Case 1 ("Low Knife"):  high edge = 0, low edge is nonzero
            if (zero[1]) {
                // Step 1: Set the root edge label to 'Identity tensor R'
                r.l = r.p->e[0].l;
                // Step 2: Set the low edge label to 'Identity'
                r.p->e[0].l = nullptr;
                return r;
            }
            // Case 2 ("High Knife"):  low edge = 0, high edge is nonzero
            if (zero[0]) {
                // Step 1: Set the root edge pointer to 'Identity tensor (low edge label)'
                r.l = r.p->e[1].l;
                // Step 2: Set the high edge label to 'Identity'
                r.p->e[1].l = nullptr;
                return r;
            }

            // Case 3 ("Fork"):  both edges of e are non-zero
            //            std::cout << "[normalizeLIMDD] case Fork. Setting data.\n";
            //            std::cout.flush();
            LimEntry<>* lowLim = r.p->e[0].l;
            LimEntry<>* higLim = r.p->e[1].l;
            // Step 1: Make a new LIM, which is the left LIM multiplied by the right LIM
            //            std::cout << "[normalizeLIMDD] Step 1: multiply.\n";
            //            std::cout.flush();
            //            LimEntry<>* higLimTemp = LimEntry<>::multiply(lowLim, higLim);
            r.p->e[1].l = LimEntry<>::multiply(lowLim, higLim); // TODO memory leak
            // Step 2: Make the left LIM Identity
            //            std::cout << "[normalizeLIMDD] Step 2: Set low edge to nullptr.\n";
            //            std::cout.flush();
            r.p->e[0].l   = nullptr;
            vNode oldNode = *(r.p); // make a copy of the old node
            // Step 3: Choose a canonical right LIM
            //            std::cout << "[normalizeLIMDD] Step 3: pick High Label.\n";
            //            std::cout.flush();
            bool        s           = false;
            LimEntry<>* higLimTemp2 = Pauli::highLabelZ(r.p->e[0].p, r.p->e[1].p, r.p->e[1].l, r.p->e[1].w, s);
            //            r.p->e[1].l = Pauli::highLabelZ(r.p->e[0].p, r.p->e[1].p, r.p->e[1].l, r.p->e[1].w, s); // TODO memory leak: this Lim is not freed
            r.p->e[1].l = limTable.lookup(*higLimTemp2);
            limTable.incRef(r.p->e[1].l);
            //            std::cout << "[normalizeLIMDD] Found high label: " << LimEntry<>::to_string(r.p->e[1].l) << "\n";
            //            std::cout.flush();
            // Step 4: Find an isomorphism 'iso' which maps the new node to the old node
            //            std::cout << "[normalizeLIMDD] Step 4: find an isomorphism.\n";
            //            std::cout.flush();
            LimEntry<>* iso = Pauli::getIsomorphismZ(r.p, &oldNode); // TODO memory leak: this Lim is not freed
            assert(iso != LimEntry<>::noLIM);
            // Root label := root label * (Id tensor (A)) * K
            // Step 5: Use R as the LIM for the incoming edge e
            //            std::cout << "[normalizeLIMDD] Step 5: Repair the root edge.\n";
            //            std::cout.flush();
            r.l = LimEntry<>::multiply(r.l, lowLim); // TODO memory leak
                                                     //            std::cout << "[normalizeLIMDD] Step 5.1: Second multiplication.\n";
                                                     //            std::cout.flush();
            r.l = LimEntry<>::multiply(r.l, iso);    // TODO memory leak
            // Step 6: Lastly, to make the edge canonical, we make sure the phase of the LIM is +1; to this end, we multiply the weight r.w by the phase of the Lim r.l
            //            std::cout << "[normalizeLIMDD] Step 6: Set the LIM phase to 1.\n";
            //            std::cout.flush();
            if (r.l->getPhase() == phase_t::phase_minus_one) {
                // Step 6.1: multiply the weight 'r.w' by -1
                r.w.multiplyByMinusOne();
                // Step 6.2: Make the phase of r.l '+1'
                r.l->setPhase(phase_t::phase_one);
            }
            // Step 7: lastly, we should multiply by II...IZ if the highLabel method multiplied the high edge weight by -1
            if (s) {
                //                LimEntry<> Z;
                //                Z.setOperator(r.p->v, 'Z');
                //                r.l->multiplyBy(Z);
            }

            // TODO this procedure changes the weights on the low and high edges. Should we call normalize again?
            // Should we *not* call normalize at the beginning of the procedure?

            return r;
        }

        template<class Edge>
        void sanityCheckNormalize(CVec before, CVec after, const Edge& originalEdge, const Edge& normalizedEdge) {
            if (!vectorsApproximatelyEqual(before, after)) {
                Log::log << "[normalizeLIMDD] ERROR normalized vector is off :-(\n";
                Log::log << "[normalizeLIMDD] original:   ";
                printCVec(before);
                Log::log << '\n';
                Log::log << "[normalizeLIMDD] normalized: ";
                printCVec(after);
                Log::log << '\n';
                export2Dot(originalEdge, "originalEdge.dot", false, true, true, false, true);
                export2Dot(normalizedEdge, "normalizedEdge.dot", false, true, true, false, true);
                throw std::runtime_error("[normalizeLIMDD] ERROR normalized edge has different vector than original edge! See files originalEdge.svg and normalizedEdge.svg\n");
            }
        }

<<<<<<< HEAD
=======
        template<class Edge>
        void sanityCheckStabilizerGroup(Edge& edge, StabilizerGroup& stabilizerGroup) {
        	CVec nodeVec = getVector(edge);
        	CVec stabVec;
        	for (unsigned int i=0; i<stabilizerGroup.size(); i++) {
        		stabVec = getVector(edge, *stabilizerGroup[i]);
        		if (!vectorsApproximatelyEqual(nodeVec, stabVec)) {
        			Log::log << "[sanity check stabilizer group] ERROR stabilizer group contains a non-stabilizer element.\n";
        			Log::log << "[sanity check stabilizer group] Edge is " << edge << '\n';
        			Log::log << "[sanity check stabilizer group] Node's stabilizer group is :";
        			Pauli::printStabilizerGroup(stabilizerGroup, edge.p->v);
        			Log::log << "\n[sanity check stabilizer group] node's vector: "; printCVec(nodeVec);
        			Log::log << "[sanity check stabilizer group] stabilizer vec:"; printCVec(stabVec);
        			export2Dot(edge, "errorStabilizer.dot", false, true, false, true, true, false);
        			throw std::runtime_error("[sanity check stabilizer group] ERROR stabilizer group contains a non-stabilizer element. See also errorStabilizer.svg\n");
        		}
        	}
        }

        // Checks whether a == iso * b
        template <class Edge>
        void sanityCheckIsomorphism(vNode& a, vNode& b, LimEntry<>* iso, [[maybe_unused]] Edge dummy) {
        	Edge edgeA{&a, Complex::one, nullptr};
        	Edge edgeB{&b, Complex::one, nullptr};
        	CVec avec = getVector(edgeA);
        	CVec isobvec = getVector(edgeB, *iso);
        	if (!vectorsApproximatelyEqual(avec, isobvec)) {
        		CVec bvec = getVector(edgeB);
        		Log::log << "[sanity check isomorphism] ERROR isomorphism is not an isomorphism\n"
        				 << "[sanity check isomorphism] node A is " << a << "\n"
        				 << "[sanity check isomorphism] node B is " << b << "\n"
        				 << "[sanity check isomorphism] iso = " << LimEntry<>::to_string(iso, a.v) << '\n';
				Log::log << "[sanity check isomorphism] node a = "; printCVec(avec);
				Log::log << "\n[sanity check isomorphism] node b = "; printCVec(bvec);
				Log::log << "\n[sanity check isomorphism] iso * node b = "; printCVec(isobvec);
				export2Dot(edgeA, "errorIsoA.dot", false, true, true, false, true, false);
				export2Dot(edgeB, "errorIsoB.dot", false, true, true, false, true, false);
        		throw std::runtime_error("[sanity check isomorphism] ERROR Purported isomorphism is not actually an isomorphism.\n");
        	}
        }

        bool isZeroVector(const CVec& vec) {
        	for (unsigned int i=0; i<vec.size(); i++) {
        		if (!Complex::approximatelyEqual(vec[i], 0)) {
        			return false;
        		}
        	}
        	return true;
        }

        bool isZeroVector(const CVec& vec, unsigned int start, unsigned int end) {
        	if (vec.size() >= start || vec.size() >= end) {
        		throw std::runtime_error("[isZeroVector] ERROR received start and end which are out of bounds.");
        	}
        	for (unsigned int i=start; i<end; i++) {
        		if (!Complex::approximatelyEqual(vec[i], 0)) {
        			return false;
        		}
        	}
        	return true;
        }

        bool sanityCheckMakeDDNode(const CVec& left, const CVec& right, const CVec& result) {
        	if (result.size() == 0) {
        		return (isZeroVector(left) && isZeroVector(right));
        	}
        	unsigned int d = result.size() / 2;
        	if ((left.size() != d && left.size() != 0) || (right.size() != d && right.size() != 0)) {
        		Log::log << "[sanity check makeDDNode] left = " << left.size() <<  "  right = " << right.size() << "  result = " << result.size() << " d = " << d << '\n';
        		throw std::runtime_error("[sanity check makeDDNode] received vectors of unexpected sizes.\n");
        	}
        	if (left.size() == 0) {
        		// check if result is zero here
        		if (!isZeroVector(result, 0, d)) {
        			return false;
        		}
        	}
        	else {
        		for (unsigned int i=0; i<left.size(); i++) {
					if (!Complex::approximatelyEqual(left[i],  result[i])) {
						return false;
					}
				}
        	}
        	if (right.size() == 0) {
        		if (!isZeroVector(result, d, 2*d)) return false;
        	}
        	else {
				for (unsigned int i=0; i<d; i++) {
					if (!Complex::approximatelyEqual(right[i],  result[i + d])) {
						return false;
					}
				}
        	}
        	return true;
        }

>>>>>>> eb988e3a
        // Returns an edge to a node isomorphic to e.p
        // The edge is labeled with a LIM
        // the node e.p is canonical, according to <Z>-LIMDD reduction rules
        // TODO limdd: rename to just normalize() ?
        // TODO limdd: incorporate Pauli Lims
        // TODO limdd: switch the node in case the low edge is zero
        // TODO limdd: prevent various memory leaks caused by LimEntry<>::multiply(..)
        vEdge normalizeLIMDDPauli(const vEdge& e, bool cached) {
            // Step 1: Make sure the weight on the LIMs is +1
            if (!(LimEntry<>::getPhase(e.p->e[0].l) == phase_t::phase_one &&
                  LimEntry<>::getPhase(e.p->e[1].l) == phase_t::phase_one)) {
                throw std::runtime_error("[normalizeLIMDD] ERROR phase in LIM is not +1.");
            }
<<<<<<< HEAD
            Edge<vNode> r    = normalize(e, cached);
            Edge<vNode> rOld = r;
=======
            CVec amplitudeVecBeforeNormalizeQ = getVector(e, e.p->v);
            Edge<vNode> r = normalize(e, cached);
            CVec amplitudeVecAfternormalizeQ = getVector(r, e.p->v);
            sanityCheckNormalize(amplitudeVecBeforeNormalizeQ, amplitudeVecAfternormalizeQ, e, r);
            Edge<vNode> rOld = copyEdge(r);
>>>>>>> eb988e3a

            CVec amplitudeVecBeforeNormalize = getVector(r);

            auto zero = std::array{e.p->e[0].w.approximatelyZero(), e.p->e[1].w.approximatelyZero()};

            // Case 1 ("Low Knife"):  high edge = 0, so |phi> = |0>|lowChild>
            if (zero[1]) {
                Log::log << "[normalizeLIMDD] Case |0>   (\"low knife\") " << (r.p->v + 1) << " qubits.\n";
                // Step 1: Set the root edge label to 'Identity tensor R'
                r.l = LimEntry<>::multiply(r.l, r.p->e[0].l);
                // Step 2: Set the low and high edge labels to 'Identity'
                r.p->e[0].l = nullptr;
                r.p->e[1].l = nullptr;
                // Step 3: multiply the root weight by the LIM phase; set the LIM phase to +1
                r.w.multiplyByPhase(r.l->getPhase());
                r.l->setPhase(phase_t::phase_one);
                // Step 4: multiply the root edge weight by the low edge weight
                r.w = cn.mulCached(r.w, r.p->e[0].w);
                //                cn.returnToCache(rootWeight);
                r.p->e[0].w = Complex::one;
                r.p->e[1].w = Complex::zero;
                // Step 5: Make sure both edges point to the same nodes
                r.p->e[1].p = r.p->e[0].p;
                // Set the weight to point to actually zero
                return r;
            }
            // Case 2 ("High Knife"):  low edge = 0, so |phi> = |1>|highChild>
            if (zero[0]) {
                // TODO double-check if this logic makes sense
                Log::log << "[normalizeLIMDD] Case |1>   (\"high knife\")" << (r.p->v + 1) << " qubits.\n";
                // Step 1: Multiply the root label by the high edge label
                r.l = LimEntry<>::multiply(r.l, r.p->e[1].l); // TODO limdd memory leak
                // Step 2: Right-multiply the root edge by X
                LimEntry<> X;
                X.setOperator(r.p->v, 'X');
                r.l = LimEntry<>::multiply(r.l, &X); // TODO limdd memory leak
                // Step 3: Set the low and high edge labels to 'Identity'
                r.p->e[0].l = nullptr; // Set low  edge to Identity
                r.p->e[1].l = nullptr; // Set high edge to Identity
                // Step ??: Set the weight right
                r.w = cn.mulCached(r.w, r.p->e[1].w);
                //                r.w = cn.lookup(rootWeight);
                //                cn.returnToCache(rootWeight);
                r.p->e[0].w = Complex::one;
                r.p->e[1].w = Complex::zero;
                // Step 3: multiply the root weight by the LIM phase; set the LIM phase to +1
                r.w.multiplyByPhase(r.l->getPhase());
                r.l->setPhase(phase_t::phase_one);
                r.p->e[0].p = r.p->e[1].p;
                return r;
            }

            Log::log << "[normalizeLIMDD] Start. case Fork on " << (signed int)(r.p->v) + 1 << " qubits. Edge is currently: " << r << '\n';
            if ((long long unsigned int)(e.p->e[0].p) > (long long unsigned int)(e.p->e[1].p)) {
                std::swap(r.p->e[0], r.p->e[1]);
                Log::log << "[normalizeLIMDD] Step 0: We swapped the children, so we correct for this by multiplying with X.\n";
                LimEntry<> X;
                X.setOperator(r.p->v, 'X');
                r.l = LimEntry<>::multiply(r.l, &X); // TODO memory leak
            }

            // Case 3 ("Fork"):  both edges of e are non-zero
<<<<<<< HEAD
            Log::log << "[normalizeLIMDD] case Fork on " << (signed int)(r.p->v) + 1 << " qubits. Edge is currently: " << r;
=======
>>>>>>> eb988e3a
            LimEntry<>* lowLim = r.p->e[0].l;
            LimEntry<>* higLim = r.p->e[1].l;
            // Step 1: Make a new LIM, which is the left LIM multiplied by the right LIM
            Log::log << "[normalizeLIMDD] Step 1: multiply low and high LIMs.\n";
            r.p->e[1].l = LimEntry<>::multiply(lowLim, higLim); // TODO memory leak
            // Step 2: Make the left LIM Identity
            Log::log << "[normalizeLIMDD] Step 2: Set low edge to nullptr. Edge is currently " << r;
            r.p->e[0].l = nullptr;
            // Step 3: Choose a canonical right LIM
            Log::log << "[normalizeLIMDD] Step 3: pick High Label; edge is currently " << r;
            vNode       oldNode            = *(r.p); // make a copy of the old node
            bool        x                  = false;
            Complex     highEdgeWeightTemp = cn.getCached(CTEntry::val(r.p->e[1].w.r), CTEntry::val(r.p->e[1].w.i)); // TODO return to cache
            LimEntry<>* higLimTemp2        = Pauli::highLabelPauli(r.p->e[0].p, r.p->e[1].p, r.p->e[1].l, highEdgeWeightTemp, x);
            r.p->e[1].l                    = limTable.lookup(*higLimTemp2);
            limTable.incRef(r.p->e[1].l);
            r.p->e[1].w = cn.lookup(highEdgeWeightTemp);
            //			cn.returnToCache(highEdgeWeightTemp);   // TODO return to cache. Uncommenting this line gives an error
            // TODO limdd should we decrement reference count on the weight r.p->e[1].w here?
            Log::log << "[normalizeLIMDD] Found high label + weight: " << r.p->e[1].w << " * " << LimEntry<>::to_string(r.p->e[1].l) << "\n";
            // Step 4: Find an isomorphism 'iso' which maps the new node to the old node
            Log::log << "[normalizeLIMDD] Step 4: find an isomorphism.\n";

            LimWeight<>* iso = new LimWeight<>();
            // TODO iso->weight is getCache()'d in getIsomorphismPauli, but is not returned to cache
            iso = Pauli::getIsomorphismPauli(r.p, &oldNode, cn); // TODO memory leak: LIM 'iso' is not freed
            if (iso == LimWeight<>::noLIM) {
                throw std::runtime_error("[normalizeLIMDD] ERROR in step 4: old node is not isomorphic to canonical node.\n");
            }
            // Root label := root label * (Id tensor (A)) * K   TODO what are 'A' and 'K'?
            // Step 5: Use R as the LIM for the incoming edge e
            Log::log << "[normalizeLIMDD] Found isomorphism: [weight redacted]  * " << LimEntry<>::to_string(iso->lim) << "\n";
            Log::log << "[normalizeLIMDD] Step 5: Repair the root edge from " << LimEntry<>::to_string(r.l) << " to " << LimEntry<>::to_string(LimEntry<>::multiply(r.l, lowLim)) << ".\n";
            r.l = LimEntry<>::multiply(r.l, lowLim); // TODO memory leak
            Log::log << "[normalizeLIMDD] Step 5.1: Second multiplication, root edge becomes " << LimEntry<>::to_string(LimEntry<>::multiply(r.l, iso->lim)) << ".\n";
            r.l = LimEntry<>::multiply(r.l, iso->lim); // TODO memory leak
            cn.mul(r.w, r.w, iso->weight);

            // Step 6: Lastly, to make the edge canonical, we make sure the phase of the LIM is +1; to this end, we multiply the weight r.w by the phase of the Lim r.l
            Log::log << "[normalizeLIMDD] Step 7: Set the LIM phase to 1.\n";
            if (r.l->getPhase() != phase_t::phase_one) {
                // Step 6.1: multiply the weight 'r.w' by -1
                r.w.multiplyByPhase(r.l->getPhase());
                // Step 6.2: Make the phase of r.l '+1'
                r.l->setPhase(phase_t::phase_one);
            }
            Log::log << "[normalizeLIMDD] Final root edge: " << LimEntry<>::to_string(r.l) << '\n';

            // TODO this procedure changes the weights on the low and high edges. Should we call normalize again?
            // Should we *not* call normalize at the beginning of the procedure?
            CVec amplitudeVecAfterNormalize = getVector(r);
            sanityCheckNormalize(amplitudeVecBeforeNormalize, amplitudeVecAfterNormalize, r, rOld);

            return r;
        }

        dEdge makeZeroDensityOperator(QubitCount n) {
            auto f = dEdge::one;
            for (size_t p = 0; p < n; p++) {
                f = makeDDNode(p, std::array{f, dEdge::zero, dEdge::zero, dEdge::zero});
            }
            return f;
        }

        // generate |0...0> with n qubits
        // TODO limdd: add identities to zero state?
        vEdge makeZeroState(QubitCount n, std::size_t start = 0) {
            if (n + start > nqubits) {
                throw std::runtime_error("Requested state with " +
                                         std::to_string(n + start) +
                                         " qubits, but current package configuration only supports up to " +
                                         std::to_string(nqubits) +
                                         " qubits. Please allocate a larger package instance.");
            }
            auto f = vEdge::one;
            for (std::size_t p = start; p < n + start; p++) {
                f = makeDDNode(static_cast<Qubit>(p), std::array{f, vEdge::zero});
            }
            return f;
        }
        // generate computational basis state |i> with n qubits
        vEdge makeBasisState(QubitCount n, const std::vector<bool>& state, std::size_t start = 0) {
            if (n + start > nqubits) {
                throw std::runtime_error("Requested state with " +
                                         std::to_string(n + start) +
                                         " qubits, but current package configuration only supports up to " +
                                         std::to_string(nqubits) +
                                         " qubits. Please allocate a larger package instance.");
            }
            auto f = vEdge::one;
            for (std::size_t p = start; p < n + start; ++p) {
                if (state[p] == 0) {
                    f = makeDDNode(static_cast<Qubit>(p), std::array{f, vEdge::zero});
                } else {
                    f = makeDDNode(static_cast<Qubit>(p), std::array{vEdge::zero, f});
                }
            }
            return f;
        }
        // generate general basis state with n qubits
        vEdge makeBasisState(QubitCount n, const std::vector<BasisStates>& state, std::size_t start = 0) {
            if (n + start > nqubits) {
                throw std::runtime_error("Requested state with " +
                                         std::to_string(n + start) +
                                         " qubits, but current package configuration only supports up to " +
                                         std::to_string(nqubits) +
                                         " qubits. Please allocate a larger package instance.");
            }
            if (state.size() < n) {
                throw std::runtime_error("Insufficient qubit states provided. Requested " + std::to_string(n) + ", but received " + std::to_string(state.size()));
            }

            auto f = vEdge::one;
            for (std::size_t p = start; p < n + start; ++p) {
                switch (state[p]) {
                    case BasisStates::zero:
                        f = makeDDNode(static_cast<Qubit>(p), std::array{f, vEdge::zero});
                        break;
                    case BasisStates::one:
                        f = makeDDNode(static_cast<Qubit>(p), std::array{vEdge::zero, f});
                        break;
                    case BasisStates::plus:
                        f = makeDDNode(static_cast<Qubit>(p), std::array<vEdge, RADIX>{{{f.p, cn.lookup(dd::SQRT2_2, 0), nullptr}, {f.p, cn.lookup(dd::SQRT2_2, 0), nullptr}}});
                        break;
                    case BasisStates::minus:
                        f = makeDDNode(static_cast<Qubit>(p), std::array<vEdge, RADIX>{{{f.p, cn.lookup(dd::SQRT2_2, 0), nullptr}, {f.p, cn.lookup(-dd::SQRT2_2, 0), nullptr}}});
                        break;
                    case BasisStates::right:
                        f = makeDDNode(static_cast<Qubit>(p), std::array<vEdge, RADIX>{{{f.p, cn.lookup(dd::SQRT2_2, 0), nullptr}, {f.p, cn.lookup(0, dd::SQRT2_2), nullptr}}});
                        break;
                    case BasisStates::left:
                        f = makeDDNode(static_cast<Qubit>(p), std::array<vEdge, RADIX>{{{f.p, cn.lookup(dd::SQRT2_2, 0), nullptr}, {f.p, cn.lookup(0, -dd::SQRT2_2), nullptr}}});
                        break;
                }
            }
            return f;
        }

        ///
        /// Matrix nodes, edges and quantum gates
        ///
    public:
        template<class Node>
        Edge<Node> normalize(const Edge<Node>& e, bool cached) {
            if constexpr (std::is_same_v<Node, mNode> || std::is_same_v<Node, dNode>) {
                //todo limdd: search for isomorphic nodes
                auto argmax = -1;

                auto zero = std::array{e.p->e[0].w.approximatelyZero(),
                                       e.p->e[1].w.approximatelyZero(),
                                       e.p->e[2].w.approximatelyZero(),
                                       e.p->e[3].w.approximatelyZero()};

                // make sure to release cached numbers approximately zero, but not exactly zero
                if (cached) {
                    for (auto i = 0U; i < NEDGE; i++) {
                        if (zero[i] && e.p->e[i].w != Complex::zero) {
                            cn.returnToCache(e.p->e[i].w);
                            e.p->e[i] = Edge<Node>::zero;
                        }
                    }
                }

                fp   max  = 0;
                auto maxc = Complex::one;
                // determine max amplitude
                for (auto i = 0U; i < NEDGE; ++i) {
                    if (zero[i]) continue;
                    if (argmax == -1) {
                        argmax = static_cast<decltype(argmax)>(i);
                        max    = ComplexNumbers::mag2(e.p->e[i].w);
                        maxc   = e.p->e[i].w;
                    } else {
                        auto mag = ComplexNumbers::mag2(e.p->e[i].w);
                        if (mag - max > ComplexTable<>::tolerance()) {
                            argmax = static_cast<decltype(argmax)>(i);
                            max    = mag;
                            maxc   = e.p->e[i].w;
                        }
                    }
                }

                // all equal to zero
                if (argmax == -1) {
                    if (!cached && !e.isTerminal()) {
                        // If it is not a cached computation, the node has to be put back into the chain
                        getUniqueTable<Node>().returnNode(e.p);
                    }
                    return Edge<Node>::zero;
                }

                auto r = e;
                // divide each entry by max
                for (auto i = 0U; i < NEDGE; ++i) {
                    if (static_cast<decltype(argmax)>(i) == argmax) {
                        if (cached) {
                            if (r.w.exactlyOne())
                                r.w = maxc;
                            else
                                ComplexNumbers::mul(r.w, r.w, maxc);
                        } else {
                            if (r.w.exactlyOne()) {
                                r.w = maxc;
                            } else {
                                auto c = cn.getTemporary();
                                ComplexNumbers::mul(c, r.w, maxc);
                                r.w = cn.lookup(c);
                            }
                        }
                        r.p->e[i].w = Complex::one;
                    } else {
                        if (zero[i]) {
                            if (cached && r.p->e[i].w != Complex::zero)
                                cn.returnToCache(r.p->e[i].w);
                            r.p->e[i] = Edge<Node>::zero;
                            continue;
                        }
                        if (cached && !zero[i] && !r.p->e[i].w.exactlyOne()) {
                            cn.returnToCache(r.p->e[i].w);
                        }
                        if (r.p->e[i].w.approximatelyOne())
                            r.p->e[i].w = Complex::one;
                        auto c = cn.getTemporary();
                        ComplexNumbers::div(c, r.p->e[i].w, maxc);
                        r.p->e[i].w = cn.lookup(c);
                    }
                }
                return r;
            }
        }

        // build matrix representation for a single gate on an n-qubit circuit
        mEdge makeGateDD(const std::array<ComplexValue, NEDGE>& mat, QubitCount n, Qubit target, std::size_t start = 0) {
            return makeGateDD(mat, n, Controls{}, target, start);
        }
        mEdge makeGateDD(const std::array<ComplexValue, NEDGE>& mat, QubitCount n, const Control& control, Qubit target, std::size_t start = 0) {
            return makeGateDD(mat, n, Controls{control}, target, start);
        }
        mEdge makeGateDD(const std::array<ComplexValue, NEDGE>& mat, QubitCount n, const Controls& controls, Qubit target, std::size_t start = 0) {
            if (n + start > nqubits) {
                throw std::runtime_error("Requested gate with " +
                                         std::to_string(n + start) +
                                         " qubits, but current package configuration only supports up to " +
                                         std::to_string(nqubits) +
                                         " qubits. Please allocate a larger package instance.");
            }
            std::array<mEdge, NEDGE> em{};
            auto                     it = controls.begin();
            for (auto i = 0U; i < NEDGE; ++i) {
                if (mat[i].r == 0 && mat[i].i == 0) {
                    em[i] = mEdge::zero;
                } else {
                    em[i] = mEdge::terminal(cn.lookup(mat[i]));
                }
            }

            //process lines below target
            auto z = static_cast<Qubit>(start);
            for (; z < target; z++) {
                for (auto i1 = 0U; i1 < RADIX; i1++) {
                    for (auto i2 = 0U; i2 < RADIX; i2++) {
                        auto i = i1 * RADIX + i2;
                        if (it != controls.end() && it->qubit == z) {
                            if (it->type == Control::Type::neg) { // neg. control
                                em[i] = makeDDNode(z, std::array{em[i], mEdge::zero, mEdge::zero, (i1 == i2) ? makeIdent(static_cast<Qubit>(start), static_cast<Qubit>(z - 1)) : mEdge::zero});
                            } else { // pos. control
                                em[i] = makeDDNode(z, std::array{(i1 == i2) ? makeIdent(static_cast<Qubit>(start), static_cast<Qubit>(z - 1)) : mEdge::zero, mEdge::zero, mEdge::zero, em[i]});
                            }
                        } else { // not connected
                            em[i] = makeDDNode(z, std::array{em[i], mEdge::zero, mEdge::zero, em[i]});
                        }
                    }
                }
                if (it != controls.end() && it->qubit == z) {
                    ++it;
                }
            }

            // target line
            auto e = makeDDNode(z, em);

            //process lines above target
            for (; z < static_cast<Qubit>(n - 1 + start); z++) {
                auto q = static_cast<Qubit>(z + 1);
                if (it != controls.end() && it->qubit == q) {
                    if (it->type == Control::Type::neg) { // neg. control
                        e = makeDDNode(q, std::array{e, mEdge::zero, mEdge::zero, makeIdent(static_cast<Qubit>(start), static_cast<Qubit>(q - 1))});
                    } else { // pos. control
                        e = makeDDNode(q, std::array{makeIdent(static_cast<Qubit>(start), static_cast<Qubit>(q - 1)), mEdge::zero, mEdge::zero, e});
                    }
                    ++it;
                } else { // not connected
                    e = makeDDNode(q, std::array{e, mEdge::zero, mEdge::zero, e});
                }
            }
            return e;
        }

        mEdge makeSWAPDD(QubitCount n, const Controls& controls, Qubit target0, Qubit target1, std::size_t start = 0) {
            auto c = controls;
            c.insert(Control{target0});
            mEdge e = makeGateDD(Xmat, n, c, target1, start);
            c.erase(Control{target0});
            c.insert(Control{target1});
            e = multiply(e, multiply(makeGateDD(Xmat, n, c, target0, start), e));
            return e;
        }

        mEdge makePeresDD(QubitCount n, const Controls& controls, Qubit target0, Qubit target1, std::size_t start = 0) {
            auto c = controls;
            c.insert(Control{target1});
            mEdge e = makeGateDD(Xmat, n, c, target0, start);
            e       = multiply(makeGateDD(Xmat, n, controls, target1, start), e);
            return e;
        }

        mEdge makePeresdagDD(QubitCount n, const Controls& controls, Qubit target0, Qubit target1, std::size_t start = 0) {
            mEdge e = makeGateDD(Xmat, n, controls, target1, start);
            auto  c = controls;
            c.insert(Control{target1});
            e = multiply(makeGateDD(Xmat, n, c, target0, start), e);
            return e;
        }

        mEdge makeiSWAPDD(QubitCount n, const Controls& controls, Qubit target0, Qubit target1, std::size_t start = 0) {
            mEdge e = makeGateDD(Smat, n, controls, target1, start);              // S q[1]
            e       = multiply(e, makeGateDD(Smat, n, controls, target0, start)); // S q[0]
            e       = multiply(e, makeGateDD(Hmat, n, controls, target0, start)); // H q[0]
            auto c  = controls;
            c.insert(Control{target0});
            e = multiply(e, makeGateDD(Xmat, n, c, target1, start)); // CX q[0], q[1]
            c.erase(Control{target0});
            c.insert(Control{target1});
            e = multiply(e, makeGateDD(Xmat, n, c, target0, start));        // CX q[1], q[0]
            e = multiply(e, makeGateDD(Hmat, n, controls, target1, start)); // H q[1]
            return e;
        }

        mEdge makeiSWAPinvDD(QubitCount n, const Controls& controls, Qubit target0, Qubit target1, std::size_t start = 0) {
            mEdge e = makeGateDD(Hmat, n, controls, target1, start); // H q[1]
            auto  c = controls;
            c.insert(Control{target1});
            e = multiply(e, makeGateDD(Xmat, n, c, target0, start)); // CX q[1], q[0]
            c.erase(Control{target1});
            c.insert(Control{target0});
            e = multiply(e, makeGateDD(Xmat, n, c, target1, start));           // CX q[0], q[1]
            e = multiply(e, makeGateDD(Hmat, n, controls, target0, start));    // H q[0]
            e = multiply(e, makeGateDD(Sdagmat, n, controls, target0, start)); // Sdag q[0]
            e = multiply(e, makeGateDD(Sdagmat, n, controls, target1, start)); // Sdag q[1]
            return e;
        }

    private:
        // check whether node represents a symmetric matrix or the identity
        void checkSpecialMatrices(mNode* p) {
            // TODO limdd: anything to mark as special in LIMDDs?
            if (p->v == -1)
                return;

            p->setIdentity(false);
            p->setSymmetric(false);

            // check if matrix is symmetric
            if (!p->e[0].p->isSymmetric() || !p->e[3].p->isSymmetric()) return;
            if (transpose(p->e[1]) != p->e[2]) return;
            p->setSymmetric(true);

            // check if matrix resembles identity
            if (!(p->e[0].p->isIdentity()) || (p->e[1].w) != Complex::zero || (p->e[2].w) != Complex::zero || (p->e[0].w) != Complex::one ||
                (p->e[3].w) != Complex::one || !(p->e[3].p->isIdentity()))
                return;
            p->setIdentity(true);
        }

        ///
        /// Unique tables, LIM table, Reference counting and garbage collection
        ///
    public:
        // unique tables
        template<class Node>
        [[nodiscard]] auto& getUniqueTable() {
            if constexpr (std::is_same_v<Node, vNode>) {
                return vUniqueTable;
            } else if constexpr (std::is_same_v<Node, mNode>) {
                return mUniqueTable;
            } else if constexpr (std::is_same_v<Node, dNode>) {
                return dUniqueTable;
            }
        }

        [[nodiscard]] inline LimTable<>& getLimTable() { return limTable; }

        template<class Node>
        void incRef(const Edge<Node>& e) {
            getUniqueTable<Node>().incRef(e);
        }
        template<class Node>
        void decRef(const Edge<Node>& e) {
            getUniqueTable<Node>().decRef(e);
        }

        UniqueTable<vNode, UT_VEC_NBUCKET, UT_VEC_INITIAL_ALLOCATION_SIZE> vUniqueTable{nqubits};
        UniqueTable<mNode, UT_MAT_NBUCKET, UT_MAT_INITIAL_ALLOCATION_SIZE> mUniqueTable{nqubits};
        UniqueTable<dNode, UT_DM_NBUCKET, UT_DM_INITIAL_ALLOCATION_SIZE>   dUniqueTable{nqubits};
        LimTable<>                                                         limTable{};

        bool garbageCollect(bool force = false) {
            // TODO Limdd: add GC for limTable, modify GC for edges and nodes so that the lims are removed
            // return immediately if no table needs collection
            if (!force &&
                !vUniqueTable.possiblyNeedsCollection() &&
                !mUniqueTable.possiblyNeedsCollection() &&
                !dUniqueTable.possiblyNeedsCollection() &&
                !cn.complexTable.possiblyNeedsCollection()) {
                return false;
            }

            auto cCollect = cn.garbageCollect(force);
            if (cCollect > 0) {
                // Collecting garbage in the complex numbers table requires collecting the node tables as well
                force = true;
            }
            auto vCollect = vUniqueTable.garbageCollect(force);
            auto mCollect = mUniqueTable.garbageCollect(force);
            auto dCollect = dUniqueTable.garbageCollect(force);

            // invalidate all compute tables involving vectors if any vector node has been collected
            if (vCollect > 0) {
                vectorAdd.clear();
                vectorInnerProduct.clear();
                vectorKronecker.clear();
                matrixVectorMultiplication.clear();
            }
            // invalidate all compute tables involving matrices if any matrix node has been collected
            if (mCollect > 0 || dCollect > 0) {
                matrixAdd.clear();
                matrixTranspose.clear();
                conjugateMatrixTranspose.clear();
                matrixKronecker.clear();
                matrixVectorMultiplication.clear();
                matrixMatrixMultiplication.clear();
                toffoliTable.clear();
                clearIdentityTable();
                stochasticNoiseOperationCache.clear();
                densityAdd.clear();
                densityDensityMultiplication.clear();
                densityNoise.clear();
            }
            // invalidate all compute tables where any component of the entry contains numbers from the complex table if any complex numbers were collected
            if (cCollect > 0) {
                matrixVectorMultiplication.clear();
                matrixMatrixMultiplication.clear();
                matrixTranspose.clear();
                conjugateMatrixTranspose.clear();
                vectorInnerProduct.clear();
                vectorKronecker.clear();
                matrixKronecker.clear();
                stochasticNoiseOperationCache.clear();
                densityAdd.clear();
                densityDensityMultiplication.clear();
                densityNoise.clear();
            }
            return vCollect > 0 || mCollect > 0 || cCollect > 0;
        }

        void clearUniqueTables() {
            vUniqueTable.clear();
            mUniqueTable.clear();
            dUniqueTable.clear();
            limTable.clear();
        }

        // create a normalized DD node and return an edge pointing to it. The node is not recreated if it already exists.
        template<class Node>
        Edge<Node> makeNode(Qubit var, const std::array<Edge<Node>, std::tuple_size_v<decltype(Node::e)>>& edges, bool cached = false, [[maybe_unused]] const bool generateDensityMatrix = false) {
            // TODO Limdd: add LIMs to makeDDNode
            auto&      uniqueTable = getUniqueTable<Node>();
            Edge<Node> e{uniqueTable.getNode(), Complex::one, nullptr};
            e.p->v = var;
            e.p->e = edges;

            if constexpr (std::is_same_v<Node, mNode> || std::is_same_v<Node, dNode>) {
                e.p->flags = 0;
                if constexpr (std::is_same_v<Node, dNode>) {
                    e.p->setDensityMatrixNodeFlag(generateDensityMatrix);
                }
            }

            assert(e.p->ref == 0);
            for ([[maybe_unused]] const auto& edge: edges)
                // an error here indicates that cached nodes are assigned multiple times. Check if garbage collect correctly resets the cache tables!
                assert(edge.p->v == var - 1 || edge.isTerminal());

            // normalize it
            e = normalize(e, cached);
            assert(e.p->v == var || e.isTerminal());

            // Construct the Stabilizer Generator set
            e.p->limVector = constructStabilizerGeneratorSet(e.p);

            // look it up in the unique tables
            auto l = uniqueTable.lookup(e, false);
            assert(l.p->v == var || l.isTerminal());

            // set specific node properties for matrices
            if constexpr (std::is_same_v<Node, mNode>) {
                if (l.p == e.p)
                    checkSpecialMatrices(l.p);
            }
            return l;
        }

        // create a normalized DD node and return an edge pointing to it. The node is not recreated if it already exists.
        template<class Node>
        Edge<Node> makeDDNode(Qubit var, const std::array<Edge<Node>, std::tuple_size_v<decltype(Node::e)>>& edges, bool cached = false, [[maybe_unused]] const bool generateDensityMatrix = false) {
            auto&      uniqueTable = getUniqueTable<Node>();
            Edge<Node> e{uniqueTable.getNode(), Complex::one, nullptr};
            e.p->v = var;
            e.p->e = edges;

            e.p->flags = 0;

            assert(e.p->ref == 0);
            for ([[maybe_unused]] const auto& edge: edges)
                // an error here indicates that cached nodes are assigned multiple times. Check if garbage collect correctly resets the cache tables!
                assert(edge.p->v == var - 1 || edge.isTerminal());

            // normalize it
            e = normalize(e, cached);
            assert(e.p->v == var || e.isTerminal());

            // look it up in the unique tables
            auto l = uniqueTable.lookup(e, false);
            assert(l.p->v == var || l.isTerminal());

            // set specific node properties for matrices
            if constexpr (std::is_same_v<Node, mNode>) {
                if (l.p == e.p)
                    checkSpecialMatrices(l.p);
            }
            return l;
        }

        // create a normalized DD node and return an edge pointing to it. The node is not recreated if it already exists.
        Edge<vNode> makeDDNode(Qubit var, const std::array<Edge<vNode>, std::tuple_size_v<decltype(vNode::e)>>& edges, bool cached = false, LimEntry<>* lim = nullptr) {
            auto& uniqueTable = getUniqueTable<vNode>();

            Edge<vNode> e{uniqueTable.getNode(), Complex::one, lim};
            e.p->v = var;
            e.p->e = edges;

            assert(e.p->ref == 0);
            for ([[maybe_unused]] const auto& edge: edges)
                assert(edge.p != nullptr || edge.p->v == var - 1 || edge.isTerminal());

            // set specific node properties for matrices
            CVec vece0, vece1, vece;
            // normalize it
            switch (group) {
                case Z_group:
                    e = normalizeLIMDDZ(e, cached);
                    break;
                case Pauli_group:
            		vece0 = getVector(edges[0], var-1);
					vece1 = getVector(edges[1], var-1);
                    e = normalizeLIMDDPauli(e, cached);
					vece = getVector(e, var);
					if (LimEntry<>::isIdentityOperator(lim) && !sanityCheckMakeDDNode(vece0, vece1, vece)) {
						Log::log << "[makeDDNode] ERROR  sanity check failed.\n"
								 << "[makeDDNode] edges[0] = " << outputCVec(vece0) << '\n'
								 << "[makeDDNode] edges[1] = " << outputCVec(vece1) << '\n'
								 << "[makeDDNode] edges[0] : " << edges[0] << '\n'
								 << "[makeDDNode] edges[1] : " << edges[1] << '\n'
								 << "[makeDDNode] result   = " << outputCVec(vece) << '\n'
								 << "[makeDDNode] result   : " << e << '\n';
						throw std::runtime_error("[makeDDNode] ERROR sanity check failed.\n");
					}
                    break;
                case QMDD_group:
                    e = normalize(e, cached);
                    break;
            }
            assert(e.p->v == var || e.isTerminal());

            switch (group) {
                case Z_group:
                    e.p->limVector = Pauli::constructStabilizerGeneratorSetZ(*(e.p));
                    break;
                case Pauli_group:
                    e.p->limVector = Pauli::constructStabilizerGeneratorSetPauli(*(e.p));
                    break;
                case QMDD_group: break;
            }

            // look it up in the unique tables
            auto l = uniqueTable.lookup(e, false);
            //                std::cout << "[makeDDNode] found node in uniqueTable: " << l.p << "  Node is as follows:\n";
            //                std::cout << l;
            assert(l.p->v == var || l.isTerminal());
            // TODO skip constructing the stabilizer generator set if it has already been found,
            //   i.e., only compute the group once, when the node is allocated; and not when the node lookup was succesful
            //                std::cout << "[makeDDNode] constructed Stabgenset:\n";
            //                std::cout.flush();
            //                Pauli::printStabilizerGroup(l.p->limVector);
            return l;
        }

        // Returns a node that is not normalized
        //   *** ONLY for testing purposes ***
        Edge<vNode> makeDDNodeNonNormalized(const std::array<Edge<vNode>, std::tuple_size_v<decltype(vNode::e)>>& edges) {
            auto& uniqueTable = vUniqueTable;

            Edge<vNode> e{uniqueTable.getNode(), Complex::one, nullptr};
            if (!edges[0].isZeroTerminal()) {
                e.p->v = edges[0].p->v + 1;
            } else {
                e.p->v = edges[1].p->v + 1;
            }
            e.p->e = edges;
            return e;
        }

        template<class Node>
        Edge<Node> deleteEdge(const Edge<Node>& e, dd::Qubit v, std::size_t edgeIdx) {
            std::unordered_map<Node*, Edge<Node>> nodes{};
            return deleteEdge(e, v, edgeIdx, nodes);
        }

    private:
        template<class Node>
        Edge<Node> deleteEdge(const Edge<Node>& e, dd::Qubit v, std::size_t edgeIdx, std::unordered_map<Node*, Edge<Node>>& nodes) {
            if (e.p == nullptr || e.isTerminal()) {
                return e;
            }

            const auto& nodeit = nodes.find(e.p);
            Edge<Node>  newedge{};
            if (nodeit != nodes.end()) {
                newedge = nodeit->second;
            } else {
                constexpr std::size_t     N = std::tuple_size_v<decltype(e.p->e)>;
                std::array<Edge<Node>, N> edges{};
                if (e.p->v == v) {
                    for (std::size_t i = 0; i < N; i++) {
                        edges[i] = i == edgeIdx ? Edge<Node>::zero : e.p->e[i]; // optimization -> node cannot occur below again, since dd is assumed to be free
                    }
                } else {
                    for (std::size_t i = 0; i < N; i++) {
                        edges[i] = deleteEdge(e.p->e[i], v, edgeIdx, nodes);
                    }
                }

                newedge    = makeDDNode(e.p->v, edges);
                nodes[e.p] = newedge;
            }

            if (newedge.w.approximatelyOne()) {
                newedge.w = e.w;
            } else {
                auto w = cn.getTemporary();
                dd::ComplexNumbers::mul(w, newedge.w, e.w);
                newedge.w = cn.lookup(w);
            }

            return newedge;
        }

        ///
        /// Compute table definitions
        ///
    public:
        void clearComputeTables() {
            vectorAdd.clear();
            matrixAdd.clear();
            matrixTranspose.clear();
            conjugateMatrixTranspose.clear();
            matrixMatrixMultiplication.clear();
            matrixVectorMultiplication.clear();
            vectorInnerProduct.clear();
            vectorKronecker.clear();
            matrixKronecker.clear();

            toffoliTable.clear();

            clearIdentityTable();

            stochasticNoiseOperationCache.clear();
            densityAdd.clear();
            densityDensityMultiplication.clear();
            densityNoise.clear();
        }

        ///
        /// Measurements from state decision diagrams
        ///
    public:
        std::string measureAll(vEdge& rootEdge, const bool collapse, std::mt19937_64& mt, fp epsilon = 0.001) {
            // TODO limdd
            if (std::abs(ComplexNumbers::mag2(rootEdge.w) - 1.0L) > epsilon) {
                if (rootEdge.w.approximatelyZero()) {
                    throw std::runtime_error("Numerical instabilities led to a 0-vector! Abort simulation!");
                }
                std::cerr << "WARNING in MAll: numerical instability occurred during simulation: |alpha|^2 + |beta|^2 = "
                          << ComplexNumbers::mag2(rootEdge.w) << ", but should be 1!\n";
            }

            vEdge      cur            = rootEdge;
            const auto numberOfQubits = static_cast<QubitCount>(rootEdge.p->v + 1);

            std::string result(numberOfQubits, '0');

            std::uniform_real_distribution<fp> dist(0.0, 1.0L);

            for (Qubit i = rootEdge.p->v; i >= 0; --i) {
                fp p0  = ComplexNumbers::mag2(cur.p->e.at(0).w);
                fp p1  = ComplexNumbers::mag2(cur.p->e.at(1).w);
                fp tmp = p0 + p1;

                if (std::abs(tmp - 1.0L) > epsilon) {
                    throw std::runtime_error("Added probabilities differ from 1 by " + std::to_string(std::abs(tmp - 1.0L)));
                }
                p0 /= tmp;

                const fp threshold = dist(mt);
                if (threshold < p0) {
                    cur = cur.p->e.at(0);
                } else {
                    result[cur.p->v] = '1';
                    cur              = cur.p->e.at(1);
                }
            }

            if (collapse) {
                decRef(rootEdge);

                vEdge                e = vEdge::one;
                std::array<vEdge, 2> edges{};

                for (Qubit p = 0; p < numberOfQubits; p++) {
                    if (result[p] == '0') {
                        edges[0] = e;
                        edges[1] = vEdge::zero;
                    } else {
                        edges[0] = vEdge::zero;
                        edges[1] = e;
                    }
                    e = makeDDNode(p, edges, false);
                }
                incRef(e);
                rootEdge = e;
                garbageCollect();
            }

            return std::string{result.rbegin(), result.rend()};
        }

    private:
        double assignProbabilities(const vEdge& edge, std::unordered_map<vNode*, fp>& probs) {
            // TODO limdd
            auto it = probs.find(edge.p);
            if (it != probs.end()) {
                return ComplexNumbers::mag2(edge.w) * it->second;
            }
            double sum;
            if (edge.isTerminal()) {
                sum = 1.0;
            } else {
                sum = assignProbabilities(edge.p->e.at(0), probs) + assignProbabilities(edge.p->e.at(1), probs);
            }

            probs.insert({edge.p, sum});

            return ComplexNumbers::mag2(edge.w) * sum;
        }

    public:
        std::pair<dd::fp, dd::fp> determineMeasurementProbabilities(const vEdge& root_edge, const Qubit index, const bool assumeProbabilityNormalization) {
            // TODO limdd
            std::map<vNode*, fp> probsMone;
            std::set<vNode*>     visited;
            std::queue<vNode*>   q;

            probsMone[root_edge.p] = ComplexNumbers::mag2(root_edge.w);
            visited.insert(root_edge.p);
            q.push(root_edge.p);

            while (q.front()->v != index) {
                vNode* ptr = q.front();
                q.pop();
                fp prob = probsMone[ptr];

                if (!ptr->e.at(0).w.approximatelyZero()) {
                    const fp tmp1 = prob * ComplexNumbers::mag2(ptr->e.at(0).w);

                    if (visited.find(ptr->e.at(0).p) != visited.end()) {
                        probsMone[ptr->e.at(0).p] = probsMone[ptr->e.at(0).p] + tmp1;
                    } else {
                        probsMone[ptr->e.at(0).p] = tmp1;
                        visited.insert(ptr->e.at(0).p);
                        q.push(ptr->e.at(0).p);
                    }
                }

                if (!ptr->e.at(1).w.approximatelyZero()) {
                    const fp tmp1 = prob * ComplexNumbers::mag2(ptr->e.at(1).w);

                    if (visited.find(ptr->e.at(1).p) != visited.end()) {
                        probsMone[ptr->e.at(1).p] = probsMone[ptr->e.at(1).p] + tmp1;
                    } else {
                        probsMone[ptr->e.at(1).p] = tmp1;
                        visited.insert(ptr->e.at(1).p);
                        q.push(ptr->e.at(1).p);
                    }
                }
            }

            fp pzero{0}, pone{0};

            if (assumeProbabilityNormalization) {
                while (!q.empty()) {
                    vNode* ptr = q.front();
                    q.pop();

                    if (!ptr->e.at(0).w.approximatelyZero()) {
                        pzero += probsMone[ptr] * ComplexNumbers::mag2(ptr->e.at(0).w);
                    }

                    if (!ptr->e.at(1).w.approximatelyZero()) {
                        pone += probsMone[ptr] * ComplexNumbers::mag2(ptr->e.at(1).w);
                    }
                }
            } else {
                std::unordered_map<vNode*, fp> probs;
                assignProbabilities(root_edge, probs);

                while (!q.empty()) {
                    vNode* ptr = q.front();
                    q.pop();

                    if (!ptr->e.at(0).w.approximatelyZero()) {
                        pzero += probsMone[ptr] * probs[ptr->e.at(0).p] * ComplexNumbers::mag2(ptr->e.at(0).w);
                    }

                    if (!ptr->e.at(1).w.approximatelyZero()) {
                        pone += probsMone[ptr] * probs[ptr->e.at(1).p] * ComplexNumbers::mag2(ptr->e.at(1).w);
                    }
                }
            }
            return {pzero, pone};
        }

        char measureOneCollapsing(vEdge& root_edge, const Qubit index, const bool assumeProbabilityNormalization, std::mt19937_64& mt, fp epsilon = 0.001) {
            // TODO limdd
            const auto& [pzero, pone] = determineMeasurementProbabilities(root_edge, index, assumeProbabilityNormalization);
            const fp sum              = pzero + pone;
            if (std::abs(sum - 1) > epsilon) {
                throw std::runtime_error("Numerical instability occurred during measurement: |alpha|^2 + |beta|^2 = " + std::to_string(pzero) + " + " + std::to_string(pone) + " = " +
                                         std::to_string(pzero + pone) + ", but should be 1!");
            }
            GateMatrix measurementMatrix{
                    complex_zero, complex_zero,
                    complex_zero, complex_zero};

            std::uniform_real_distribution<fp> dist(0.0, 1.0L);

            fp   threshold = dist(mt);
            fp   normalizationFactor;
            char result;

            if (threshold < pzero / sum) {
                measurementMatrix[0] = complex_one;
                normalizationFactor  = pzero;
                result               = '0';
            } else {
                measurementMatrix[3] = complex_one;
                normalizationFactor  = pone;
                result               = '1';
            }

            mEdge measurementGate = makeGateDD(measurementMatrix, root_edge.p->v + 1, index);

            vEdge e = multiply(measurementGate, root_edge);

            Complex c = cn.getTemporary(std::sqrt(1.0 / normalizationFactor), 0);
            ComplexNumbers::mul(c, e.w, c);
            e.w = cn.lookup(c);
            incRef(e);
            decRef(root_edge);
            root_edge = e;

            return result;
        }

        ///
        /// Addition
        ///
    public:
        ComputeTable<vCachedEdge, vCachedEdge, vCachedEdge, CT_VEC_ADD_NBUCKET> vectorAdd{};
        ComputeTable<mCachedEdge, mCachedEdge, mCachedEdge, CT_MAT_ADD_NBUCKET> matrixAdd{};
        ComputeTable<dCachedEdge, dCachedEdge, dCachedEdge, CT_DM_ADD_NBUCKET>  densityAdd{};

        template<class Node>
        [[nodiscard]] auto& getAddComputeTable() {
            if constexpr (std::is_same_v<Node, vNode>) {
                return vectorAdd;
            } else if constexpr (std::is_same_v<Node, mNode>) {
                return matrixAdd;
            } else if constexpr (std::is_same_v<Node, dNode>) {
                return densityAdd;
            }
        }

        template<class Edge>
        Edge add(const Edge& x, const Edge& y) {
            // TODO limdd
            [[maybe_unused]] const auto before = cn.cacheCount();

            auto result = add2(x, y);

            if (result.w != Complex::zero) {
                cn.returnToCache(result.w);
                result.w = cn.lookup(result.w);
            }

            [[maybe_unused]] const auto after = cn.complexCache.getCount();
            assert(after == before);

            return result;
        }

    public:
        long mulCallCounter = 0;
        template<class Node>
        Edge<Node> add2(Edge<Node>& x, Edge<Node>& y, const LimEntry<> limX = {}, const LimEntry<> limY = {}) {
            // TODO limdd
            LimEntry<> trueLimX = limX;
            trueLimX.multiplyBy(x.l);

            LimEntry<> trueLimY = limY;
            trueLimY.multiplyBy(y.l);

            [[maybe_unused]] auto tmpMulCallCounter = ++mulCallCounter;
            if (x.p == nullptr) return y;
            if (y.p == nullptr) return x;

            if (x.w.exactlyZero()) {
                if (y.w.exactlyZero()) {
                    return Edge<Node>::zero;
                }
                auto r = y;
                r.w    = cn.getCached(CTEntry::val(y.w.r), CTEntry::val(y.w.i));
                r.w.multiplyByPhase(trueLimY.getPhase());
                trueLimY.setPhase(phase_t::phase_one);
                r.l = limTable.lookup(trueLimY);
                return r;
            }
            if (y.w.exactlyZero()) {
                auto r = x;
                r.w    = cn.getCached(CTEntry::val(x.w.r), CTEntry::val(x.w.i));
                r.w.multiplyByPhase(trueLimX.getPhase());
                trueLimX.setPhase(phase_t::phase_one);
                r.l = limTable.lookup(trueLimX);
                return r;
            }

            if (x.p == y.p && LimEntry<>::EqualModuloPhase(&trueLimX, &trueLimY)) {
                auto    r            = y;
                phase_t currentPhase = Pauli::getPhaseaMinusB(LimEntry<>::getPhase(&trueLimX), LimEntry<>::getPhase(&trueLimY));
                r.w.multiplyByPhase(currentPhase);
                r.w = cn.addCached(x.w, r.w);
                if (r.w.approximatelyZero()) {
                    cn.returnToCache(r.w);
                    return Edge<Node>::zero;
                }
                trueLimY.setPhase(phase_t::phase_one);
                r.l = limTable.lookup(trueLimY);
                return r;
            }

            auto& computeTable = getAddComputeTable<Node>();
            auto  r            = computeTable.lookup({x.p, x.w, x.l}, {y.p, y.w, y.l});
            //           if (r.p != nullptr && false) { // activate for debugging caching only
            if (r.p != nullptr) {
                if (r.w.approximatelyZero()) {
                    return Edge<Node>::zero;
                } else {
                    return {r.p, cn.getCached(r.w), nullptr};
                }
            }

            Qubit w;
            if (x.isTerminal()) {
                w = y.p->v;
            } else {
                w = x.p->v;
                if (!y.isTerminal() && y.p->v > w) {
                    w = y.p->v;
                }
            }

            constexpr std::size_t     N = std::tuple_size_v<decltype(x.p->e)>;
            std::array<Edge<Node>, N> edge{};
            for (auto i = 0U; i < N; i++) {
                Edge<Node> e1{};
                LimEntry<> limX2;
                if (!x.isTerminal() && x.p->v == w) {
                    std::tie(e1, limX2) = follow(x, i, limX); //todo; do I need to create copies of the nodes?
                    //                    e1 = x.p->e[i];

                    if (e1.w != Complex::zero) {
                        e1.w = cn.mulCached(e1.w, x.w);
                    }
                } else {
                    e1 = x;
                    if (y.p->e[i].p == nullptr) {
                        e1 = {nullptr, Complex::zero, nullptr};
                    }
                }
                Edge<Node> e2{};
                LimEntry<> limY2;
                if (!y.isTerminal() && y.p->v == w) {
                    //e2 = y.p->e[i];
                    std::tie(e2, limY2) = follow(y, i, limY);

                    if (e2.w != Complex::zero) {
                        e2.w = cn.mulCached(e2.w, y.w);
                    }
                } else {
                    e2 = y;
                    if (x.p->e[i].p == nullptr) {
                        e2 = {nullptr, Complex::zero, nullptr};
                    }
                }

                if constexpr (std::is_same_v<Node, dNode>) {
                    dEdge::applyDmChangesToEdges(e1, e2);
                    edge[i] = add2(e1, e2, limX2, limY2);
                    dEdge::revertDmChangesToEdges(e1, e2);
                } else {
                    //                    std::cout << "e1.l: " << LimEntry<NUM_QUBITS>::to_string(e1.l) << std::endl;
                    //                    std::cout << "e2.l: " << LimEntry<NUM_QUBITS>::to_string(e2.l) << std::endl;
                    //                    export2Dot(e1, "e1.dot", true, true, false, false, false);
                    //                    export2Dot(e2, "e2.dot", true, true, false, false, false);

                    edge[i] = add2(e1, e2, limX2, limY2);
                    //                    export2Dot(edge[i], "ei.dot", true, true, false, false, false);
//                    unfollow(x, i, limX2);
//                    unfollow(y, i, limY2);
                }

                if (!x.isTerminal() && x.p->v == w && e1.w != Complex::zero) {
                    cn.returnToCache(e1.w);
                }

                if (!y.isTerminal() && y.p->v == w && e2.w != Complex::zero) {
                    cn.returnToCache(e2.w);
                }
            }

            //            export2Dot(edge[0], "e1.dot", true, true, false, false, false);
            //            export2Dot(edge[1], "e2.dot", true, true, false, false, false);
            auto e = makeDDNode(w, edge, true);

<<<<<<< HEAD
            CVec vectorArg0     = getVector(x, limX);
            CVec vectorArg1     = getVector(y, limY);
=======
//            Log::log << "[add2] computing vector x.\n";
            CVec vectorArg0     = getVector(x, w, limX);
//            Log::log << "[add2] computing vector y.\n";
            CVec vectorArg1     = getVector(y, w, limY);
>>>>>>> eb988e3a
            CVec vectorExpected = addVectors(vectorArg0, vectorArg1);
            CVec vectorResult   = getVector(e, w);
            if (!vectorsApproximatelyEqual(vectorResult, vectorExpected)) {
                Log::log << "[multiply2] ERROR addition went wrong.\n";
                Log::log << "arg0:    ";
                printCVec(vectorArg0);
                Log::log << '\n';
                Log::log << "arg1     ";
                printCVec(vectorArg1);
                Log::log << '\n';
                Log::log << "expected ";
                printCVec(vectorExpected);
                Log::log << '\n';
                Log::log << "result   ";
                printCVec(vectorResult);
                Log::log << '\n';
                export2Dot(x, "add-error-x.dot", false, true, true, false, true, false);
                export2Dot(y, "add-error-y.dot", false, true, true, false, true, false);
                export2Dot(e, "add-error-result.dot", false, true, true, false, true, false);
                throw std::runtime_error("[multiply2] ERROR Add did not return expected result.");
            }

            //           if (r.p != nullptr && e.p != r.p){ // activate for debugging caching only
            //               std::cout << "Caching error detected in add" << std::endl;
            //           }
            //computeTable.insert({x.p, x.w, x.l}, {y.p, y.w, y.l}, {e.p, e.w, e.l});
            return e;
        }

        ///
        /// Matrix (conjugate) transpose
        ///
    public:
        UnaryComputeTable<mEdge, mEdge, CT_MAT_TRANS_NBUCKET>      matrixTranspose{};
        UnaryComputeTable<mEdge, mEdge, CT_MAT_CONJ_TRANS_NBUCKET> conjugateMatrixTranspose{};

        mEdge transpose(const mEdge& a) {
            if (a.p == nullptr || a.isTerminal() || a.p->isSymmetric()) {
                return a;
            }

            // check in compute table
            auto r = matrixTranspose.lookup(a);
            if (r.p != nullptr) {
                return r;
            }

            std::array<mEdge, NEDGE> e{};
            // transpose sub-matrices and rearrange as required
            for (auto i = 0U; i < RADIX; ++i) {
                for (auto j = 0U; j < RADIX; ++j) {
                    e[RADIX * i + j] = transpose(a.p->e[RADIX * j + i]);
                }
            }
            // create new top node
            r = makeDDNode(a.p->v, e);
            // adjust top weight
            auto c = cn.getTemporary();
            ComplexNumbers::mul(c, r.w, a.w);
            r.w = cn.lookup(c);

            // put in compute table
            matrixTranspose.insert(a, r);
            return r;
        }
        mEdge conjugateTranspose(const mEdge& a) {
            if (a.p == nullptr)
                return a;
            if (a.isTerminal()) { // terminal case
                auto r = a;
                r.w    = ComplexNumbers::conj(a.w);
                return r;
            }

            // check if in compute table
            auto r = conjugateMatrixTranspose.lookup(a);
            if (r.p != nullptr) {
                return r;
            }

            std::array<mEdge, NEDGE> e{};
            // conjugate transpose submatrices and rearrange as required
            for (auto i = 0U; i < RADIX; ++i) {
                for (auto j = 0U; j < RADIX; ++j) {
                    e[RADIX * i + j] = conjugateTranspose(a.p->e[RADIX * j + i]);
                }
            }
            // create new top node
            r = makeDDNode(a.p->v, e);

            auto c = cn.getTemporary();
            // adjust top weight including conjugate
            ComplexNumbers::mul(c, r.w, ComplexNumbers::conj(a.w));
            r.w = cn.lookup(c);

            // put it in the compute table
            conjugateMatrixTranspose.insert(a, r);
            return r;
        }

        ///
        /// Multiplication
        ///
    public:
        ComputeTable<mEdge, vEdge, vCachedEdge, CT_MAT_VEC_MULT_NBUCKET> matrixVectorMultiplication{};
        ComputeTable<mEdge, mEdge, mCachedEdge, CT_MAT_MAT_MULT_NBUCKET> matrixMatrixMultiplication{};
        ComputeTable<dEdge, dEdge, dCachedEdge, CT_DM_DM_MULT_NBUCKET>   densityDensityMultiplication{};

        template<class LeftOperandNode, class RightOperandNode>
        [[nodiscard]] auto& getMultiplicationComputeTable() {
            if constexpr (std::is_same_v<RightOperandNode, vNode>) {
                return matrixVectorMultiplication;
            } else if constexpr (std::is_same_v<RightOperandNode, mNode>) {
                return matrixMatrixMultiplication;
            } else if constexpr (std::is_same_v<RightOperandNode, dNode>) {
                return densityDensityMultiplication;
            }
        }

        dEdge applyOperationToDensity(dEdge& e, const mEdge& operation, bool generateDensityMatrix = false) {
            [[maybe_unused]] const auto before = cn.cacheCount();
            auto                        tmp0   = conjugateTranspose(operation);
            auto                        tmp1   = multiply(e, densityFromMatrixEdge(tmp0), 0, false);
            auto                        tmp2   = multiply(densityFromMatrixEdge(operation), tmp1, 0, generateDensityMatrix);
            incRef(tmp2);
            dEdge::alignDensityEdge(e);
            decRef(e);
            e = tmp2;

            if (generateDensityMatrix) {
                dEdge::setDensityMatrixTrue(e);
            }

            return e;
        }

        template<class LeftOperand, class RightOperand>
        RightOperand multiply(const LeftOperand& x, const RightOperand& y, dd::Qubit start = 0, [[maybe_unused]] bool generateDensityMatrix = false) {
            // TODO limdd
            [[maybe_unused]] const auto before = cn.cacheCount();

            Qubit        var = -1;
            RightOperand e;

            if constexpr (std::is_same_v<LeftOperand, dEdge>) {
                auto xCopy = x;
                auto yCopy = y;
                dEdge::applyDmChangesToEdges(xCopy, yCopy);

                if (!xCopy.isTerminal()) {
                    var = xCopy.p->v;
                }
                if (!y.isTerminal() && yCopy.p->v > var) {
                    var = yCopy.p->v;
                }

                Log::log << "[multiply] Start multiplying Mat x Vec.\n";
                e = multiply2(xCopy, yCopy, var, start, generateDensityMatrix);
                Log::log << "[multiply] Multiplication complete. Node: " << e << '\n';

                dEdge::revertDmChangesToEdges(xCopy, yCopy);

            } else {
                if (!x.isTerminal()) {
                    var = x.p->v;
                }
                if (!y.isTerminal() && (y.p->v) > var) {
                    var = y.p->v;
                }
                e = multiply2(x, y, var, start);
            }

            if (!e.w.exactlyZero() && !e.w.exactlyOne()) {
                cn.returnToCache(e.w);
                e.w = cn.lookup(e.w);
            }

            [[maybe_unused]] const auto after = cn.cacheCount();
            //            assert(before == after);  // TODO limdd: turn this assertion back on. It was only turned off for debug purposes

            return e;
        }

//        template<class Node>
//        void unfollow(Edge<Node>& e, const short path, const LimEntry<> lim) {
//            return;
//
//            if (e.p->flags == 0) return;
//
//            e.p->flags = 0;
//
//            switch (lim.getQubit(e.p->v)) {
//                case 'I':
//                    Log::log << "[Unfollow] encountered I ";
//                    Log::log.flush();
//                    break;
//                case 'X':
//                    Log::log << "[Unfollow] encountered X ";
//                    Log::log.flush();
//                    break;
//                case 'Y':
//                    Log::log << "[Unfollow] encountered Y ";
//                    Log::log.flush();
//                    if (path == 0) {
//                        e.p->e[1 - path].w.multiplyByi(false);
//                    } else {
//                        e.p->e[1 - path].w.multiplyByMinusi(false);
//                    }
//                    break;
//                case 'Z':
//                    Log::log << "[Unfollow] encountered Z ";
//                    Log::log.flush();
//                    if (path == 1) {
//                        e.p->e[path].w.multiplyByMinusOne(false);
//                    }
//                    break;
//                default:
//                    throw std::runtime_error("[Follow] Encountered unknown Stabilizer!");
//            }
//        }

        template<class Node>
        std::pair<Edge<Node>, LimEntry<>> follow(Edge<Node>& e, const short path, const LimEntry<> lim, bool verbose = false) {
            assert(e.p != nullptr);
            //            assert(e.p->flags == 0);
            LimEntry<> lim2(lim);
            lim2.multiplyBy(e.l);

            if (verbose) {
                //                makePrintIdent(e.p->v);
                //                std::cout << "e.l: " << LimEntry<NUM_QUBITS>::to_string(e.l) << std::endl;
                //                makePrintIdent(e.p->v);
                //                std::cout << "lim: " << LimEntry<NUM_QUBITS>::to_string(&lim) << std::endl;
                //                makePrintIdent(e.p->v);
                //                std::cout << "lim2: " << LimEntry<NUM_QUBITS>::to_string(&lim2) << std::endl;
            }

            Edge<Node> newE = {};
            //            auto       tmp  = LimEntry<>::getPhase(&lim2);

            const auto op = lim2.getQubit(e.p->v);
            lim2.setOperator(e.p->v, 'I');

            //            auto tmp2 = LimEntry<>::getPhase(&lim2);

            switch (op) {
                case 'I':
                    //                    Log::log << "[Follow] encountered I ";
                    //                    Log::log.flush();
                    return {e.p->e[path], lim2};
                case 'X':
                    //                    Log::log << "[Follow] encountered X ";
                    //                    Log::log.flush();
                    return {e.p->e[1 - path], lim2};
                case 'Y':
                    //                    Log::log << "[Follow] encountered Y ";
                    //                    Log::log.flush();
                    newE = e.p->e[1 - path];
                    if (path == 0) {
                        newE.w.multiplyByMinusi(false);
                    } else {
                        newE.w.multiplyByi(false);
                    }
                    //                    newE.w.multiplyByPhase(LimEntry<>::getPhase(&lim2));
                    //                    lim2.setPhase(phase_one);
                    return {newE, lim2};
                case 'Z':
                    //                    Log::log << "[Follow] encountered Z ";
                    //                    Log::log.flush();
                    if (path == 1) {
                        newE = e.p->e[path];
                        newE.w.multiplyByMinusOne(false);
                        return {newE, lim2};
                    } else {
                        return {e.p->e[path], lim2};
                    }
                default:
                    throw std::runtime_error("[Follow] Encountered unknown Stabilizer!");
            }
        }

    private:
        void makePrintIdent(Qubit var) {
            for (Qubit jk = var; jk < (Qubit)nqubits; jk++) {
                std::cout << "\t\t";
            }
        }

        long callCounter = 0;
        template<class LeftOperandNode, class RightOperandNode>
        Edge<RightOperandNode> multiply2(const Edge<LeftOperandNode>& x, const Edge<RightOperandNode>& y, Qubit var, Qubit start = 0, [[maybe_unused]] bool generateDensityMatrix = false, [[maybe_unused]] const LimEntry<> lim = {}) {
            using LEdge                           = Edge<LeftOperandNode>;
            using REdge                           = Edge<RightOperandNode>;
            using ResultEdge                      = Edge<RightOperandNode>;
            [[maybe_unused]] auto tempCallCounter = ++callCounter;
            if (x.p == nullptr) return {nullptr, Complex::zero, nullptr};
            if (y.p == nullptr) return y;

<<<<<<< HEAD
            LimEntry<> trueLim1 = lim;
            trueLim1.multiplyBy(y.l);
            auto trueLim = limTable.lookup(trueLim1);
=======
            LimEntry<> trueLim = lim;
            trueLim.multiplyBy(y.l);
            CMat mat_x = getMatrix(x);
            CVec vec_y = getVector(y, var, lim);
            CVec vecExpected = multiplyMatrixVector(mat_x, vec_y);

>>>>>>> eb988e3a

            //            makePrintIdent(var);
            //            std::cout << "trueLim: " << LimEntry<NUM_QUBITS>::to_string(&trueLim) << std::endl;

            if (x.w.exactlyZero() || y.w.exactlyZero()) {
                return ResultEdge::zero;
            }

            if (var == start - 1) {
                auto newWeight = cn.getCached(CTEntry::val(y.w.r), CTEntry::val(y.w.i));
                newWeight.multiplyByPhase(trueLim->getPhase());
                ComplexNumbers::mul(newWeight, x.w, newWeight);
                return ResultEdge::terminal(newWeight);
            }

            auto xCopy = x;
            xCopy.w    = Complex::one;
            auto yCopy = y;
            yCopy.w    = Complex::one;

            auto& computeTable = getMultiplicationComputeTable<LeftOperandNode, RightOperandNode>();
            auto  r            = computeTable.lookup(xCopy, yCopy, generateDensityMatrix, trueLim);
            //            if (r.p != nullptr && false) { // activate for debugging caching only
            if (r.p != nullptr) {
                if (r.w.approximatelyZero()) {
                    return ResultEdge::zero;
                } else {
                    auto e = ResultEdge{r.p, cn.getCached(r.w), nullptr};
                    ComplexNumbers::mul(e.w, e.w, x.w);
                    ComplexNumbers::mul(e.w, e.w, y.w);
                    if (e.w.approximatelyZero()) {
                        cn.returnToCache(e.w);
                        return ResultEdge::zero;
                    }
                    return e;
                }
            }

            constexpr std::size_t N = std::tuple_size_v<decltype(y.p->e)>;

            ResultEdge e{};
            if constexpr (std::is_same_v<RightOperandNode, mCachedEdge>) {
                // This branch is only taken for matrices
                if (x.p->v == var && x.p->v == y.p->v) {
                    if (x.p->isIdentity()) {
                        if constexpr (N == NEDGE) {
                            // additionally check if y is the identity in case of matrix multiplication
                            if (y.p->isIdentity()) {
                                e = makeIdent(start, var);
                            } else {
                                e = yCopy;
                            }
                        } else {
                            e = yCopy;
                        }
                        computeTable.insert(xCopy, yCopy, {e.p, e.w, e.l});
                        e.w = cn.mulCached(x.w, y.w);
                        if (e.w.approximatelyZero()) {
                            cn.returnToCache(e.w);
                            return ResultEdge::zero;
                        }
                        return e;
                    }

                    if constexpr (N == NEDGE) {
                        // additionally check if y is the identity in case of matrix multiplication
                        if (y.p->isIdentity()) {
                            e = xCopy;
                            computeTable.insert(xCopy, yCopy, {e.p, e.w, e.l});
                            e.w = cn.mulCached(x.w, y.w);

                            if (e.w.approximatelyZero()) {
                                cn.returnToCache(e.w);
                                return ResultEdge::zero;
                            }
                            return e;
                        }
                    }
                }
            }

            constexpr std::size_t ROWS = RADIX;
            constexpr std::size_t COLS = N == NEDGE ? RADIX : 1U;

            CVec                      vectorArg0, vectorArg1, vectorResult, vectorExpected;
            std::array<ResultEdge, N> edge{};
            for (auto i = 0U; i < ROWS; i++) {
                for (auto j = 0U; j < COLS; j++) {
                    const auto idx = COLS * i + j;
                    edge[idx]      = ResultEdge::zero;
                    for (auto k = 0U; k < ROWS; k++) {
                        LEdge e1{};
                        if (!x.isTerminal() && x.p->v == var) {
                            e1 = x.p->e[ROWS * i + k];
                        } else {
                            e1 = xCopy;
                        }

                        if constexpr (std::is_same_v<LeftOperandNode, dNode>) {
                            dEdge m;
                            REdge e2{};
                            if (!y.isTerminal() && y.p->v == var) {
                                e2 = y.p->e[j + COLS * k];
                            } else {
                                e2 = yCopy;
                            }
                            dEdge::applyDmChangesToEdges(e1, e2);
                            if (!generateDensityMatrix || idx == 1) {
                                // When generateDensityMatrix is false or I have the first edge I don't optimize anything and set generateDensityMatrix to false for all child edges
                                m = multiply2(e1, e2, static_cast<Qubit>(var - 1), start, false);
                            } else if (idx == 2) {
                                // When I have the second edge and generateDensityMatrix == false, then edge[2] == edge[1]
                                if (k == 0) {
                                    if (edge[1].w.approximatelyZero()) {
                                        edge[2] = ResultEdge::zero;
                                    } else {
                                        edge[2] = ResultEdge{edge[1].p, cn.getCached(edge[1].w.r->value, edge[1].w.i->value), nullptr};
                                    }
                                }
                                continue;
                            } else {
                                m = multiply2(e1, e2, static_cast<Qubit>(var - 1), start, generateDensityMatrix);
                            }

                            if (k == 0 || edge[idx].w.exactlyZero()) {
                                edge[idx] = m;
                            } else if (!m.w.exactlyZero()) {
                                dEdge::applyDmChangesToEdges(edge[idx], m);
                                auto old_e = edge[idx];
                                edge[idx]  = add2(edge[idx], m);
                                dEdge::revertDmChangesToEdges(edge[idx], e2);
                                cn.returnToCache(old_e.w);
                                cn.returnToCache(m.w);
                            }
                            //Undo modifications on density matrices
                            dEdge::revertDmChangesToEdges(e1, e2);
                        } else {
                            REdge      e2{};
                            LimEntry<> lim2;
                            if (!y.isTerminal() && y.p->v == var) {
                                //e2 = y.p->e[j + COLS * k];
                                std::tie(e2, lim2) = follow(yCopy, j + COLS * k, lim);
                            } else {
                                e2 = yCopy;
                            }
                            //                            makePrintIdent(var);
                            //                            std::cout << "(" << tempCallCounter << "/" << std::to_string(var) << ") Calculating: edge[" << std::to_string(idx) << "]" << std::endl;
                            auto m = multiply2(e1, e2, static_cast<Qubit>(var - 1), start, false, lim2);

                            if (k == 0 || edge[idx].w.exactlyZero()) {
                                edge[idx] = m;
                            } else if (!m.w.exactlyZero()) {
                                auto old_e = edge[idx];
                                //                                export2Dot(edge[idx], "edge0.dot", true, true, false, false, false);
                                //                                export2Dot(m, "edge1.dot", true, true, false, false, false);
                                //                                vectorArg0 = getVector(old_e);
                                //                                vectorArg1 = getVector(m);
                                //                                vectorExpected = addVectors(vectorArg0, vectorArg1);
                                edge[idx] = add2(edge[idx], m);
                                //                                vectorResult = getVector(edge[idx]);
                                //                                if (!vectorsApproximatelyEqual(vectorResult, vectorExpected)) {
                                //                                	Log::log << "[multiply2] ERROR addition went wrong.\n";
                                //									Log::log << "arg0:    "; printCVec(vectorArg0);     Log::log << '\n';
                                //                                	Log::log << "arg1     "; printCVec(vectorArg1);     Log::log << '\n';
                                //                                	Log::log << "expected "; printCVec(vectorExpected); Log::log << '\n';
                                //                                	Log::log << "result   "; printCVec(vectorResult);   Log::log << '\n';
                                //                                	throw std::runtime_error("[multiply2] ERROR Add did not return expected result.");
                                //                                }

                                //                                export2Dot(edge[idx], "temp_limdd.dot", true, true, false, false, false);
                                cn.returnToCache(old_e.w);
                                cn.returnToCache(m.w);
                            }
                        }
                    }
                }
            }

//			export2Dot(edge[0], "edge0.dot", true, true, false, false, true);
//			export2Dot(edge[1], "edge1.dot", true, true, false, false, true);

            if constexpr (std::is_same_v<RightOperandNode, vNode>) {
<<<<<<< HEAD
                e = makeDDNode(var, edge, true, {});
                //computeTable.insert(xCopy, yCopy, {e.p, e.w, e.l}, trueLim);
=======
				CVec vece0 = getVector(edge[0], var-1);
				CVec vece1 = getVector(edge[1], var-1);
                e = makeDDNode(var, edge, true, nullptr);
                CVec vece = getVector(e, var);
                if (!sanityCheckMakeDDNode(vece0, vece1, vece)) {
                	Log::log << "[multiply2] ERROR sanity check failed after makeDDNode.\n"
                			 << "[multiply2] edge[0]    = " << edge[0] << '\n'
                			 << "[multiply2] edge[1]    = " << edge[1] << '\n'
							 << "[multiply2] e (result) = " << e << '\n'
							 << "[multiply2] vece0         = ";
                	printCVec(vece0);
                	Log::log << "[multiply2] vece1         = ";
                	printCVec(vece1);
                	Log::log << "[multiply2] vece (result) = ";
                	printCVec(vece);
                	throw std::runtime_error("[multiply2] ERROR Sanity check failed after makenode.");
                }
>>>>>>> eb988e3a
            } else {
                e = makeDDNode(var, edge, true, generateDensityMatrix);
                computeTable.insert(xCopy, yCopy, {e.p, e.w, e.l}); // Caching is disabled for limdds
            }

            //            if (r.p != nullptr && e.p != r.p) { // activate for debugging caching
            //                std::cout << "Caching error detected in mul" << std::endl;
            //            }

            //            export2Dot(e, "edgeResult0.dot", true, true, false, false, true);

            if (!e.w.exactlyZero() && (x.w.exactlyOne() || !y.w.exactlyZero())) {
                if (e.w.exactlyOne()) {
                    e.w = cn.mulCached(x.w, y.w);
                } else {
                    ComplexNumbers::mul(e.w, e.w, x.w);
                    ComplexNumbers::mul(e.w, e.w, y.w);
                }

                //                CVec vectorE = getVector(e);
                //                std::cout << "(" << std::to_string(tempCallCounter) << ")";
                //                printCVec(vectorE);

                if (e.w.approximatelyZero()) {
                    cn.returnToCache(e.w);
                    return ResultEdge::zero;
                }
            }

<<<<<<< HEAD
            //            makePrintIdent(var);
            //            std::cout << "(" << tempCallCounter << "/" << std::to_string(var) << ") Creating edge with weights: (redacted)\n";
            //            std::ostringstream s1;
            //            exportEdgeWeights(e, s1);
            //            std::cout << s1.str() << std::endl;
=======
            // Last step: sanity check to see whether the resulting vector is what was expected
            CVec vecResult = getVector(e);
            if (!vectorsApproximatelyEqual(vecResult, vecExpected)) {
            	Log::log << "[multiply2] ERROR.\n"
            			 << "[multiply2] state: " << y << "\n"
            			 << "[multiply2] amplitude vector: ";
            	printCVec(vec_y);
            	Log::log << "[multiply2] Matrix:\n";
            	printMatrix(xCopy);
				Log::log << "\n[multiply2] Expected result: ";
				printCVec(vecExpected);
				Log::log << "\n[multiply2] Actual result:  ";
				printCVec(vecResult);
            	throw std::runtime_error("[multiply2] ERROR  multiply does not return expected result.\n");
            }
>>>>>>> eb988e3a

            //            export2Dot(e, "edgeResult.dot", true, true, false, false, true);

            return e;
        }

    public:
        vEdge applyGate(const QuantumGate& gate, const vEdge state) {
            //            printMatrix(makeGateDD(gate.mat, qubits(), gate.controls, gate.target));
            return multiply(makeGateDD(gate.mat, qubits(), gate.controls, gate.target), state);
        }

        vEdge simulateCircuit(const QuantumCircuit& circuit) {
            auto state = makeZeroState(circuit.n);
            for (unsigned int gate = 0; gate < circuit.gates.size(); gate++) {
                state = applyGate(circuit.gates[gate], state);
            }
            return state;
        }

        ///
        /// Inner product and fidelity
        ///
    public:
        ComputeTable<vEdge, vEdge, vCachedEdge, CT_VEC_INNER_PROD_NBUCKET> vectorInnerProduct{};

        ComplexValue innerProduct(const vEdge& x, const vEdge& y) {
            if (x.p == nullptr || y.p == nullptr || x.w.approximatelyZero() || y.w.approximatelyZero()) { // the 0 case
                return {0, 0};
            }

            [[maybe_unused]] const auto before = cn.cacheCount();

            auto w = x.p->v;
            if (y.p->v > w) {
                w = y.p->v;
            }
            const ComplexValue ip = innerProduct(x, y, static_cast<Qubit>(w + 1));

            [[maybe_unused]] const auto after = cn.cacheCount();
            assert(after == before);

            return ip;
        }
        fp fidelity(const vEdge& x, const vEdge& y) {
            // TODO limdd
            const auto fid = innerProduct(x, y);
            return fid.r * fid.r + fid.i * fid.i;
        }

        dd::fp fidelityOfMeasurementOutcomes(const vEdge& e, const ProbabilityVector& probs) {
            if (e.w.approximatelyZero()) {
                return 0.;
            }
            return fidelityOfMeasurementOutcomesRecursive(e, probs, 0);
        }

        dd::fp fidelityOfMeasurementOutcomesRecursive(const vEdge& e, const ProbabilityVector& probs, const std::size_t i) {
            const auto topw = dd::ComplexNumbers::mag(e.w);
            if (e.isTerminal()) {
                if (auto it = probs.find(i); it != probs.end()) {
                    return topw * std::sqrt(it->second);
                } else {
                    return 0.;
                }
            }

            std::size_t leftIdx          = i;
            dd::fp      leftContribution = 0.;
            if (!e.p->e[0].w.approximatelyZero()) {
                leftContribution = fidelityOfMeasurementOutcomesRecursive(e.p->e[0], probs, leftIdx);
            }

            std::size_t rightIdx          = i | (1ULL << e.p->v);
            auto        rightContribution = 0.;
            if (!e.p->e[1].w.approximatelyZero()) {
                rightContribution = fidelityOfMeasurementOutcomesRecursive(e.p->e[1], probs, rightIdx);
            }

            dd::fp fidelity = topw * (leftContribution + rightContribution);
            return fidelity;
        }

    private:
        ComplexValue innerProduct(const vEdge& x, const vEdge& y, Qubit var) {
            if (x.p == nullptr || y.p == nullptr || x.w.approximatelyZero() || y.w.approximatelyZero()) { // the 0 case
                return {0.0, 0.0};
            }

            if (var == 0) {
                auto c = cn.getTemporary();
                ComplexNumbers::mul(c, x.w, y.w);
                return {c.r->value, c.i->value};
            }

            auto xCopy = x;
            xCopy.w    = Complex::one;
            auto yCopy = y;
            yCopy.w    = Complex::one;

            auto r = vectorInnerProduct.lookup(xCopy, yCopy);
            if (r.p != nullptr) {
                auto c = cn.getTemporary(r.w);
                ComplexNumbers::mul(c, c, x.w);
                ComplexNumbers::mul(c, c, y.w);
                return {CTEntry::val(c.r), CTEntry::val(c.i)};
            }

            auto w = static_cast<Qubit>(var - 1);

            ComplexValue sum{0.0, 0.0};
            for (auto i = 0U; i < RADIX; i++) {
                vEdge e1{};
                if (!x.isTerminal() && x.p->v == w) {
                    e1 = x.p->e[i];
                } else {
                    e1 = xCopy;
                }
                vEdge e2{};
                if (!y.isTerminal() && y.p->v == w) {
                    e2   = y.p->e[i];
                    e2.w = ComplexNumbers::conj(e2.w);
                } else {
                    e2 = yCopy;
                }
                auto cv = innerProduct(e1, e2, w);
                sum.r += cv.r;
                sum.i += cv.i;
            }
            r.p = vNode::terminal;
            r.w = sum;

            vectorInnerProduct.insert(xCopy, yCopy, r);
            auto c = cn.getTemporary(sum);
            ComplexNumbers::mul(c, c, x.w);
            ComplexNumbers::mul(c, c, y.w);
            return {CTEntry::val(c.r), CTEntry::val(c.i)};
        }

        ///
        /// Kronecker/tensor product
        ///
    public:
        ComputeTable<vEdge, vEdge, vCachedEdge, CT_VEC_KRON_NBUCKET> vectorKronecker{};
        ComputeTable<mEdge, mEdge, mCachedEdge, CT_MAT_KRON_NBUCKET> matrixKronecker{};

        template<class Node>
        [[nodiscard]] auto& getKroneckerComputeTable() {
            if constexpr (std::is_same_v<Node, vNode>) {
                return vectorKronecker;
            } else {
                return matrixKronecker;
            }
        }

        template<class Edge>
        Edge kronecker(const Edge& x, const Edge& y, bool incIdx = true) {
            if constexpr (std::is_same_v<Edge, dEdge>) {
                throw std::invalid_argument("Kronecker is currently not supported for density matrices");
            }

            auto e = kronecker2(x, y, incIdx);

            if (e.w != Complex::zero && !e.w.exactlyOne()) {
                cn.returnToCache(e.w);
                e.w = cn.lookup(e.w);
            }

            return e;
        }

        // extent the DD pointed to by `e` with `h` identities on top and `l` identities at the bottom
        mEdge extend(const mEdge& e, Qubit h, Qubit l = 0) {
            auto f = (l > 0) ? kronecker(e, makeIdent(l)) : e;
            auto g = (h > 0) ? kronecker(makeIdent(h), f) : f;
            return g;
        }

    private:
        template<class Node>
        Edge<Node> kronecker2(const Edge<Node>& x, const Edge<Node>& y, bool incIdx = true) {
            if (x.w.approximatelyZero() || y.w.approximatelyZero())
                return Edge<Node>::zero;

            if (x.isTerminal()) {
                auto r = y;
                r.w    = cn.mulCached(x.w, y.w);
                return r;
            }

            auto& computeTable = getKroneckerComputeTable<Node>();
            auto  r            = computeTable.lookup(x, y);
            if (r.p != nullptr) {
                if (r.w.approximatelyZero()) {
                    return Edge<Node>::zero;
                } else {
                    return {r.p, cn.getCached(r.w), nullptr};
                }
            }

            constexpr std::size_t N = std::tuple_size_v<decltype(x.p->e)>;
            // special case handling for matrices
            if constexpr (N == NEDGE) {
                if (x.p->isIdentity()) {
                    auto idx = incIdx ? static_cast<Qubit>(y.p->v + 1) : y.p->v;
                    auto e   = makeDDNode(idx, std::array{y, Edge<Node>::zero, Edge<Node>::zero, y});
                    for (auto i = 0; i < x.p->v; ++i) {
                        idx = incIdx ? static_cast<Qubit>(e.p->v + 1) : e.p->v;
                        e   = makeDDNode(idx, std::array{e, Edge<Node>::zero, Edge<Node>::zero, e});
                    }

                    e.w = cn.getCached(CTEntry::val(y.w.r), CTEntry::val(y.w.i));
                    computeTable.insert(x, y, {e.p, e.w, e.l});
                    return e;
                }
            }

            std::array<Edge<Node>, N> edge{};
            for (auto i = 0U; i < N; ++i) {
                edge[i] = kronecker2(x.p->e[i], y, incIdx);
            }

            auto idx = incIdx ? static_cast<Qubit>(y.p->v + x.p->v + 1) : x.p->v;
            auto e   = makeDDNode(idx, edge, true);
            ComplexNumbers::mul(e.w, e.w, x.w);
            computeTable.insert(x, y, {e.p, e.w, e.l});
            return e;
        }

        ///
        /// (Partial) trace
        ///
    public:
        mEdge partialTrace(const mEdge& a, const std::vector<bool>& eliminate) {
            [[maybe_unused]] const auto before = cn.cacheCount();
            const auto                  result = trace(a, eliminate);
            [[maybe_unused]] const auto after  = cn.cacheCount();
            assert(before == after);
            return result;
        }
        ComplexValue trace(const mEdge& a) {
            auto                        eliminate = std::vector<bool>(nqubits, true);
            [[maybe_unused]] const auto before    = cn.cacheCount();
            const auto                  res       = partialTrace(a, eliminate);
            [[maybe_unused]] const auto after     = cn.cacheCount();
            assert(before == after);
            return {CTEntry::val(res.w.r), CTEntry::val(res.w.i)};
        }
        bool isCloseToIdentity(const mEdge& m, dd::fp tol = 1e-10) {
            std::unordered_set<decltype(m.p)> visited{};
            visited.reserve(mUniqueTable.getActiveNodeCount());
            return isCloseToIdentityRecursive(m, visited, tol);
        }

    private:
        /// TODO: introduce a compute table for the trace?
        mEdge trace(const mEdge& a, const std::vector<bool>& eliminate, std::size_t alreadyEliminated = 0) {
            auto v = a.p->v;

            if (a.w.approximatelyZero()) return mEdge::zero;

            if (std::none_of(eliminate.begin(), eliminate.end(), [](bool v) { return v; })) return a;

            // Base case
            if (v == -1) {
                if (a.isTerminal()) return a;
                throw std::runtime_error("Expected terminal node in trace.");
            }

            if (eliminate[v]) {
                auto elims = alreadyEliminated + 1;
                auto r     = mEdge::zero;

                auto t0 = trace(a.p->e[0], eliminate, elims);
                r       = add2(r, t0);
                auto r1 = r;

                auto t1 = trace(a.p->e[3], eliminate, elims);
                r       = add2(r, t1);
                auto r2 = r;

                if (r.w.exactlyOne()) {
                    r.w = a.w;
                } else {
                    auto c = cn.getTemporary();
                    ComplexNumbers::mul(c, r.w, a.w);
                    r.w = cn.lookup(c); // better safe than sorry. this may result in complex values with magnitude > 1 in the complex table
                }

                if (r1.w != Complex::zero) {
                    cn.returnToCache(r1.w);
                }

                if (r2.w != Complex::zero) {
                    cn.returnToCache(r2.w);
                }

                return r;
            } else {
                auto                     adjustedV = static_cast<Qubit>(a.p->v - (std::count(eliminate.begin(), eliminate.end(), true) - alreadyEliminated));
                std::array<mEdge, NEDGE> edge{};
                std::transform(a.p->e.cbegin(),
                               a.p->e.cend(),
                               edge.begin(),
                               [&](const mEdge& e) -> mEdge { return trace(e, eliminate, alreadyEliminated); });
                auto r = makeDDNode(adjustedV, edge);

                if (r.w.exactlyOne()) {
                    r.w = a.w;
                } else {
                    auto c = cn.getTemporary();
                    ComplexNumbers::mul(c, r.w, a.w);
                    r.w = cn.lookup(c);
                }
                return r;
            }
        }

        bool isCloseToIdentityRecursive(const mEdge& m, std::unordered_set<decltype(m.p)>& visited, dd::fp tol) {
            // immediately return if this node has already been visited
            if (visited.find(m.p) != visited.end()) {
                return true;
            }

            // immediately return of this node is identical to the identity
            if (m.p->isIdentity()) {
                return true;
            }

            // check whether any of the middle successors is non-zero, i.e., m = [ x 0 0 y ]
            const auto mag1 = dd::ComplexNumbers::mag2(m.p->e[1U].w);
            const auto mag2 = dd::ComplexNumbers::mag2(m.p->e[2U].w);
            if (mag1 > tol || mag2 > tol) {
                visited.insert(m.p);
                return false;
            }

            // check whether  m = [ ~1 0 0 y ]
            const auto mag0 = dd::ComplexNumbers::mag2(m.p->e[0U].w);
            if (std::abs(mag0 - 1.0) > tol) {
                visited.insert(m.p);
                return false;
            }
            const auto arg0 = dd::ComplexNumbers::arg(m.p->e[0U].w);
            if (std::abs(arg0) > tol) {
                visited.insert(m.p);
                return false;
            }

            // check whether m = [ x 0 0 ~1 ] or m = [ x 0 0 ~0 ] (the last case is true for an ancillary qubit)
            const auto mag3 = dd::ComplexNumbers::mag2(m.p->e[3U].w);
            if (mag3 > tol) {
                if (std::abs(mag3 - 1.0) > tol) {
                    visited.insert(m.p);
                    return false;
                }
                const auto arg3 = dd::ComplexNumbers::arg(m.p->e[3U].w);
                if (std::abs(arg3) > tol) {
                    visited.insert(m.p);
                    return false;
                }
            }

            // m either has the form [ ~1 0 0 ~1 ] or [ ~1 0 0 ~0 ]
            const auto ident0 = isCloseToIdentityRecursive(m.p->e[0U], visited, tol);
            if (!ident0) {
                visited.insert(m.p);
                return false;
            }

            // m either has the form [ I 0 0 ~1 ] or [ I 0 0 ~0 ]
            const auto ident3 = isCloseToIdentityRecursive(m.p->e[3U], visited, tol);
            visited.insert(m.p);
            return ident3;
        }

        ///
        /// Toffoli gates
        ///
    public:
        ToffoliTable<mEdge> toffoliTable{};

        ///
        /// Identity matrices
        ///
    public:
        // create n-qubit identity DD. makeIdent(n) === makeIdent(0, n-1)
        mEdge makeIdent(QubitCount n) { return makeIdent(0, static_cast<Qubit>(n - 1)); }
        mEdge makeIdent(Qubit leastSignificantQubit, Qubit mostSignificantQubit) {
            if (mostSignificantQubit < leastSignificantQubit)
                return mEdge::one;

            if (leastSignificantQubit == 0 && IdTable[mostSignificantQubit].p != nullptr) {
                return IdTable[mostSignificantQubit];
            }
            if (mostSignificantQubit >= 1 && (IdTable[mostSignificantQubit - 1]).p != nullptr) {
                IdTable[mostSignificantQubit] = makeDDNode(mostSignificantQubit,
                                                           std::array{IdTable[mostSignificantQubit - 1],
                                                                      mEdge::zero,
                                                                      mEdge::zero,
                                                                      IdTable[mostSignificantQubit - 1]});
                return IdTable[mostSignificantQubit];
            }

            auto e = makeDDNode(leastSignificantQubit, std::array{mEdge::one, mEdge::zero, mEdge::zero, mEdge::one});
            for (std::size_t k = leastSignificantQubit + 1; k <= std::make_unsigned_t<Qubit>(mostSignificantQubit); k++) {
                e = makeDDNode(static_cast<Qubit>(k), std::array{e, mEdge::zero, mEdge::zero, e});
            }
            if (leastSignificantQubit == 0)
                IdTable[mostSignificantQubit] = e;
            return e;
        }

        // identity table access and reset
        [[nodiscard]] const auto& getIdentityTable() const { return IdTable; }

        void clearIdentityTable() {
            for (auto& entry: IdTable) entry.p = nullptr;
        }

        mEdge createInitialMatrix(dd::QubitCount n, const std::vector<bool>& ancillary) {
            auto e = makeIdent(n);
            incRef(e);
            return reduceAncillae(e, ancillary);
        }

    private:
        std::vector<mEdge> IdTable{};

        ///
        /// Noise Operations
        ///
    public:
        StochasticNoiseOperationTable<mEdge, STOCHASTIC_CACHE_OPS> stochasticNoiseOperationCache{nqubits};
        DensityNoiseTable<dEdge, dEdge, CT_DM_NOISE_NBUCKET>       densityNoise{};

        ///
        /// Decision diagram size
        ///
    public:
        template<class Edge>
        unsigned int size(const Edge& e) {
            static constexpr unsigned int            NODECOUNT_BUCKETS = 200000;
            static std::unordered_set<decltype(e.p)> visited{NODECOUNT_BUCKETS}; // 2e6
            visited.max_load_factor(10);
            visited.clear();
            return nodeCount(e, visited);
        }

    private:
        template<class Edge>
        unsigned int nodeCount(const Edge& e, std::unordered_set<decltype(e.p)>& v) const {
            v.insert(e.p);
            unsigned int sum = 1;
            if (!e.isTerminal()) {
                for (const auto& edge: e.p->e) {
                    if (edge.p != nullptr && !v.count(edge.p)) {
                        sum += nodeCount(edge, v);
                    }
                }
            }
            return sum;
        }

        ///
        /// Ancillary and garbage reduction
        ///
    public:
        mEdge reduceAncillae(mEdge& e, const std::vector<bool>& ancillary, bool regular = true) {
            // return if no more garbage left
            if (std::none_of(ancillary.begin(), ancillary.end(), [](bool v) { return v; }) || e.p == nullptr) return e;
            Qubit lowerbound = 0;
            for (auto i = 0U; i < ancillary.size(); ++i) {
                if (ancillary[i]) {
                    lowerbound = static_cast<Qubit>(i);
                    break;
                }
            }
            if (e.p->v < lowerbound) return e;
            auto f = reduceAncillaeRecursion(e, ancillary, lowerbound, regular);
            decRef(e);
            incRef(f);
            return f;
        }

        // Garbage reduction works for reversible circuits --- to be thoroughly tested for quantum circuits
        vEdge reduceGarbage(vEdge& e, const std::vector<bool>& garbage) {
            // return if no more garbage left
            if (std::none_of(garbage.begin(), garbage.end(), [](bool v) { return v; }) || e.p == nullptr) return e;
            Qubit lowerbound = 0;
            for (auto i = 0U; i < garbage.size(); ++i) {
                if (garbage[i]) {
                    lowerbound = static_cast<Qubit>(i);
                    break;
                }
            }
            if (e.p->v < lowerbound) return e;
            auto f = reduceGarbageRecursion(e, garbage, lowerbound);
            decRef(e);
            incRef(f);
            return f;
        }
        mEdge reduceGarbage(mEdge& e, const std::vector<bool>& garbage, bool regular = true) {
            // return if no more garbage left
            if (std::none_of(garbage.begin(), garbage.end(), [](bool v) { return v; }) || e.p == nullptr) return e;
            Qubit lowerbound = 0;
            for (auto i = 0U; i < garbage.size(); ++i) {
                if (garbage[i]) {
                    lowerbound = static_cast<Qubit>(i);
                    break;
                }
            }
            if (e.p->v < lowerbound) return e;
            auto f = reduceGarbageRecursion(e, garbage, lowerbound, regular);
            decRef(e);
            incRef(f);
            return f;
        }

    private:
        mEdge reduceAncillaeRecursion(mEdge& e, const std::vector<bool>& ancillary, Qubit lowerbound, bool regular = true) {
            if (e.p->v < lowerbound) return e;

            auto f = e;

            std::array<mEdge, NEDGE> edges{};
            std::bitset<NEDGE>       handled{};
            for (auto i = 0U; i < NEDGE; ++i) {
                if (!handled.test(i)) {
                    if (e.p->e[i].isTerminal()) {
                        edges[i] = e.p->e[i];
                    } else {
                        edges[i] = reduceAncillaeRecursion(f.p->e[i], ancillary, lowerbound, regular);
                        for (auto j = i + 1; j < NEDGE; ++j) {
                            if (e.p->e[i].p == e.p->e[j].p) {
                                edges[j] = edges[i];
                                handled.set(j);
                            }
                        }
                    }
                    handled.set(i);
                }
            }
            f = makeDDNode(f.p->v, edges);

            // something to reduce for this qubit
            if (f.p->v >= 0 && ancillary[f.p->v]) {
                if (regular) {
                    if (f.p->e[1].w != Complex::zero || f.p->e[3].w != Complex::zero) {
                        f = makeDDNode(f.p->v, std::array{f.p->e[0], mEdge::zero, f.p->e[2], mEdge::zero});
                    }
                } else {
                    if (f.p->e[2].w != Complex::zero || f.p->e[3].w != Complex::zero) {
                        f = makeDDNode(f.p->v, std::array{f.p->e[0], f.p->e[1], mEdge::zero, mEdge::zero});
                    }
                }
            }

            auto c = cn.mulCached(f.w, e.w);
            f.w    = cn.lookup(c);
            cn.returnToCache(c);
            return f;
        }

        vEdge reduceGarbageRecursion(vEdge& e, const std::vector<bool>& garbage, Qubit lowerbound) {
            if (e.p->v < lowerbound) return e;

            auto f = e;

            std::array<vEdge, RADIX> edges{};
            std::bitset<RADIX>       handled{};
            for (auto i = 0U; i < RADIX; ++i) {
                if (!handled.test(i)) {
                    if (e.p->e[i].isTerminal()) {
                        edges[i] = e.p->e[i];
                    } else {
                        edges[i] = reduceGarbageRecursion(f.p->e[i], garbage, lowerbound);
                        for (auto j = i + 1; j < RADIX; ++j) {
                            if (e.p->e[i].p == e.p->e[j].p) {
                                edges[j] = edges[i];
                                handled.set(j);
                            }
                        }
                    }
                    handled.set(i);
                }
            }
            f = makeDDNode(f.p->v, edges);

            // something to reduce for this qubit
            if (f.p->v >= 0 && garbage[f.p->v]) {
                if (f.p->e[1].w != Complex::zero) {
                    vEdge g{};
                    if (f.p->e[0].w == Complex::zero && f.p->e[1].w != Complex::zero) {
                        g = f.p->e[1];
                    } else if (f.p->e[1].w != Complex::zero) {
                        g = add(f.p->e[0], f.p->e[1]);
                    } else {
                        g = f.p->e[0];
                    }
                    f = makeDDNode(e.p->v, std::array{g, vEdge::zero});
                }
            }

            auto c = cn.mulCached(f.w, e.w);
            f.w    = cn.lookup(c);
            cn.returnToCache(c);

            // Quick-fix for normalization bug
            if (ComplexNumbers::mag2(f.w) > 1.0)
                f.w = Complex::one;

            return f;
        }
        mEdge reduceGarbageRecursion(mEdge& e, const std::vector<bool>& garbage, Qubit lowerbound, bool regular = true) {
            if (e.p->v < lowerbound) return e;

            auto f = e;

            std::array<mEdge, NEDGE> edges{};
            std::bitset<NEDGE>       handled{};
            for (auto i = 0U; i < NEDGE; ++i) {
                if (!handled.test(i)) {
                    if (e.p->e[i].isTerminal()) {
                        edges[i] = e.p->e[i];
                    } else {
                        edges[i] = reduceGarbageRecursion(f.p->e[i], garbage, lowerbound, regular);
                        for (auto j = i + 1; j < NEDGE; ++j) {
                            if (e.p->e[i].p == e.p->e[j].p) {
                                edges[j] = edges[i];
                                handled.set(j);
                            }
                        }
                    }
                    handled.set(i);
                }
            }
            f = makeDDNode(f.p->v, edges);

            // something to reduce for this qubit
            if (f.p->v >= 0 && garbage[f.p->v]) {
                if (regular) {
                    if (f.p->e[2].w != Complex::zero || f.p->e[3].w != Complex::zero) {
                        mEdge g{};
                        if (f.p->e[0].w == Complex::zero && f.p->e[2].w != Complex::zero) {
                            g = f.p->e[2];
                        } else if (f.p->e[2].w != Complex::zero) {
                            g = add(f.p->e[0], f.p->e[2]);
                        } else {
                            g = f.p->e[0];
                        }
                        mEdge h{};
                        if (f.p->e[1].w == Complex::zero && f.p->e[3].w != Complex::zero) {
                            h = f.p->e[3];
                        } else if (f.p->e[3].w != Complex::zero) {
                            h = add(f.p->e[1], f.p->e[3]);
                        } else {
                            h = f.p->e[1];
                        }
                        f = makeDDNode(e.p->v, std::array{g, h, mEdge::zero, mEdge::zero});
                    }
                } else {
                    if (f.p->e[1].w != Complex::zero || f.p->e[3].w != Complex::zero) {
                        mEdge g{};
                        if (f.p->e[0].w == Complex::zero && f.p->e[1].w != Complex::zero) {
                            g = f.p->e[1];
                        } else if (f.p->e[1].w != Complex::zero) {
                            g = add(f.p->e[0], f.p->e[1]);
                        } else {
                            g = f.p->e[0];
                        }
                        mEdge h{};
                        if (f.p->e[2].w == Complex::zero && f.p->e[3].w != Complex::zero) {
                            h = f.p->e[3];
                        } else if (f.p->e[3].w != Complex::zero) {
                            h = add(f.p->e[2], f.p->e[3]);
                        } else {
                            h = f.p->e[2];
                        }
                        f = makeDDNode(e.p->v, std::array{g, mEdge::zero, h, mEdge::zero});
                    }
                }
            }

            auto c = cn.mulCached(f.w, e.w);
            f.w    = cn.lookup(c);
            cn.returnToCache(c);

            // Quick-fix for normalization bug
            if (ComplexNumbers::mag2(f.w) > 1.0)
                f.w = Complex::one;

            return f;
        }

        ///
        /// Vector and matrix extraction from DDs
        ///
    public:
        /// Get a single element of the vector or matrix represented by the dd with root edge e
        /// \tparam Edge type of edge to use (vector or matrix)
        /// \param e edge to traverse
        /// \param elements string {0, 1, 2, 3}^n describing which outgoing edge should be followed
        ///        (for vectors entries are limited to 0 and 1)
        ///        If string is longer than required, the additional characters are ignored.
        /// \return the complex amplitude of the specified element
        template<class Edge>
        ComplexValue getValueByPath(const Edge& e, const std::string& elements) {
            // TODO limdd
            if (e.isTerminal()) {
                return {CTEntry::val(e.w.r), CTEntry::val(e.w.i)};
            }

            auto c = cn.getTemporary(1, 0);
            auto r = e;
            do {
                ComplexNumbers::mul(c, c, r.w);
                std::size_t tmp = elements.at(r.p->v) - '0';
                assert(tmp <= r.p->e.size());
                r = r.p->e.at(tmp);
            } while (!r.isTerminal());
            ComplexNumbers::mul(c, c, r.w);

            return {CTEntry::val(c.r), CTEntry::val(c.i)};
        }
        ComplexValue getValueByPath(const vEdge& e, std::size_t i) {
            if (e.isTerminal()) {
                return {CTEntry::val(e.w.r), CTEntry::val(e.w.i)};
            }
            return getValueByPath(e, Complex::one, i);
        }
        ComplexValue getValueByPath(const vEdge& e, const Complex& amp, std::size_t i) {
            auto c = cn.mulCached(e.w, amp);

            if (e.isTerminal()) {
                cn.returnToCache(c);
                return {CTEntry::val(c.r), CTEntry::val(c.i)};
            }

            const bool one = i & (1ULL << e.p->v);

            ComplexValue r{};
            if (!one && !e.p->e[0].w.approximatelyZero()) {
                r = getValueByPath(e.p->e[0], c, i);
            } else if (one && !e.p->e[1].w.approximatelyZero()) {
                r = getValueByPath(e.p->e[1], c, i);
            }
            cn.returnToCache(c);
            return r;
        }
        ComplexValue getValueByPath(const mEdge& e, std::size_t i, std::size_t j) {
            if (e.isTerminal()) {
                return {CTEntry::val(e.w.r), CTEntry::val(e.w.i)};
            }
            return getValueByPath(e, Complex::one, i, j);
        }
        ComplexValue getValueByPath(const mEdge& e, const Complex& amp, std::size_t i, std::size_t j) {
            auto c = cn.mulCached(e.w, amp);

            if (e.isTerminal()) {
                cn.returnToCache(c);
                return {CTEntry::val(c.r), CTEntry::val(c.i)};
            }

            const bool row = i & (1ULL << e.p->v);
            const bool col = j & (1ULL << e.p->v);

            ComplexValue r{};
            if (!row && !col && !e.p->e[0].w.approximatelyZero()) {
                r = getValueByPath(e.p->e[0], c, i, j);
            } else if (!row && col && !e.p->e[1].w.approximatelyZero()) {
                r = getValueByPath(e.p->e[1], c, i, j);
            } else if (row && !col && !e.p->e[2].w.approximatelyZero()) {
                r = getValueByPath(e.p->e[2], c, i, j);
            } else if (row && col && !e.p->e[3].w.approximatelyZero()) {
                r = getValueByPath(e.p->e[3], c, i, j);
            }
            cn.returnToCache(c);
            return r;
        }

        std::map<std::string, dd::fp> getProbVectorFromDensityMatrix(dEdge e, double measurementThreshold) {
            std::map<std::string, dd::fp> measuredResult = {};
            dd::fp                        p0, p1, globalProbability;
            dEdge::alignDensityEdge(e);
            if (std::pow(2, e.p->v + 1) >= static_cast<double>(std::numeric_limits<unsigned long long>::max())) {
                throw std::runtime_error(std::string{"Density matrix is too large to measure!"});
            }

            const unsigned long long statesToMeasure = 2ULL << e.p->v;

            for (unsigned long long m = 0; m < statesToMeasure; m++) {
                unsigned long long currentResult = m;
                globalProbability                = dd::CTEntry::val(e.w.r);
                auto  resultString               = intToString(m, '1', e.p->v + 1);
                dEdge cur                        = e;
                for (dd::Qubit i = 0; i < e.p->v + 1; ++i) {
                    if (cur.p->v != -1 && globalProbability > measurementThreshold) {
                        assert(dd::CTEntry::approximatelyZero(cur.p->e.at(0).w.i) && dd::CTEntry::approximatelyZero(cur.p->e.at(3).w.i));
                        p0 = dd::CTEntry::val(cur.p->e.at(0).w.r);
                        p1 = dd::CTEntry::val(cur.p->e.at(3).w.r);
                    } else {
                        globalProbability = 0;
                        break;
                    }

                    if (currentResult % 2 == 0) {
                        cur = cur.p->e.at(0);
                        globalProbability *= p0;
                    } else {
                        cur = cur.p->e.at(3);
                        globalProbability *= p1;
                    }
                    currentResult = currentResult >> 1;
                }
                if (globalProbability > 0) { // No need to track probabilities of 0
                    measuredResult.insert({resultString, globalProbability});
                }
            }
            return measuredResult;
        }

        [[nodiscard]] std::string intToString(unsigned long long targetNumber, char value, dd::Qubit size) const {
            std::string path(size, '0');
            for (auto i = 1; i <= size; i++) {
                if (targetNumber % 2) {
                    path[size - i] = value;
                }
                targetNumber = targetNumber >> 1u;
            }
            return path;
        }

<<<<<<< HEAD
        CVec getVector(vEdge& e, LimEntry<> lim) {
=======
        CVec getVector([[maybe_unused]] const mEdge& e, [[maybe_unused]] Qubit q = 0, [[maybe_unused]] LimEntry<> lim = {}) {
        	CVec vec;
        	return vec;
        }

        CVec getVector(const vEdge& e, LimEntry<> lim) {
>>>>>>> eb988e3a
            // TODO limdd
            std::size_t dim = 0;
            if (e.p->v >= 0)
                dim = 2ULL << e.p->v;
            else
                dim = 1;
            // allocate resulting vector
            auto vec = CVec(dim, {0.0, 0.0});
            Log::log << "[getVector] vector has size " << vec.size() << " after 2ULL << " << (int)(e.p->v) << '\n';

            getVector(e, Complex::one, 0, vec, lim);
            return vec;
        }

<<<<<<< HEAD
        CVec getVector(vEdge& e) {
            // TODO limdd
=======
        CVec getVector(const vEdge& e, Qubit nQubits, LimEntry<> lim = {}) {
        	std::size_t dim;
        	if (nQubits >= 0) {
				dim = 2ULL << nQubits;
        	} else {
        		dim = 1;
        	}
            auto vec = CVec(dim, {0.0, 0.0});
            getVector(e, Complex::one, 0, vec, lim);
            return vec;
        }

        CVec getVector(const vEdge& e) {
>>>>>>> eb988e3a
            std::size_t dim = 0;
            if (e.p->v >= 0)
                dim = 2ULL << e.p->v;
            else
                dim = 1;
            // allocate resulting vector
            auto vec = CVec(dim, {0.0, 0.0});
            Log::log << "[getVector] vector has size " << vec.size() << " after 2ULL << " << (int)(e.p->v) << '\n';

            getVector(e, Complex::one, 0, vec);
            return vec;
        }
<<<<<<< HEAD
        void getVector(vEdge& e, const Complex& amp, std::size_t i, CVec& vec, LimEntry<> lim = {}) {
=======

        void getVector(const vEdge& e, const Complex& amp, std::size_t i, CVec& vec, LimEntry<> lim = {}) {
>>>>>>> eb988e3a
            // calculate new accumulated amplitude
            auto c = cn.mulCached(e.w, amp);

            // base case
            if (e.isTerminal()) {
                c.multiplyByPhase(lim.getPhase());
                vec.at(i) = {CTEntry::val(c.r), CTEntry::val(c.i)};
                cn.returnToCache(c);
                return;
            }

            const std::size_t x = i | (1ULL << e.p->v);

            LimEntry<> lim2;
            vEdge      e2{};
            // recursive case
            std::tie(e2, lim2) = follow(e, 0, lim);
            if (!e2.w.approximatelyZero()) getVector(e2, c, i, vec, lim2);

            std::tie(e2, lim2) = follow(e, 1, lim);
            if (!e2.w.approximatelyZero()) getVector(e2, c, x, vec, lim2);

            cn.returnToCache(c);
        }

        //        CVec getVector(const vEdge& e, const LimEntry<>& lim) {
        //            const std::size_t dim = 2ULL << e.p->v;
        //            // allocate resulting vector
        //            auto vec = CVec(dim, {0.0, 0.0});
        //            getVector(e, Complex::one, 0, vec, lim);
        //            //std::cout << "[getVector] complete; constructed vector.\n";
        //            return vec;
        //        }
        //
        //        CVec getVector([[maybe_unused]] const mEdge& e) {
        //            CVec vec;
        //            return vec;
        //        }
        //
        //        CVec getVector([[maybe_unused]] const mEdge& e, [[maybe_unused]] const LimEntry<>& lim) {
        //            CVec vec;
        //            return vec;
        //        }
        //
        //        CVec getVector(const vEdge& e) {
        //            //std::cout << "[getVector] getting vector of " << (int)(e.p->v) << "-qubit state with label " << LimEntry<>::to_string(e.l) << ".\n";
        //            const std::size_t dim = 2ULL << e.p->v;
        //            // allocate resulting vector
        //            auto       vec = CVec(dim, {0.0, 0.0});
        //            LimEntry<> id;
        //            getVector(e, Complex::one, 0, vec, id);
        //            //std::cout << "[getVector] complete; constructed vector.\n";
        //            return vec;
        //        }
        //        void getVector(const vEdge& e, const Complex& amp, std::size_t i, CVec& vec, const LimEntry<>& lim) {
        //            Log::log << "[getVector rec n=" << e.p->v + 1 << " i=" << i << "] vector of " << (int)(e.p->v) + 1 << " qubits; i = " << i << "; e.w = " << e.w << " amp = " << amp << " cached count " << cn.complexCache.getCount() << " edge label " << LimEntry<>::to_string(e.l) << ", aux label " << LimEntry<>::to_string(&lim) << ".\n";
        //            auto c = cn.mulCached(e.w, amp);
        //            Log::log << "[getVector rec n=" << e.p->v + 1 << " i=" << i << "] c = " << c << " after multiplying with aux weight.\n";
        //
        //            // base case
        //            if (e.isTerminal()) {
        //                Log::log << "[getVector rec n=" << e.p->v + 1 << " i=" << i << "] base case: vec[" << i << "] = " << c << "\n";
        //                vec.at(i) = {CTEntry::val(c.r), CTEntry::val(c.i)};
        //                cn.returnToCache(c);
        //                return;
        //            }
        //            const std::size_t x = i | (1ULL << e.p->v);
        //
        //            LimEntry<> lim2(e.l);
        //            lim2.multiplyBy(lim);
        //            c.multiplyByPhase(lim2.getPhase());
        //            lim2.setPhase(phase_t::phase_one);
        //
        //            // recursive case
        //            if (!e.p->e[0].w.approximatelyZero()) {
        //                std::size_t id0 = i;
        //                if (lim2.getQubit(e.p->v) == 'X') {
        //                    // new index is x
        //                    id0 = x;
        //                }
        //                if (lim2.getQubit(e.p->v) == 'Y') {
        //                    // new index is x
        //                    id0 = x;
        //                    // multiply c0 by i
        //                    c.multiplyByi();
        //                }
        //                Log::log << "[getVector rec n=" << e.p->v + 1 << " i=" << i << "] walking the low edge with c = " << c << ".\n";
        //                getVector(e.p->e[0], c, id0, vec, lim2);
        //                if (lim2.getQubit(e.p->v) == 'Y') {
        //                    c.multiplyByMinusi();
        //                }
        //                //                cn.returnToCache(d0);
        //            }
        //            if (!e.p->e[1].w.approximatelyZero()) {
        //                // if lim has Pauli Z operator, then multiply by -1
        //                std::size_t id1 = x;
        //                if (lim2.getQubit(e.p->v) == 'Z') {
        //                    Log::log << "[getVector rec n=" << e.p->v + 1 << " i=" << i << "] c := " << c << " after encountering Z on high edge.\n";
        //                    c.multiplyByMinusOne();
        //                } else if (lim2.getQubit(e.p->v) == 'X') {
        //                    // new index is i
        //                    id1 = i;
        //                } else if (lim2.getQubit(e.p->v) == 'Y') {
        //                    // new index is i
        //                    id1 = i;
        //                    c.multiplyByMinusi();
        //                }
        //                std::cout << "[getVector rec n=" << e.p->v + 1 << " i=" << i << "] walking the high edge with c = " << c << ".\n";
        //                getVector(e.p->e[1], c, id1, vec, lim2);
        //            }
        //            cn.returnToCache(c);
        //        }

        // Returns whether v ~ w, up to a complex multiplicative factor
        bool vectorsApproximatelyEqual(const CVec& v, const CVec& w) {
            //std::cout << "[vectors approximately equal] start.\n";
            //std::cout.flush();
            if (v.size() != w.size()) return false;
            // find the factor d with which the vectors differ
            std::complex<fp> d = 0;
            bool             vz, wz;
            unsigned int     i;
            for (i = 0; i < v.size(); i++) {
                vz = Complex::approximatelyZero(v[i]);
                wz = Complex::approximatelyZero(w[i]);
                if (!vz && !wz) {
                    d = v[i] / w[i];
                    i++;
                    break;
                } else if (!(vz && wz))
                    return false;
            }
            //std::cout << "[vectors approximately equal] found factor d = " << d << "\n";
            //std::cout.flush();
            std::complex<fp> vc;
            // check whether the remainder of the two vectors v,w, differ by factor d
            for (; i < v.size(); i++) {
                vz = Complex::approximatelyZero(v[i]);
                wz = Complex::approximatelyZero(w[i]);
                if (!vz && !wz) {
                    vc = v[i] / d;
                    if (!Complex::approximatelyEqual(vc, w[i])) {
                        return false;
                    }
                } else if (!(vz && wz))
                    return false;
            }

            return true;
        }

        bool isValidIsomorphism(Edge<vNode> e1, Edge<vNode> e2, const LimEntry<>* iso) {
            e1.l      = LimEntry<>::multiply(e1.l, iso);
            CVec phi1 = getVector(e1);
            CVec phi2 = getVector(e2);
            return vectorsApproximatelyEqual(phi1, phi2);
        }

        _Log& outputCVec(const CVec& vec) {
            Log::log << "[";
            for (unsigned int i = 0; i < vec.size(); i++) {
                Log::log << vec[i] << ", ";
            }
            return Log::log << "]";
        }

        void printCVec(const std::vector<std::complex<fp>>& vec) {
        	Log::log << outputCVec(vec);
        }

        void printVector(const vEdge& e) {
            const unsigned long long element = 2ULL << e.p->v;
            for (auto i = 0ULL; i < element; i++) {
                const auto amplitude = getValueByPath(e, i);
                for (Qubit j = e.p->v; j >= 0; j--) {
                    std::cout << ((i >> j) & 1ULL);
                }
                constexpr auto precision = 3;
                // set fixed width to maximum of a printed number
                // (-) 0.precision plus/minus 0.precision i
                constexpr auto width = 1 + 2 + precision + 1 + 2 + precision + 1;
                std::cout << ": " << std::setw(width) << ComplexValue::toString(amplitude.r, amplitude.i, false, precision) << "\n";
            }
            std::cout << std::flush;
        }

        CVec addVectors(const CVec a, const CVec b) {
            unsigned int N = a.size();
            CVec         c(N, {0.0, 0.0});
            for (unsigned int i = 0; i < N; i++) {
                c[i] = a[i] + b[i];
            }
            return c;
        }

<<<<<<< HEAD
=======
        CVec multiplyMatrixVector(const CMat mat, const CVec x) {
        	unsigned int N = std::max(mat.size(), x.size());
        	CVec y(N, {0.0, 0.0});
        	if (mat.size() != x.size()) {
        		return y;
        	}
        	for (unsigned int row=0; row<N; row++) {
        		for (unsigned int col=0; col<N; col++) {
//        			y[row] += x[col] * mat[col][row];
        			y[row] += x[col] * mat[row][col]; // Or is this the right order?
        		}
        	}
			return y;
        }

>>>>>>> eb988e3a
        void printMatrix(const mEdge& e) {
            const unsigned long long element = 2ULL << e.p->v;
            for (auto i = 0ULL; i < element; i++) {
                for (auto j = 0ULL; j < element; j++) {
                    const auto     amplitude = getValueByPath(e, i, j);
                    constexpr auto precision = 3;
                    // set fixed width to maximum of a printed number
                    // (-) 0.precision plus/minus 0.precision i
                    constexpr auto width = 1 + 2 + precision + 1 + 2 + precision + 1;
                    std::cout << std::setw(width) << ComplexValue::toString(amplitude.r, amplitude.i, false, precision) << " ";
                }
                std::cout << "\n";
            }
            std::cout << std::flush;
        }

        CMat getMatrix(const mEdge& e) {
            const unsigned long long dim = 2ULL << e.p->v;
            // allocate resulting matrix
            auto mat = CMat(dim, CVec(dim, {0.0, 0.0}));
            getMatrix(e, Complex::one, 0, 0, mat);
            return mat;
        }
        void getMatrix(const mEdge& e, const Complex& amp, std::size_t i, std::size_t j, CMat& mat) {
            // calculate new accumulated amplitude
            auto c = cn.mulCached(e.w, amp);

            // base case
            if (e.isTerminal()) {
                mat.at(i).at(j) = {CTEntry::val(c.r), CTEntry::val(c.i)};
                cn.returnToCache(c);
                return;
            }

            const std::size_t x = i | (1ULL << e.p->v);
            const std::size_t y = j | (1ULL << e.p->v);

            // recursive case
            if (!e.p->e[0].w.approximatelyZero())
                getMatrix(e.p->e[0], c, i, j, mat);
            if (!e.p->e[1].w.approximatelyZero())
                getMatrix(e.p->e[1], c, i, y, mat);
            if (!e.p->e[2].w.approximatelyZero())
                getMatrix(e.p->e[2], c, x, j, mat);
            if (!e.p->e[3].w.approximatelyZero())
                getMatrix(e.p->e[3], c, x, y, mat);
            cn.returnToCache(c);
        }

        CMat getDensityMatrix(dEdge& e) {
            dEdge::applyDmChangesToEdge(e);
            const unsigned long long dim = 2ULL << e.p->v;
            // allocate resulting matrix
            auto mat = CMat(dim, CVec(dim, {0.0, 0.0}));
            getDensityMatrix(e, Complex::one, 0, 0, mat);
            dd::dEdge::revertDmChangesToEdge(e);
            return mat;
        }

        void getDensityMatrix(dEdge& e, Complex& amp, std::size_t i, std::size_t j, CMat& mat) {
            // calculate new accumulated amplitude
            auto c = cn.mulCached(e.w, amp);

            // base case
            if (e.isTerminal()) {
                mat.at(i).at(j) = {CTEntry::val(c.r), CTEntry::val(c.i)};
                cn.returnToCache(c);
                return;
            }

            const std::size_t x = i | (1ULL << e.p->v);
            const std::size_t y = j | (1ULL << e.p->v);

            // recursive case
            if (!e.p->e[0].w.approximatelyZero()) {
                dEdge::applyDmChangesToEdge(e.p->e[0]);
                getDensityMatrix(e.p->e[0], c, i, j, mat);
                dd::dEdge::revertDmChangesToEdge(e.p->e[0]);
            }
            if (!e.p->e[1].w.approximatelyZero()) {
                dEdge::applyDmChangesToEdge(e.p->e[1]);
                getDensityMatrix(e.p->e[1], c, i, y, mat);
                dd::dEdge::revertDmChangesToEdge(e.p->e[1]);
            }
            if (!e.p->e[2].w.approximatelyZero()) {
                dEdge::applyDmChangesToEdge(e.p->e[2]);
                getDensityMatrix(e.p->e[2], c, x, j, mat);
                dd::dEdge::revertDmChangesToEdge(e.p->e[2]);
            }
            if (!e.p->e[3].w.approximatelyZero()) {
                dEdge::applyDmChangesToEdge(e.p->e[3]);
                getDensityMatrix(e.p->e[3], c, x, y, mat);
                dd::dEdge::revertDmChangesToEdge(e.p->e[3]);
            }

            cn.returnToCache(c);
        }

        void exportAmplitudesRec(const vEdge& edge, std::ostream& oss, const std::string& path, Complex& amplitude, dd::QubitCount level, bool binary = false) {
            if (edge.isTerminal()) {
                auto amp = cn.getTemporary();
                dd::ComplexNumbers::mul(amp, amplitude, edge.w);
                for (std::size_t i = 0; i < (1ULL << level); i++) {
                    if (binary) {
                        amp.writeBinary(oss);
                    } else {
                        oss << amp.toString(false, 16) << "\n";
                    }
                }

                return;
            }

            auto a = cn.mulCached(amplitude, edge.w);
            exportAmplitudesRec(edge.p->e[0], oss, path + "0", a, level - 1, binary);
            exportAmplitudesRec(edge.p->e[1], oss, path + "1", a, level - 1, binary);
            cn.returnToCache(a);
        }
        void exportAmplitudes(const vEdge& edge, std::ostream& oss, dd::QubitCount nq, bool binary = false) {
            if (edge.isTerminal()) {
                // TODO special treatment
                return;
            }
            auto weight = cn.getCached(1., 0.);
            exportAmplitudesRec(edge, oss, "", weight, nq, binary);
            cn.returnToCache(weight);
        }
        void exportAmplitudes(const vEdge& edge, const std::string& outputFilename, dd::QubitCount nq, bool binary = false) {
            std::ofstream      init(outputFilename);
            std::ostringstream oss{};

            exportAmplitudes(edge, oss, nq, binary);

            init << oss.str() << std::flush;
            init.close();
        }

        void exportAmplitudesRec(const vEdge& edge, std::vector<std::complex<dd::fp>>& amplitudes, Complex& amplitude, dd::QubitCount level, std::size_t idx) {
            if (edge.isTerminal()) {
                auto amp = cn.getTemporary();
                dd::ComplexNumbers::mul(amp, amplitude, edge.w);
                idx <<= level;
                for (std::size_t i = 0; i < (1ULL << level); i++) {
                    amplitudes[idx++] = std::complex<dd::fp>{dd::ComplexTable<>::Entry::val(amp.r), dd::ComplexTable<>::Entry::val(amp.i)};
                }

                return;
            }

            auto a = cn.mulCached(amplitude, edge.w);
            exportAmplitudesRec(edge.p->e[0], amplitudes, a, level - 1, idx << 1);
            exportAmplitudesRec(edge.p->e[1], amplitudes, a, level - 1, (idx << 1) | 1ULL);
            cn.returnToCache(a);
        }
        void exportAmplitudes(const vEdge& edge, std::vector<std::complex<dd::fp>>& amplitudes, dd::QubitCount nq) {
            if (edge.isTerminal()) {
                // TODO special treatment
                return;
            }
            auto weight = cn.getCached(1., 0.);
            exportAmplitudesRec(edge, amplitudes, weight, nq, 0);
            cn.returnToCache(weight);
        }

        void addAmplitudesRec(const vEdge& edge, std::vector<std::complex<dd::fp>>& amplitudes, ComplexValue& amplitude, dd::QubitCount level, std::size_t idx) {
            auto         ar = dd::ComplexTable<>::Entry::val(edge.w.r);
            auto         ai = dd::ComplexTable<>::Entry::val(edge.w.i);
            ComplexValue amp{ar * amplitude.r - ai * amplitude.i, ar * amplitude.i + ai * amplitude.r};

            if (edge.isTerminal()) {
                idx <<= level;
                for (std::size_t i = 0; i < (1ULL << level); i++) {
                    auto temp         = std::complex<dd::fp>{amp.r + amplitudes[idx].real(), amp.i + amplitudes[idx].imag()};
                    amplitudes[idx++] = temp;
                }

                return;
            }

            addAmplitudesRec(edge.p->e[0], amplitudes, amp, level - 1, idx << 1);
            addAmplitudesRec(edge.p->e[1], amplitudes, amp, level - 1, idx << 1 | 1ULL);
        }
        void addAmplitudes(const vEdge& edge, std::vector<std::complex<dd::fp>>& amplitudes, dd::QubitCount nq) {
            if (edge.isTerminal()) {
                // TODO special treatment
                return;
            }
            ComplexValue a{1., 0.};
            addAmplitudesRec(edge, amplitudes, a, nq, 0);
        }

        // transfers a decision diagram from another package to this package
        template<class Edge>
        Edge transfer(Edge& original) {
            // POST ORDER TRAVERSAL USING ONE STACK   https://www.geeksforgeeks.org/iterative-postorder-traversal-using-stack/
            Edge              root{};
            std::stack<Edge*> stack;

            std::unordered_map<decltype(original.p), decltype(original.p)> mapped_node{};

            Edge* currentEdge = &original;
            if (!currentEdge->isTerminal()) {
                constexpr std::size_t N = std::tuple_size_v<decltype(original.p->e)>;
                do {
                    while (currentEdge != nullptr && !currentEdge->isTerminal()) {
                        for (short i = N - 1; i > 0; --i) {
                            auto& edge = currentEdge->p->e[i];
                            if (edge.isTerminal()) {
                                continue;
                            }
                            if (edge.w.approximatelyZero()) {
                                continue;
                            }
                            if (mapped_node.find(edge.p) != mapped_node.end()) {
                                continue;
                            }

                            // non-zero edge to be included
                            stack.push(&edge);
                        }
                        stack.push(currentEdge);
                        currentEdge = &currentEdge->p->e[0];
                    }
                    currentEdge = stack.top();
                    stack.pop();

                    bool hasChild = false;
                    for (std::size_t i = 1; i < N && !hasChild; ++i) {
                        auto& edge = currentEdge->p->e[i];
                        if (edge.w.approximatelyZero()) {
                            continue;
                        }
                        if (mapped_node.find(edge.p) != mapped_node.end()) {
                            continue;
                        }
                        hasChild = edge.p == stack.top()->p;
                    }

                    if (hasChild) {
                        Edge* temp = stack.top();
                        stack.pop();
                        stack.push(currentEdge);
                        currentEdge = temp;
                    } else {
                        if (mapped_node.find(currentEdge->p) != mapped_node.end()) {
                            currentEdge = nullptr;
                            continue;
                        }
                        std::array<Edge, N> edges{};
                        for (std::size_t i = 0; i < N; i++) {
                            if (currentEdge->p->e[i].isTerminal()) {
                                edges[i].p = currentEdge->p->e[i].p;
                            } else {
                                edges[i].p = mapped_node[currentEdge->p->e[i].p];
                            }
                            edges[i].w = cn.lookup(currentEdge->p->e[i].w);
                        }
                        root                        = makeDDNode(currentEdge->p->v, edges);
                        mapped_node[currentEdge->p] = root.p;
                        currentEdge                 = nullptr;
                    }
                } while (!stack.empty());

                auto w = cn.getCached(dd::ComplexTable<>::Entry::val(original.w.r), dd::ComplexTable<>::Entry::val(original.w.i));
                dd::ComplexNumbers::mul(w, root.w, w);
                root.w = cn.lookup(w);
                cn.returnToCache(w);
            } else {
                root.p = original.p; // terminal -> static
                root.w = cn.lookup(original.w);
            }
            return root;
        }

        ///
        /// Deserialization
        /// Note: do not rely on the binary format being portable across different architectures/platforms
        ///
    public:
        template<class Node, class Edge = Edge<Node>, std::size_t N = std::tuple_size_v<decltype(Node::e)>>
        Edge deserialize(std::istream& is, bool readBinary = false) {
            auto         result = Edge::zero;
            ComplexValue rootweight{};

            std::unordered_map<std::int_least64_t, Node*> nodes{};
            std::int_least64_t                            node_index;
            Qubit                                         v;
            std::array<ComplexValue, N>                   edge_weights{};
            std::array<std::int_least64_t, N>             edge_indices{};
            edge_indices.fill(-2);

            if (readBinary) {
                std::remove_const_t<decltype(SERIALIZATION_VERSION)> version;
                is.read(reinterpret_cast<char*>(&version), sizeof(decltype(SERIALIZATION_VERSION)));
                if (version != SERIALIZATION_VERSION) {
                    throw std::runtime_error("Wrong Version of serialization file version. version of file: " + std::to_string(version) + "; current version: " + std::to_string(SERIALIZATION_VERSION));
                }

                if (!is.eof()) {
                    rootweight.readBinary(is);
                }

                while (is.read(reinterpret_cast<char*>(&node_index), sizeof(decltype(node_index)))) {
                    is.read(reinterpret_cast<char*>(&v), sizeof(decltype(v)));
                    for (auto i = 0U; i < N; i++) {
                        is.read(reinterpret_cast<char*>(&edge_indices[i]), sizeof(decltype(edge_indices[i])));
                        edge_weights[i].readBinary(is);
                    }
                    result = deserializeNode(node_index, v, edge_indices, edge_weights, nodes);
                }
            } else {
                std::string version;
                std::getline(is, version);
                if (std::stoi(version) != SERIALIZATION_VERSION) {
                    throw std::runtime_error("Wrong Version of serialization file version. version of file: " + version + "; current version: " + std::to_string(SERIALIZATION_VERSION));
                }

                std::string line;
                std::string complex_real_regex = R"(([+-]?(?:\d+(?:\.\d*)?|\.\d+)(?:[eE][+-]?\d+)?(?![ \d\.]*(?:[eE][+-])?\d*[iI]))?)";
                std::string complex_imag_regex = R"(( ?[+-]? ?(?:(?:\d+(?:\.\d*)?|\.\d+)(?:[eE][+-]?\d+)?)?[iI])?)";
                std::string edge_regex         = " \\(((-?\\d+) (" + complex_real_regex + complex_imag_regex + "))?\\)";
                std::regex  complex_weight_regex(complex_real_regex + complex_imag_regex);
                std::string line_construct = "(\\d+) (\\d+)";
                for (auto i = 0U; i < N; ++i) {
                    line_construct += "(?:" + edge_regex + ")";
                }
                line_construct += " *(?:#.*)?";
                std::regex  line_regex(line_construct);
                std::smatch m;

                if (std::getline(is, line)) {
                    if (!std::regex_match(line, m, complex_weight_regex)) {
                        throw std::runtime_error("Regex did not match second line: " + line);
                    }
                    rootweight.from_string(m.str(1), m.str(2));
                }

                while (std::getline(is, line)) {
                    if (line.empty() || line.size() == 1) continue;

                    if (!std::regex_match(line, m, line_regex)) {
                        throw std::runtime_error("Regex did not match line: " + line);
                    }

                    // match 1: node_idx
                    // match 2: qubit_idx

                    // repeats for every edge
                    // match 3: edge content
                    // match 4: edge_target_idx
                    // match 5: real + imag (without i)
                    // match 6: real
                    // match 7: imag (without i)
                    node_index = std::stoi(m.str(1));
                    v          = static_cast<Qubit>(std::stoi(m.str(2)));

                    for (auto edge_idx = 3U, i = 0U; i < N; i++, edge_idx += 5) {
                        if (m.str(edge_idx).empty()) continue;

                        edge_indices[i] = std::stoi(m.str(edge_idx + 1));
                        edge_weights[i].from_string(m.str(edge_idx + 3), m.str(edge_idx + 4));
                    }

                    result = deserializeNode(node_index, v, edge_indices, edge_weights, nodes);
                }
            }

            auto w = cn.getCached(rootweight.r, rootweight.i);
            ComplexNumbers::mul(w, result.w, w);
            result.w = cn.lookup(w);
            cn.returnToCache(w);

            return result;
        }

        template<class Node, class Edge = Edge<Node>>
        Edge deserialize(const std::string& inputFilename, bool readBinary) {
            auto ifs = std::ifstream(inputFilename, std::ios::binary);

            if (!ifs.good()) {
                throw std::invalid_argument("Cannot open serialized file: " + inputFilename);
            }

            return deserialize<Node>(ifs, readBinary);
        }

    private:
        template<class Node, class Edge = Edge<Node>, std::size_t N = std::tuple_size_v<decltype(Node::e)>>
        Edge deserializeNode(std::int_least64_t index, Qubit v, std::array<std::int_least64_t, N>& edge_idx, std::array<ComplexValue, N>& edge_weight, std::unordered_map<std::int_least64_t, Node*>& nodes) {
            if (index == -1) {
                return Edge::zero;
            }

            std::array<Edge, N> edges{};
            for (auto i = 0U; i < N; ++i) {
                if (edge_idx[i] == -2) {
                    edges[i] = Edge::zero;
                } else {
                    if (edge_idx[i] == -1) {
                        edges[i] = Edge::one;
                    } else {
                        edges[i].p = nodes[edge_idx[i]];
                    }
                    edges[i].w = cn.lookup(edge_weight[i]);
                }
            }

            auto newedge = makeDDNode(v, edges);
            nodes[index] = newedge.p;

            // reset
            edge_idx.fill(-2);

            return newedge;
        }

        ///
        /// Debugging
        ///
    public:
        template<class Node>
        void debugnode(const Node* p) const {
            if (Node::isTerminal(p)) {
                std::clog << "terminal\n";
                return;
            }
            std::clog << "Debug node: " << debugnode_line(p) << "\n";
            for (const auto& edge: p->e) {
                std::clog << "  " << std::hexfloat
                          << std::setw(22) << CTEntry::val(edge.w.r) << " "
                          << std::setw(22) << CTEntry::val(edge.w.i) << std::defaultfloat
                          << "i --> " << debugnode_line(edge.p)
                          << "lim=" << LimEntry<>::to_string(edge.l)
                          << "\n";
            }
            std::clog << std::flush;
        }

        template<class Node>
        std::string debugnode_line(const Node* p) const {
            if (Node::isTerminal(p)) {
                return "terminal";
            }
            std::stringstream sst;
            sst << "0x" << std::hex << reinterpret_cast<std::uintptr_t>(p) << std::dec
                << "[v=" << static_cast<std::int_fast64_t>(p->v)
                << " ref=" << p->ref
                << " hash=" << UniqueTable<Node>::hash(p)
                << " lim="
                << "TODO" // TODO limdd
                << "]";
            return sst.str();
        }

        template<class Edge>
        bool isLocallyConsistent(const Edge& e) {
            assert(Complex::one.r->value == 1 && Complex::one.i->value == 0);
            assert(Complex::zero.r->value == 0 && Complex::zero.i->value == 0);

            const bool result = isLocallyConsistent2(e);
            return result;
        }

        template<class Edge>
        bool isGloballyConsistent(const Edge& e) {
            std::map<ComplexTable<>::Entry*, std::size_t> weight_counter{};
            std::map<decltype(e.p), std::size_t>          node_counter{};
            fillConsistencyCounter(e, weight_counter, node_counter);
            checkConsistencyCounter(e, weight_counter, node_counter);
            return true;
        }

    private:
        template<class Edge>
        bool isLocallyConsistent2(const Edge& e) {
            const auto ptr_r = CTEntry::getAlignedPointer(e.w.r);
            const auto ptr_i = CTEntry::getAlignedPointer(e.w.i);

            if ((ptr_r->refCount == 0 || ptr_i->refCount == 0) && e.w != Complex::one && e.w != Complex::zero) {
                std::clog << "\nLOCAL INCONSISTENCY FOUND\nOffending Number: " << e.w << " (" << ptr_r->refCount << ", " << ptr_i->refCount << ")\n\n";
                debugnode(e.p);
                return false;
            }

            if (e.isTerminal()) {
                return true;
            }

            if (!e.isTerminal() && e.p->ref == 0) {
                std::clog << "\nLOCAL INCONSISTENCY FOUND: RC==0\n";
                debugnode(e.p);
                return false;
            }

            for (const auto& child: e.p->e) {
                if (child.p->v + 1 != e.p->v && !child.isTerminal()) {
                    std::clog << "\nLOCAL INCONSISTENCY FOUND: Wrong V\n";
                    debugnode(e.p);
                    return false;
                }
                if (!child.isTerminal() && child.p->ref == 0) {
                    std::clog << "\nLOCAL INCONSISTENCY FOUND: RC==0\n";
                    debugnode(e.p);
                    return false;
                }
                if (!isLocallyConsistent2(child)) {
                    return false;
                }
            }
            return true;
        }

        template<class Edge>
        void fillConsistencyCounter(const Edge& edge, std::map<ComplexTable<>::Entry*, std::size_t>& weight_map, std::map<decltype(edge.p), std::size_t>& node_map) {
            weight_map[CTEntry::getAlignedPointer(edge.w.r)]++;
            weight_map[CTEntry::getAlignedPointer(edge.w.i)]++;

            if (edge.isTerminal()) {
                return;
            }
            node_map[edge.p]++;
            for (auto& child: edge.p->e) {
                if (node_map[child.p] == 0) {
                    fillConsistencyCounter(child, weight_map, node_map);
                } else {
                    node_map[child.p]++;
                    weight_map[CTEntry::getAlignedPointer(child.w.r)]++;
                    weight_map[CTEntry::getAlignedPointer(child.w.i)]++;
                }
            }
        }

        template<class Edge>
        void checkConsistencyCounter(const Edge& edge, const std::map<ComplexTable<>::Entry*, std::size_t>& weight_map, const std::map<decltype(edge.p), std::size_t>& node_map) {
            auto* r_ptr = CTEntry::getAlignedPointer(edge.w.r);
            auto* i_ptr = CTEntry::getAlignedPointer(edge.w.i);

            if (weight_map.at(r_ptr) > r_ptr->refCount && r_ptr != Complex::one.r && r_ptr != Complex::zero.i && r_ptr != &ComplexTable<>::sqrt2_2) {
                std::clog << "\nOffending weight: " << edge.w << "\n";
                std::clog << "Bits: " << std::hexfloat << CTEntry::val(edge.w.r) << "r " << CTEntry::val(edge.w.i) << std::defaultfloat << "i\n";
                debugnode(edge.p);
                throw std::runtime_error("Ref-Count mismatch for " + std::to_string(r_ptr->value) + "(r): " + std::to_string(weight_map.at(r_ptr)) + " occurences in DD but Ref-Count is only " + std::to_string(r_ptr->refCount));
            }

            if (weight_map.at(i_ptr) > i_ptr->refCount && i_ptr != Complex::zero.i && i_ptr != Complex::one.r && i_ptr != &ComplexTable<>::sqrt2_2) {
                std::clog << "\nOffending weight: " << edge.w << "\n";
                std::clog << "Bits: " << std::hexfloat << CTEntry::val(edge.w.r) << "r " << CTEntry::val(edge.w.i) << std::defaultfloat << "i\n";
                debugnode(edge.p);
                throw std::runtime_error("Ref-Count mismatch for " + std::to_string(i_ptr->value) + "(i): " + std::to_string(weight_map.at(i_ptr)) + " occurences in DD but Ref-Count is only " + std::to_string(i_ptr->refCount));
            }

            if (edge.isTerminal()) {
                return;
            }

            if (node_map.at(edge.p) != edge.p->ref) {
                debugnode(edge.p);
                throw std::runtime_error("Ref-Count mismatch for node: " + std::to_string(node_map.at(edge.p)) + " occurences in DD but Ref-Count is " + std::to_string(edge.p->ref));
            }
            for (auto child: edge.p->e) {
                if (!child.isTerminal() && child.p->v != edge.p->v - 1) {
                    std::clog << "child.p->v == " << child.p->v << "\n";
                    std::clog << " edge.p->v == " << edge.p->v << "\n";
                    debugnode(child.p);
                    debugnode(edge.p);
                    throw std::runtime_error("Variable level ordering seems wrong");
                }
                checkConsistencyCounter(child, weight_map, node_map);
            }
        }

        ///
        /// Printing and Statistics
        ///
    public:
        // print information on package and its members
        static void printInformation() {
            // TODO limdd
            std::cout << "\n  compiled: " << __DATE__ << " " << __TIME__
                      << "\n  Complex size: " << sizeof(Complex) << " bytes (aligned " << alignof(Complex) << " bytes)"
                      << "\n  ComplexValue size: " << sizeof(ComplexValue) << " bytes (aligned " << alignof(ComplexValue) << " bytes)"
                      << "\n  ComplexNumbers size: " << sizeof(ComplexNumbers) << " bytes (aligned " << alignof(ComplexNumbers) << " bytes)"
                      << "\n  LimEntry<> size: " << sizeof(LimEntry<>) << " bytes (aligned " << alignof(LimEntry<>) << " bytes)"
                      << "\n  vEdge size: " << sizeof(vEdge) << " bytes (aligned " << alignof(vEdge) << " bytes)"
                      << "\n  vNode size: " << sizeof(vNode) << " bytes (aligned " << alignof(vNode) << " bytes)"
                      << "\n  mEdge size: " << sizeof(mEdge) << " bytes (aligned " << alignof(mEdge) << " bytes)"
                      << "\n  mNode size: " << sizeof(mNode) << " bytes (aligned " << alignof(mNode) << " bytes)"
                      << "\n  CT Vector Add size: " << sizeof(typename decltype(vectorAdd)::Entry) << " bytes (aligned " << alignof(typename decltype(vectorAdd)::Entry) << " bytes)"
                      << "\n  CT Matrix Add size: " << sizeof(typename decltype(matrixAdd)::Entry) << " bytes (aligned " << alignof(typename decltype(matrixAdd)::Entry) << " bytes)"
                      << "\n  CT Matrix Transpose size: " << sizeof(typename decltype(matrixTranspose)::Entry) << " bytes (aligned " << alignof(typename decltype(matrixTranspose)::Entry) << " bytes)"
                      << "\n  CT Conjugate Matrix Transpose size: " << sizeof(typename decltype(conjugateMatrixTranspose)::Entry) << " bytes (aligned " << alignof(typename decltype(conjugateMatrixTranspose)::Entry) << " bytes)"
                      << "\n  CT Matrix Multiplication size: " << sizeof(typename decltype(matrixMatrixMultiplication)::Entry) << " bytes (aligned " << alignof(typename decltype(matrixMatrixMultiplication)::Entry) << " bytes)"
                      << "\n  CT Matrix Vector Multiplication size: " << sizeof(typename decltype(matrixVectorMultiplication)::Entry) << " bytes (aligned " << alignof(typename decltype(matrixVectorMultiplication)::Entry) << " bytes)"
                      << "\n  CT Vector Inner Product size: " << sizeof(typename decltype(vectorInnerProduct)::Entry) << " bytes (aligned " << alignof(typename decltype(vectorInnerProduct)::Entry) << " bytes)"
                      << "\n  CT Vector Kronecker size: " << sizeof(typename decltype(vectorKronecker)::Entry) << " bytes (aligned " << alignof(typename decltype(vectorKronecker)::Entry) << " bytes)"
                      << "\n  CT Matrix Kronecker size: " << sizeof(typename decltype(matrixKronecker)::Entry) << " bytes (aligned " << alignof(typename decltype(matrixKronecker)::Entry) << " bytes)"
                      << "\n  ToffoliTable::Entry size: " << sizeof(ToffoliTable<mEdge>::Entry) << " bytes (aligned " << alignof(ToffoliTable<mEdge>::Entry) << " bytes)"
                      << "\n  Package size: " << sizeof(Package) << " bytes (aligned " << alignof(Package) << " bytes)"
                      << "\n"
                      << std::flush;
        }

        // print unique and compute table statistics
        void statistics() {
            std::cout << "DD statistics:" << std::endl
                      << "[vUniqueTable] ";
            vUniqueTable.printStatistics();
            std::cout << "[mUniqueTable] ";
            mUniqueTable.printStatistics();
            std::cout << "[CT Vector Add] ";
            vectorAdd.printStatistics();
            std::cout << "[CT Matrix Add] ";
            matrixAdd.printStatistics();
            std::cout << "[CT Matrix Transpose] ";
            matrixTranspose.printStatistics();
            std::cout << "[CT Conjugate Matrix Transpose] ";
            conjugateMatrixTranspose.printStatistics();
            std::cout << "[CT Matrix Multiplication] ";
            matrixMatrixMultiplication.printStatistics();
            std::cout << "[CT Matrix Vector Multiplication] ";
            matrixVectorMultiplication.printStatistics();
            std::cout << "[CT Inner Product] ";
            vectorInnerProduct.printStatistics();
            std::cout << "[CT Vector Kronecker] ";
            vectorKronecker.printStatistics();
            std::cout << "[CT Matrix Kronecker] ";
            matrixKronecker.printStatistics();
            std::cout << "[Toffoli Table] ";
            toffoliTable.printStatistics();
            std::cout << "[Stochastic Noise Table] ";
            stochasticNoiseOperationCache.printStatistics();
            std::cout << "[CT Density Add] ";
            densityAdd.printStatistics();
            std::cout << "[CT Density Mul] ";
            densityDensityMultiplication.printStatistics();
            std::cout << "[CT Density Noise] ";
            densityNoise.printStatistics();
            std::cout << "[ComplexTable] ";
            cn.complexTable.printStatistics();
            std::cout << "[LimTable] ";
            limTable.printStatistics();
        }
    };

} // namespace dd

#endif<|MERGE_RESOLUTION|>--- conflicted
+++ resolved
@@ -369,8 +369,6 @@
             }
         }
 
-<<<<<<< HEAD
-=======
         template<class Edge>
         void sanityCheckStabilizerGroup(Edge& edge, StabilizerGroup& stabilizerGroup) {
         	CVec nodeVec = getVector(edge);
@@ -468,7 +466,6 @@
         	return true;
         }
 
->>>>>>> eb988e3a
         // Returns an edge to a node isomorphic to e.p
         // The edge is labeled with a LIM
         // the node e.p is canonical, according to <Z>-LIMDD reduction rules
@@ -482,16 +479,11 @@
                   LimEntry<>::getPhase(e.p->e[1].l) == phase_t::phase_one)) {
                 throw std::runtime_error("[normalizeLIMDD] ERROR phase in LIM is not +1.");
             }
-<<<<<<< HEAD
-            Edge<vNode> r    = normalize(e, cached);
-            Edge<vNode> rOld = r;
-=======
             CVec amplitudeVecBeforeNormalizeQ = getVector(e, e.p->v);
             Edge<vNode> r = normalize(e, cached);
             CVec amplitudeVecAfternormalizeQ = getVector(r, e.p->v);
             sanityCheckNormalize(amplitudeVecBeforeNormalizeQ, amplitudeVecAfternormalizeQ, e, r);
             Edge<vNode> rOld = copyEdge(r);
->>>>>>> eb988e3a
 
             CVec amplitudeVecBeforeNormalize = getVector(r);
 
@@ -554,32 +546,30 @@
             }
 
             // Case 3 ("Fork"):  both edges of e are non-zero
-<<<<<<< HEAD
-            Log::log << "[normalizeLIMDD] case Fork on " << (signed int)(r.p->v) + 1 << " qubits. Edge is currently: " << r;
-=======
->>>>>>> eb988e3a
             LimEntry<>* lowLim = r.p->e[0].l;
             LimEntry<>* higLim = r.p->e[1].l;
             // Step 1: Make a new LIM, which is the left LIM multiplied by the right LIM
-            Log::log << "[normalizeLIMDD] Step 1: multiply low and high LIMs.\n";
+            Log::log << "[normalizeLIMDD] Step 1: Multiply low and high LIMs.\n";
             r.p->e[1].l = LimEntry<>::multiply(lowLim, higLim); // TODO memory leak
+            r.p->e[1].w = cn.getCached(CTEntry::val(r.p->e[1].w.r), CTEntry::val(r.p->e[1].w.i));
+            r.p->e[1].w.multiplyByPhase(r.p->e[1].l->getPhase()); // TODO uncomenting these should make sense, but in fact gives an error
+            r.p->e[1].l->setPhase(phase_t::phase_one);
             // Step 2: Make the left LIM Identity
-            Log::log << "[normalizeLIMDD] Step 2: Set low edge to nullptr. Edge is currently " << r;
+            Log::log << "[normalizeLIMDD] Step 2: Set low edge to nullptr. Edge is currently " << r << '\n';
             r.p->e[0].l = nullptr;
             // Step 3: Choose a canonical right LIM
-            Log::log << "[normalizeLIMDD] Step 3: pick High Label; edge is currently " << r;
+            Log::log << "[normalizeLIMDD] Step 3: Choose High Label; edge is currently " << r << '\n';
             vNode       oldNode            = *(r.p); // make a copy of the old node
-            bool        x                  = false;
             Complex     highEdgeWeightTemp = cn.getCached(CTEntry::val(r.p->e[1].w.r), CTEntry::val(r.p->e[1].w.i)); // TODO return to cache
-            LimEntry<>* higLimTemp2        = Pauli::highLabelPauli(r.p->e[0].p, r.p->e[1].p, r.p->e[1].l, highEdgeWeightTemp, x);
+            LimEntry<>* higLimTemp2        = Pauli::highLabelPauli(r.p->e[0].p, r.p->e[1].p, r.p->e[1].l, highEdgeWeightTemp);
             r.p->e[1].l                    = limTable.lookup(*higLimTemp2);
             limTable.incRef(r.p->e[1].l);
             r.p->e[1].w = cn.lookup(highEdgeWeightTemp);
             //			cn.returnToCache(highEdgeWeightTemp);   // TODO return to cache. Uncommenting this line gives an error
             // TODO limdd should we decrement reference count on the weight r.p->e[1].w here?
-            Log::log << "[normalizeLIMDD] Found high label + weight: " << r.p->e[1].w << " * " << LimEntry<>::to_string(r.p->e[1].l) << "\n";
+            Log::log << "[normalizeLIMDD] Found high label; now edge is " << r << '\n';
             // Step 4: Find an isomorphism 'iso' which maps the new node to the old node
-            Log::log << "[normalizeLIMDD] Step 4: find an isomorphism.\n";
+            Log::log << "[normalizeLIMDD] Step 4: find an isomorphism; vector is\n";
 
             LimWeight<>* iso = new LimWeight<>();
             // TODO iso->weight is getCache()'d in getIsomorphismPauli, but is not returned to cache
@@ -587,31 +577,103 @@
             if (iso == LimWeight<>::noLIM) {
                 throw std::runtime_error("[normalizeLIMDD] ERROR in step 4: old node is not isomorphic to canonical node.\n");
             }
+            sanityCheckIsomorphism(oldNode, *r.p, iso->lim, vEdge{});
             // Root label := root label * (Id tensor (A)) * K   TODO what are 'A' and 'K'?
             // Step 5: Use R as the LIM for the incoming edge e
-            Log::log << "[normalizeLIMDD] Found isomorphism: [weight redacted]  * " << LimEntry<>::to_string(iso->lim) << "\n";
-            Log::log << "[normalizeLIMDD] Step 5: Repair the root edge from " << LimEntry<>::to_string(r.l) << " to " << LimEntry<>::to_string(LimEntry<>::multiply(r.l, lowLim)) << ".\n";
+            Log::log << "[normalizeLIMDD] Found isomorphism: " << iso->weight << " * " << LimEntry<>::to_string(iso->lim, r.p->v) << "\n";
+            Log::log << "[normalizeLIMDD] Step 5: Multiply root LIM by old low LIM, from " << r.w << " * " << LimEntry<>::to_string(r.l, r.p->v) << " to " << r.w << " * " << LimEntry<>::to_string(LimEntry<>::multiply(r.l, lowLim), r.p->v) << ".\n";
             r.l = LimEntry<>::multiply(r.l, lowLim); // TODO memory leak
-            Log::log << "[normalizeLIMDD] Step 5.1: Second multiplication, root edge becomes " << LimEntry<>::to_string(LimEntry<>::multiply(r.l, iso->lim)) << ".\n";
+            Log::log << "[normalizeLIMDD] Step 5.1: Multiply root LIM by iso, becomes " << LimEntry<>::to_string(LimEntry<>::multiply(r.l, iso->lim), r.p->v) << ".\n";
             r.l = LimEntry<>::multiply(r.l, iso->lim); // TODO memory leak
             cn.mul(r.w, r.w, iso->weight);
 
             // Step 6: Lastly, to make the edge canonical, we make sure the phase of the LIM is +1; to this end, we multiply the weight r.w by the phase of the Lim r.l
-            Log::log << "[normalizeLIMDD] Step 7: Set the LIM phase to 1.\n";
+            Log::log << "[normalizeLIMDD] Step 7: Set the LIM phase to 1; currently " << r.w << " * " << LimEntry<>::to_string(r.l, r.p->v) << '\n';
             if (r.l->getPhase() != phase_t::phase_one) {
                 // Step 6.1: multiply the weight 'r.w' by -1
                 r.w.multiplyByPhase(r.l->getPhase());
                 // Step 6.2: Make the phase of r.l '+1'
                 r.l->setPhase(phase_t::phase_one);
             }
-            Log::log << "[normalizeLIMDD] Final root edge: " << LimEntry<>::to_string(r.l) << '\n';
-
-            // TODO this procedure changes the weights on the low and high edges. Should we call normalize again?
-            // Should we *not* call normalize at the beginning of the procedure?
+            Log::log << "[normalizeLIMDD] Final root edge: " << r.w << " * " << LimEntry<>::to_string(r.l, r.p->v) << '\n';
+
             CVec amplitudeVecAfterNormalize = getVector(r);
-            sanityCheckNormalize(amplitudeVecBeforeNormalize, amplitudeVecAfterNormalize, r, rOld);
+            sanityCheckNormalize(amplitudeVecBeforeNormalize, amplitudeVecAfterNormalize, rOld, r);
 
             return r;
+        }
+
+        // Construct the stabilizer generator set of 'node' in the Pauli group
+    	// TODO limdd store stab in LimTable
+        static StabilizerGroup constructStabilizerGeneratorSetPauli(const vNode& node) {
+            Edge<vNode> low, high;
+            low  = node.e[0];
+            high = node.e[1];
+            unsigned int n = node.v;
+            auto zero = std::array{node.e[0].w.approximatelyZero(), node.e[1].w.approximatelyZero()};
+
+            StabilizerGroup stabgenset;
+            // Case 0: Check if this node is the terminal node (aka the Leaf)
+            if (n == (unsigned int)-1) { // TODO replace with a direct check whether 'node' is a terminal node
+                // Return the trivial group.
+                // This group is generated by the empty set; therefore, we just return the empty stabgenset
+                return stabgenset;
+            }
+            // Case 1: right child is zero
+            else if (zero[1]) {
+                Log::log << "[stab genPauli] |0> knife case  n = " << n + 1 << ". Low stabilizer group is:\n";
+                stabgenset = low.p->limVector; // copies the stabilizer group of the left child
+                Pauli::printStabilizerGroup(stabgenset);
+                LimEntry<>* idZ = LimEntry<>::getIdentityOperator();
+                idZ->setOperator(n, 'Z');
+                stabgenset.push_back(idZ);
+                Log::log << "[stab genPauli] Added Z. Now stab gen set is:\n";
+                Pauli::printStabilizerGroup(stabgenset);
+                // the matrix set is already in column echelon form,
+                // so we do not need to perform that step here
+            }
+            // Case 2: left child is zero
+            else if (zero[0]) {
+                Log::log << "[stab genPauli] |1> knife case. n = " << n + 1 << ". High stabilizer group is:\n";
+                stabgenset = high.p->limVector; // copy the stabilizer of the right child
+                Pauli::printStabilizerGroup(stabgenset);
+                LimEntry<>* minusIdZ = LimEntry<>::getMinusIdentityOperator();
+                minusIdZ->setOperator(n, 'Z');
+                stabgenset.push_back(minusIdZ);
+                Log::log << "[stab genPauli] Added -Z. now stab gen set is:\n";
+                Pauli::printStabilizerGroup(stabgenset);
+            }
+            // Case 3: the node is a 'fork': both its children are nonzero
+            else {
+                // Gather the stabilizer groups of the two children
+                Log::log << "[constructStabilizerGeneratorSet] Case fork; "  << node << "\n";
+    			// Step 2: find out whether an element P*P' should be added, where P acts on qubit 'n'
+    			// Step 1: Compute the intersection
+    			StabilizerGroup* stabLow  = &(low. p->limVector);
+    			StabilizerGroup* stabHigh = &(high.p->limVector);
+            	StabilizerGroup PHP = Pauli::conjugateGroup(*stabHigh, high.l);
+            	Log::log << "[constructStabilizerGeneratorSet] conjugate group: "; Pauli::printStabilizerGroup(PHP, node.e[1].p->v); Log::log << '\n';
+    			stabgenset = Pauli::intersectGroupsPauli(*stabLow, PHP);
+    			Log::log << "[constructStabilizerGeneratorSet] intersection: "; Pauli::printStabilizerGroup(stabgenset, node.v); Log::log << '\n';
+    			LimEntry<>* stab = LimEntry<>::noLIM;
+    			stab = Pauli::getCosetIntersectionElementPauli(*stabLow, *stabHigh, high.l, high.l, phase_t::phase_minus_one);
+    			if (stab != LimEntry<>::noLIM) {
+    				stab->setOperator(n, 'Z');
+    			}
+    			else if (low.p == high.p) {
+                	// check for X
+    //				Complex rho = cn.mulCached(low.w, high.w);
+    //				phase_t rho_phase = rho.getPhase();
+    				// Check for Y
+
+                }
+    			if (stab != LimEntry<>::noLIM) {
+    				stabgenset.push_back(stab);
+    			}
+    			Pauli::toColumnEchelonForm(stabgenset);
+            }
+
+            return stabgenset;
         }
 
         dEdge makeZeroDensityOperator(QubitCount n) {
@@ -1147,7 +1209,8 @@
                     e.p->limVector = Pauli::constructStabilizerGeneratorSetZ(*(e.p));
                     break;
                 case Pauli_group:
-                    e.p->limVector = Pauli::constructStabilizerGeneratorSetPauli(*(e.p));
+                    e.p->limVector = constructStabilizerGeneratorSetPauli(*(e.p));
+                    sanityCheckStabilizerGroup(e, e.p->limVector);
                     break;
                 case QMDD_group: break;
             }
@@ -1180,6 +1243,19 @@
             return e;
         }
 
+        Edge<vNode> copyEdge(vEdge edge) {
+        	vNode* node = new vNode();
+        	node->e[0] = edge.p->e[0];
+        	node->e[0].l = new LimEntry<>(edge.p->e[0].l);
+        	node->e[1] = edge.p->e[1];
+        	node->e[1].l = new LimEntry<>(edge.p->e[1].l);
+        	node->limVector = edge.p->limVector;
+        	node->v = edge.p->v;
+        	vEdge copiedEdge{node, Complex::one, new LimEntry<>(edge.l)};
+//        	Log::log << "[copyEdge] Copied edge " << edge << " into edge " << copiedEdge;
+        	return copiedEdge;
+        }
+
         template<class Node>
         Edge<Node> deleteEdge(const Edge<Node>& e, dd::Qubit v, std::size_t edgeIdx) {
             std::unordered_map<Node*, Edge<Node>> nodes{};
@@ -1525,15 +1601,20 @@
 
             if (x.p == y.p && LimEntry<>::EqualModuloPhase(&trueLimX, &trueLimY)) {
                 auto    r            = y;
-                phase_t currentPhase = Pauli::getPhaseaMinusB(LimEntry<>::getPhase(&trueLimX), LimEntry<>::getPhase(&trueLimY));
-                r.w.multiplyByPhase(currentPhase);
-                r.w = cn.addCached(x.w, r.w);
+                Complex xwp = cn.getCached(x.w);
+                xwp.multiplyByPhase(trueLimX.getPhase());
+                Complex ywp = cn.getCached(y.w);
+                ywp.multiplyByPhase(trueLimY.getPhase());
+//                phase_t currentPhase = Pauli::getPhaseaMinusB(LimEntry<>::getPhase(&trueLimX), LimEntry<>::getPhase(&trueLimY));
+//                r.w.multiplyByPhase(currentPhase);
+                r.w = cn.addCached(xwp, ywp);
                 if (r.w.approximatelyZero()) {
                     cn.returnToCache(r.w);
                     return Edge<Node>::zero;
                 }
                 trueLimY.setPhase(phase_t::phase_one);
                 r.l = limTable.lookup(trueLimY);
+//                Log::log << "[add2] Case x.p == y.p; x.w = " << LimEntry<>::to_string(&trueLimX, x.p->v) << "*" << x.w << " y.w = " << LimEntry<>::to_string(&trueLimY, y.p->v) << "*" << y.w << "  x.w+y.w = " << r.w << '\n';
                 return r;
             }
 
@@ -1601,11 +1682,12 @@
                     //                    std::cout << "e2.l: " << LimEntry<NUM_QUBITS>::to_string(e2.l) << std::endl;
                     //                    export2Dot(e1, "e1.dot", true, true, false, false, false);
                     //                    export2Dot(e2, "e2.dot", true, true, false, false, false);
-
+//                	Log::log << "[add2] i=" << i << "; Now adding " << LimEntry<>::to_string(&limX2, e1.p->v) << "*" << e1 << "  +  " << LimEntry<>::to_string(&limY2, e2.p->v) << "*" << e2 << '\n';
                     edge[i] = add2(e1, e2, limX2, limY2);
+//                    Log::log << "[add2] i=" << i << "; added " << LimEntry<>::to_string(&limX2, e1.p->v) << "*" << e1 << "  +  " << LimEntry<>::to_string(&limY2, e2.p->v) << "*" << e2 << "  =  " << edge[i] << '\n';
                     //                    export2Dot(edge[i], "ei.dot", true, true, false, false, false);
-//                    unfollow(x, i, limX2);
-//                    unfollow(y, i, limY2);
+                    unfollow(x, i, limX2);
+                    unfollow(y, i, limY2);
                 }
 
                 if (!x.isTerminal() && x.p->v == w && e1.w != Complex::zero) {
@@ -1621,19 +1703,15 @@
             //            export2Dot(edge[1], "e2.dot", true, true, false, false, false);
             auto e = makeDDNode(w, edge, true);
 
-<<<<<<< HEAD
-            CVec vectorArg0     = getVector(x, limX);
-            CVec vectorArg1     = getVector(y, limY);
-=======
 //            Log::log << "[add2] computing vector x.\n";
             CVec vectorArg0     = getVector(x, w, limX);
 //            Log::log << "[add2] computing vector y.\n";
             CVec vectorArg1     = getVector(y, w, limY);
->>>>>>> eb988e3a
             CVec vectorExpected = addVectors(vectorArg0, vectorArg1);
             CVec vectorResult   = getVector(e, w);
             if (!vectorsApproximatelyEqual(vectorResult, vectorExpected)) {
-                Log::log << "[multiply2] ERROR addition went wrong.\n";
+                Log::log << "[add2] ERROR addition went wrong.\n";
+                Log::log << "[add2] Left operand: " << LimEntry<>::to_string(&limX, x.p->v) << " * " << x << ";  Right operand: " << LimEntry<>::to_string(&limY, y.p->v) << " * " << y << '\n';
                 Log::log << "arg0:    ";
                 printCVec(vectorArg0);
                 Log::log << '\n';
@@ -1649,7 +1727,7 @@
                 export2Dot(x, "add-error-x.dot", false, true, true, false, true, false);
                 export2Dot(y, "add-error-y.dot", false, true, true, false, true, false);
                 export2Dot(e, "add-error-result.dot", false, true, true, false, true, false);
-                throw std::runtime_error("[multiply2] ERROR Add did not return expected result.");
+                throw std::runtime_error("[multiply2] ERROR Add did not return expected result. See images 'add-error-x.dot',  'add-error-y.dot',  'add-error-result.dot'");
             }
 
             //           if (r.p != nullptr && e.p != r.p){ // activate for debugging caching only
@@ -1813,46 +1891,46 @@
             return e;
         }
 
-//        template<class Node>
-//        void unfollow(Edge<Node>& e, const short path, const LimEntry<> lim) {
-//            return;
-//
-//            if (e.p->flags == 0) return;
-//
-//            e.p->flags = 0;
-//
-//            switch (lim.getQubit(e.p->v)) {
-//                case 'I':
-//                    Log::log << "[Unfollow] encountered I ";
-//                    Log::log.flush();
-//                    break;
-//                case 'X':
-//                    Log::log << "[Unfollow] encountered X ";
-//                    Log::log.flush();
-//                    break;
-//                case 'Y':
-//                    Log::log << "[Unfollow] encountered Y ";
-//                    Log::log.flush();
-//                    if (path == 0) {
-//                        e.p->e[1 - path].w.multiplyByi(false);
-//                    } else {
-//                        e.p->e[1 - path].w.multiplyByMinusi(false);
-//                    }
-//                    break;
-//                case 'Z':
-//                    Log::log << "[Unfollow] encountered Z ";
-//                    Log::log.flush();
-//                    if (path == 1) {
-//                        e.p->e[path].w.multiplyByMinusOne(false);
-//                    }
-//                    break;
-//                default:
-//                    throw std::runtime_error("[Follow] Encountered unknown Stabilizer!");
-//            }
-//        }
-
         template<class Node>
-        std::pair<Edge<Node>, LimEntry<>> follow(Edge<Node>& e, const short path, const LimEntry<> lim, bool verbose = false) {
+        void unfollow(Edge<Node>& e, const short path, const LimEntry<> lim) {
+            return;
+
+            if (e.p->flags == 0) return;
+
+            e.p->flags = 0;
+
+            switch (lim.getQubit(e.p->v)) {
+                case 'I':
+                    Log::log << "[Unfollow] encountered I ";
+                    Log::log.flush();
+                    break;
+                case 'X':
+                    Log::log << "[Unfollow] encountered X ";
+                    Log::log.flush();
+                    break;
+                case 'Y':
+                    Log::log << "[Unfollow] encountered Y ";
+                    Log::log.flush();
+                    if (path == 0) {
+                        e.p->e[1 - path].w.multiplyByi(false);
+                    } else {
+                        e.p->e[1 - path].w.multiplyByMinusi(false);
+                    }
+                    break;
+                case 'Z':
+                    Log::log << "[Unfollow] encountered Z ";
+                    Log::log.flush();
+                    if (path == 1) {
+                        e.p->e[path].w.multiplyByMinusOne(false);
+                    }
+                    break;
+                default:
+                    throw std::runtime_error("[Follow] Encountered unknown Stabilizer!");
+            }
+        }
+
+        template<class Node>
+        std::pair<Edge<Node>, LimEntry<>> follow(const Edge<Node>& e, const short path, const LimEntry<> lim, bool verbose = false) {
             assert(e.p != nullptr);
             //            assert(e.p->flags == 0);
             LimEntry<> lim2(lim);
@@ -1878,15 +1956,12 @@
             switch (op) {
                 case 'I':
                     //                    Log::log << "[Follow] encountered I ";
-                    //                    Log::log.flush();
                     return {e.p->e[path], lim2};
                 case 'X':
                     //                    Log::log << "[Follow] encountered X ";
-                    //                    Log::log.flush();
                     return {e.p->e[1 - path], lim2};
                 case 'Y':
                     //                    Log::log << "[Follow] encountered Y ";
-                    //                    Log::log.flush();
                     newE = e.p->e[1 - path];
                     if (path == 0) {
                         newE.w.multiplyByMinusi(false);
@@ -1898,7 +1973,6 @@
                     return {newE, lim2};
                 case 'Z':
                     //                    Log::log << "[Follow] encountered Z ";
-                    //                    Log::log.flush();
                     if (path == 1) {
                         newE = e.p->e[path];
                         newE.w.multiplyByMinusOne(false);
@@ -1928,18 +2002,12 @@
             if (x.p == nullptr) return {nullptr, Complex::zero, nullptr};
             if (y.p == nullptr) return y;
 
-<<<<<<< HEAD
-            LimEntry<> trueLim1 = lim;
-            trueLim1.multiplyBy(y.l);
-            auto trueLim = limTable.lookup(trueLim1);
-=======
             LimEntry<> trueLim = lim;
             trueLim.multiplyBy(y.l);
             CMat mat_x = getMatrix(x);
             CVec vec_y = getVector(y, var, lim);
             CVec vecExpected = multiplyMatrixVector(mat_x, vec_y);
 
->>>>>>> eb988e3a
 
             //            makePrintIdent(var);
             //            std::cout << "trueLim: " << LimEntry<NUM_QUBITS>::to_string(&trueLim) << std::endl;
@@ -1950,7 +2018,7 @@
 
             if (var == start - 1) {
                 auto newWeight = cn.getCached(CTEntry::val(y.w.r), CTEntry::val(y.w.i));
-                newWeight.multiplyByPhase(trueLim->getPhase());
+                newWeight.multiplyByPhase(trueLim.getPhase());
                 ComplexNumbers::mul(newWeight, x.w, newWeight);
                 return ResultEdge::terminal(newWeight);
             }
@@ -1961,7 +2029,7 @@
             yCopy.w    = Complex::one;
 
             auto& computeTable = getMultiplicationComputeTable<LeftOperandNode, RightOperandNode>();
-            auto  r            = computeTable.lookup(xCopy, yCopy, generateDensityMatrix, trueLim);
+            auto  r            = computeTable.lookup(xCopy, yCopy, generateDensityMatrix);
             //            if (r.p != nullptr && false) { // activate for debugging caching only
             if (r.p != nullptr) {
                 if (r.w.approximatelyZero()) {
@@ -2122,10 +2190,6 @@
 //			export2Dot(edge[1], "edge1.dot", true, true, false, false, true);
 
             if constexpr (std::is_same_v<RightOperandNode, vNode>) {
-<<<<<<< HEAD
-                e = makeDDNode(var, edge, true, {});
-                //computeTable.insert(xCopy, yCopy, {e.p, e.w, e.l}, trueLim);
-=======
 				CVec vece0 = getVector(edge[0], var-1);
 				CVec vece1 = getVector(edge[1], var-1);
                 e = makeDDNode(var, edge, true, nullptr);
@@ -2143,7 +2207,6 @@
                 	printCVec(vece);
                 	throw std::runtime_error("[multiply2] ERROR Sanity check failed after makenode.");
                 }
->>>>>>> eb988e3a
             } else {
                 e = makeDDNode(var, edge, true, generateDensityMatrix);
                 computeTable.insert(xCopy, yCopy, {e.p, e.w, e.l}); // Caching is disabled for limdds
@@ -2163,9 +2226,9 @@
                     ComplexNumbers::mul(e.w, e.w, y.w);
                 }
 
-                //                CVec vectorE = getVector(e);
-                //                std::cout << "(" << std::to_string(tempCallCounter) << ")";
-                //                printCVec(vectorE);
+//                CVec vectorE = getVector(e);
+//                std::cout << "(" << std::to_string(tempCallCounter) << ")";
+//                printCVec(vectorE);
 
                 if (e.w.approximatelyZero()) {
                     cn.returnToCache(e.w);
@@ -2173,13 +2236,6 @@
                 }
             }
 
-<<<<<<< HEAD
-            //            makePrintIdent(var);
-            //            std::cout << "(" << tempCallCounter << "/" << std::to_string(var) << ") Creating edge with weights: (redacted)\n";
-            //            std::ostringstream s1;
-            //            exportEdgeWeights(e, s1);
-            //            std::cout << s1.str() << std::endl;
-=======
             // Last step: sanity check to see whether the resulting vector is what was expected
             CVec vecResult = getVector(e);
             if (!vectorsApproximatelyEqual(vecResult, vecExpected)) {
@@ -2195,7 +2251,6 @@
 				printCVec(vecResult);
             	throw std::runtime_error("[multiply2] ERROR  multiply does not return expected result.\n");
             }
->>>>>>> eb988e3a
 
             //            export2Dot(e, "edgeResult.dot", true, true, false, false, true);
 
@@ -3029,16 +3084,12 @@
             return path;
         }
 
-<<<<<<< HEAD
-        CVec getVector(vEdge& e, LimEntry<> lim) {
-=======
         CVec getVector([[maybe_unused]] const mEdge& e, [[maybe_unused]] Qubit q = 0, [[maybe_unused]] LimEntry<> lim = {}) {
         	CVec vec;
         	return vec;
         }
 
         CVec getVector(const vEdge& e, LimEntry<> lim) {
->>>>>>> eb988e3a
             // TODO limdd
             std::size_t dim = 0;
             if (e.p->v >= 0)
@@ -3047,16 +3098,12 @@
                 dim = 1;
             // allocate resulting vector
             auto vec = CVec(dim, {0.0, 0.0});
-            Log::log << "[getVector] vector has size " << vec.size() << " after 2ULL << " << (int)(e.p->v) << '\n';
+//            Log::log << "[getVector] vector has size " << vec.size() << " after 2ULL << " << (int)(e.p->v) << '\n';
 
             getVector(e, Complex::one, 0, vec, lim);
             return vec;
         }
 
-<<<<<<< HEAD
-        CVec getVector(vEdge& e) {
-            // TODO limdd
-=======
         CVec getVector(const vEdge& e, Qubit nQubits, LimEntry<> lim = {}) {
         	std::size_t dim;
         	if (nQubits >= 0) {
@@ -3070,7 +3117,6 @@
         }
 
         CVec getVector(const vEdge& e) {
->>>>>>> eb988e3a
             std::size_t dim = 0;
             if (e.p->v >= 0)
                 dim = 2ULL << e.p->v;
@@ -3078,19 +3124,15 @@
                 dim = 1;
             // allocate resulting vector
             auto vec = CVec(dim, {0.0, 0.0});
-            Log::log << "[getVector] vector has size " << vec.size() << " after 2ULL << " << (int)(e.p->v) << '\n';
 
             getVector(e, Complex::one, 0, vec);
             return vec;
         }
-<<<<<<< HEAD
-        void getVector(vEdge& e, const Complex& amp, std::size_t i, CVec& vec, LimEntry<> lim = {}) {
-=======
 
         void getVector(const vEdge& e, const Complex& amp, std::size_t i, CVec& vec, LimEntry<> lim = {}) {
->>>>>>> eb988e3a
             // calculate new accumulated amplitude
             auto c = cn.mulCached(e.w, amp);
+//            Log::log << "[getVector] i=" << i << " qubit=" << (int)(e.p->v) << " e.w=" << e.w << " amp=" << amp << " c=" << c << " lim = " << LimEntry<>::to_string(&lim, e.p->v) << '\n';
 
             // base case
             if (e.isTerminal()) {
@@ -3109,6 +3151,7 @@
             if (!e2.w.approximatelyZero()) getVector(e2, c, i, vec, lim2);
 
             std::tie(e2, lim2) = follow(e, 1, lim);
+//            Log::log << "[getVector] follow(e, 1, " << LimEntry<>::to_string(&lim, e.p->v) << ") = (" << e2 << ",  " << LimEntry<>::to_string(&lim2, e2.p->v) << '\n';
             if (!e2.w.approximatelyZero()) getVector(e2, c, x, vec, lim2);
 
             cn.returnToCache(c);
@@ -3206,6 +3249,19 @@
         bool vectorsApproximatelyEqual(const CVec& v, const CVec& w) {
             //std::cout << "[vectors approximately equal] start.\n";
             //std::cout.flush();
+        	if (v.size() < w.size()) {
+        		// We demand that w is approximately zero
+        		for (unsigned int i=0; i<w.size(); i++) {
+        			if (!Complex::approximatelyZero(w[i])) return false;
+        		}
+        		return true;
+        	}
+        	else if (w.size() < v.size()){
+        		for (unsigned int i=0; i<v.size(); i++) {
+        			if (!Complex::approximatelyZero(v[i])) return false;
+        		}
+        		return true;
+        	}
             if (v.size() != w.size()) return false;
             // find the factor d with which the vectors differ
             std::complex<fp> d = 0;
@@ -3284,8 +3340,6 @@
             return c;
         }
 
-<<<<<<< HEAD
-=======
         CVec multiplyMatrixVector(const CMat mat, const CVec x) {
         	unsigned int N = std::max(mat.size(), x.size());
         	CVec y(N, {0.0, 0.0});
@@ -3301,7 +3355,6 @@
 			return y;
         }
 
->>>>>>> eb988e3a
         void printMatrix(const mEdge& e) {
             const unsigned long long element = 2ULL << e.p->v;
             for (auto i = 0ULL; i < element; i++) {
@@ -3319,6 +3372,10 @@
         }
 
         CMat getMatrix(const mEdge& e) {
+        	if (e.p->v < 0) {
+        		auto mat = CMat(1, CVec(1, {CTEntry::val(e.w.r), CTEntry::val(e.w.i)}));
+        		return mat;
+        	}
             const unsigned long long dim = 2ULL << e.p->v;
             // allocate resulting matrix
             auto mat = CMat(dim, CVec(dim, {0.0, 0.0}));
@@ -3399,6 +3456,8 @@
 
             cn.returnToCache(c);
         }
+
+
 
         void exportAmplitudesRec(const vEdge& edge, std::ostream& oss, const std::string& path, Complex& amplitude, dd::QubitCount level, bool binary = false) {
             if (edge.isTerminal()) {

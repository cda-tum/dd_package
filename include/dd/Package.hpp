--- conflicted
+++ resolved
@@ -442,8 +442,6 @@
             }
         }
 
-<<<<<<< HEAD
-=======
 		void outputDescendantsStabilizerGroups(vEdge edge) {
 			if (edge.isTerminal()) return;
 			Log::log << "[print stabs] n = " << (int) edge.p->v << "; Stab(v) = " << groupToString(edge.p->limVector, edge.p->v) << "  edge = " << edge << "\n";
@@ -540,7 +538,6 @@
             return true;
         }
 
->>>>>>> b13eab41
         // Returns an edge to a node isomorphic to e.p
         // The edge is labeled with a LIM
         // the node e.p is canonical, according to <Z>-LIMDD reduction rules
@@ -554,7 +551,13 @@
                   LimEntry<>::getPhase(e.p->e[1].l) == phase_t::phase_one)) {
                 throw std::runtime_error("[normalizeLIMDD] ERROR phase in LIM is not +1.");
             }
-            Edge<vNode> r = normalize(e, cached);
+            CVec        amplitudeVecBeforeNormalizeQ = getVector(e, e.p->v);
+            Edge<vNode> r                            = normalize(e, cached);
+            CVec        amplitudeVecAfternormalizeQ  = getVector(r, e.p->v);
+            sanityCheckNormalize(amplitudeVecBeforeNormalizeQ, amplitudeVecAfternormalizeQ, e, r);
+            Edge<vNode> rOld = copyEdge(r);
+
+            CVec amplitudeVecBeforeNormalize = getVector(r);
 
             if (r.l == nullptr) {
                 r.l = LimEntry<>::getIdentityOperator();
@@ -563,7 +566,7 @@
 
             // Case 1 ("Low Knife"):  high edge = 0, so |phi> = |0>|lowChild>
             if (zero[1]) {
-                //Log::log << "[normalizeLIMDD] Case |0>   (\"low knife\") " << (r.p->v + 1) << " qubits.\n";
+                Log::log << "[normalizeLIMDD] Case |0>   (\"low knife\") " << (r.p->v + 1) << " qubits.\n";
                 // Step 1: Set the root edge label to 'Identity tensor R'
                 r.l->multiplyBy(r.p->e[0].l); // = LimEntry<>::multiply(r.l, r.p->e[0].l);
                 // Step 2: Set the low and high edge labels to 'Identity'
@@ -585,7 +588,7 @@
             // Case 2 ("High Knife"):  low edge = 0, so |phi> = |1>|highChild>
             if (zero[0]) {
                 // TODO double-check if this logic makes sense
-                //Log::log << "[normalizeLIMDD] Case |1>   (\"high knife\")" << (r.p->v + 1) << " qubits.\n";
+                Log::log << "[normalizeLIMDD] Case |1>   (\"high knife\")" << (r.p->v + 1) << " qubits.\n";
                 // Step 1: Multiply the root label by the high edge label
                 r.l->multiplyBy(r.p->e[1].l); // = LimEntry<>::multiply(r.l, r.p->e[1].l); // TODO resolved limdd memory leak
                 // Step 2: Right-multiply the root edge by X
@@ -607,10 +610,11 @@
                 r.p->e[0].p = r.p->e[1].p;
                 return r;
             }
-            //Log::log << "[normalizeLIMDD] Start. case Fork on " << (signed int)(r.p->v) + 1 << " qubits. Edge is currently: " << r << '\n';
+
+            Log::log << "[normalizeLIMDD] Start. case Fork on " << (signed int)(r.p->v) + 1 << " qubits. Edge is currently: " << r << '\n';
             if ((long long unsigned int)(e.p->e[0].p) > (long long unsigned int)(e.p->e[1].p)) {
                 std::swap(r.p->e[0], r.p->e[1]);
-                //Log::log << "[normalizeLIMDD] Step 0: We swapped the children, so we correct for this by multiplying with X.\n";
+                Log::log << "[normalizeLIMDD] Step 0: We swapped the children, so we correct for this by multiplying with X.\n";
                 LimEntry<> X;
                 X.setOperator(r.p->v, 'X');
                 r.l->multiplyBy(X); // = LimEntry<>::multiply(r.l, &X); // TODO resolved memory leak
@@ -620,7 +624,7 @@
             LimEntry<>*                  lowLim = r.p->e[0].l;
             [[maybe_unused]] LimEntry<>* higLim = r.p->e[1].l;
             // Step 1: Make a new LIM, which is the left LIM multiplied by the right LIM
-            //Log::log << "[normalizeLIMDD] Step 1: Multiply low and high LIMs.\n";
+            Log::log << "[normalizeLIMDD] Step 1: Multiply low and high LIMs.\n";
             if (r.p->e[1].l == nullptr) {
                 r.p->e[1].l = new LimEntry<>();
             }
@@ -630,31 +634,27 @@
             r.p->e[1].w.multiplyByPhase(r.p->e[1].l->getPhase());
             r.p->e[1].l->setPhase(phase_t::phase_one);
             // Step 2: Make the left LIM Identity
-            //Log::log << "[normalizeLIMDD] Step 2: Set low edge to nullptr. Edge is currently " << r << '\n';
+            Log::log << "[normalizeLIMDD] Step 2: Set low edge to nullptr. Edge is currently " << r << '\n';
             r.p->e[0].l = nullptr;
             // Step 3: Choose a canonical right LIM
-<<<<<<< HEAD
-            //Log::log << "[normalizeLIMDD] Step 3: Choose High Label; edge is currently " << r << '\n';
-            vNode      oldNode            = *(r.p); // make a copy of the old node
-            Complex    highEdgeWeightTemp = cn.getCached(CTEntry::val(r.p->e[1].w.r), CTEntry::val(r.p->e[1].w.i));
-            LimEntry<> higLimTemp;
-            highLabelPauli(r.p->e[0].p, r.p->e[1].p, r.p->e[1].l, highEdgeWeightTemp, higLimTemp); // TODO memory leak; delete highLimTemp
-            r.p->e[1].l = limTable.lookup(higLimTemp);
-=======
             Log::log << "[normalizeLIMDD] Step 3: Choose High Label; edge is currently " << r << '\n';
             vNode       oldNode            = *(r.p); // make a copy of the old node
             Complex     lowEdgeWeightTemp  = cn.getCached(r.p->e[0].w);
             Complex     highEdgeWeightTemp = cn.getCached(r.p->e[1].w); // TODO return to cache
             LimEntry<>* higLimTemp2        = highLabelPauli(r.p->e[0].p, r.p->e[1].p, r.p->e[1].l, lowEdgeWeightTemp, highEdgeWeightTemp);  // TODO memory leak; delete highLimTemp
             r.p->e[1].l                    = limTable.lookup(*higLimTemp2);
->>>>>>> b13eab41
             limTable.incRef(r.p->e[1].l);
             r.p->e[0].w = cn.lookup(lowEdgeWeightTemp);
             r.p->e[1].w = cn.lookup(highEdgeWeightTemp);
             cn.returnToCache(highEdgeWeightTemp); // TODO RESOLVED return to cache. Uncommenting this line gives an error
             // TODO limdd should we decrement reference count on the weight r.p->e[1].w here?
-            //Log::log << "[normalizeLIMDD] Found high label; now edge is " << r << '\n';
+            Log::log << "[normalizeLIMDD] Found high label; now edge is " << r << '\n';
             // Step 4: Find an isomorphism 'iso' which maps the new node to the old node
+            Log::log << "[normalizeLIMDD] Step 4: find an isomorphism.\n";
+            CVec rpVec      = getVector(r.p);
+            CVec oldNodeVec = getVector(&oldNode);
+            Log::log << "[normalizeLIMDD] vector r.p = " << outputCVec(rpVec) << '\n'
+                     << "[normalizeLIMDD] vector old = " << outputCVec(oldNodeVec) << '\n';
 
             LimWeight<> iso;
             bool        foundIsomorphism = false;
@@ -663,11 +663,12 @@
             if (!foundIsomorphism) {
                 throw std::runtime_error("[normalizeLIMDD] ERROR in step 4: old node is not isomorphic to canonical node.\n");
             }
-            //Log::log << "[normalizeLIMDD] Found isomorphism: " << iso.weight << " * " << LimEntry<>::to_string(iso.lim, r.p->v) << "\n";
-            //Log::log << "[normalizeLIMDD] Step 5.1: Multiply root LIM by old low LIM, from " << r.w << " * " << LimEntry<>::to_string(r.l, r.p->v) << " to " << r.w << " * " << LimEntry<>::to_string(LimEntry<>::multiply(r.l, lowLim), r.p->v) << ".\n";
+            sanityCheckIsomorphism(oldNode, *r.p, iso.lim, vEdge{});
+            Log::log << "[normalizeLIMDD] Found isomorphism: " << iso.weight << " * " << LimEntry<>::to_string(iso.lim, r.p->v) << "\n";
+            Log::log << "[normalizeLIMDD] Step 5.1: Multiply root LIM by old low LIM, from " << r.w << " * " << LimEntry<>::to_string(r.l, r.p->v) << " to " << r.w << " * " << LimEntry<>::to_string(LimEntry<>::multiply(r.l, lowLim), r.p->v) << ".\n";
             //            r.l = LimEntry<>::multiply(r.l, lowLim); // TODO RESOLVED memory leak
             r.l->multiplyBy(lowLim);
-            //Log::log << "[normalizeLIMDD] Step 5.2: Multiply root LIM by iso, becomes " << LimEntry<>::to_string(LimEntry<>::multiply(r.l, iso.lim), r.p->v) << ".\n";
+            Log::log << "[normalizeLIMDD] Step 5.2: Multiply root LIM by iso, becomes " << LimEntry<>::to_string(LimEntry<>::multiply(r.l, iso.lim), r.p->v) << ".\n";
             //            r.l = LimEntry<>::multiply(r.l, iso->lim); // TODO RESOLVED memory leak
             r.l->multiplyBy(iso.lim);
             cn.mul(r.w, r.w, iso.weight);
@@ -675,14 +676,17 @@
             //            delete iso;
 
             // Step 6: Lastly, to make the edge canonical, we make sure the phase of the LIM is +1; to this end, we multiply the weight r.w by the phase of the Lim r.l
-            //Log::log << "[normalizeLIMDD] Step 7: Set the LIM phase to 1; currently " << r.w << " * " << LimEntry<>::to_string(r.l, r.p->v) << '\n';
+            Log::log << "[normalizeLIMDD] Step 7: Set the LIM phase to 1; currently " << r.w << " * " << LimEntry<>::to_string(r.l, r.p->v) << '\n';
             if (r.l->getPhase() != phase_t::phase_one) {
                 // Step 6.1: multiply the weight 'r.w' by -1
                 r.w.multiplyByPhase(r.l->getPhase());
                 // Step 6.2: Make the phase of r.l '+1'
                 r.l->setPhase(phase_t::phase_one);
             }
-            //Log::log << "[normalizeLIMDD] Final root edge: " << r.w << " * " << LimEntry<>::to_string(r.l, r.p->v) << '\n';
+            Log::log << "[normalizeLIMDD] Final root edge: " << r.w << " * " << LimEntry<>::to_string(r.l, r.p->v) << '\n';
+
+            CVec amplitudeVecAfterNormalize = getVector(r);
+            sanityCheckNormalize(amplitudeVecBeforeNormalize, amplitudeVecAfterNormalize, rOld, r);
 
             return r;
         }
@@ -705,59 +709,32 @@
             }
             // Case 1: right child is zero
             else if (zero[1]) {
-                //Log::log << "[stab genPauli] |0> knife case  n = " << n + 1 << ". Low stabilizer group is:\n";
+                Log::log << "[stab genPauli] |0> knife case  n = " << n + 1 << ". Low stabilizer group is:\n";
                 stabgenset = low.p->limVector; // copies the stabilizer group of the left child
-                                               //                printStabilizerGroup(stabgenset);
+                printStabilizerGroup(stabgenset);
                 LimEntry<>* idZ = LimEntry<>::getIdentityOperator();
                 idZ->setOperator(n, 'Z');
                 stabgenset.push_back(idZ);
-                //Log::log << "[stab genPauli] Added Z. Now stab gen set is:\n";
-                //                printStabilizerGroup(stabgenset);
+                Log::log << "[stab genPauli] Added Z. Now stab gen set is:\n";
+                printStabilizerGroup(stabgenset);
                 // the matrix set is already in column echelon form,
                 // so we do not need to perform that step here
             }
             // Case 2: left child is zero
             else if (zero[0]) {
-                //Log::log << "[stab genPauli] |1> knife case. n = " << n + 1 << ". High stabilizer group is:\n";
+                Log::log << "[stab genPauli] |1> knife case. n = " << n + 1 << ". High stabilizer group is:\n";
                 stabgenset = high.p->limVector; // copy the stabilizer of the right child
-                                                //                printStabilizerGroup(stabgenset);
+                printStabilizerGroup(stabgenset);
                 LimEntry<>* minusIdZ = LimEntry<>::getMinusIdentityOperator();
                 minusIdZ->setOperator(n, 'Z');
                 stabgenset.push_back(minusIdZ);
-                //Log::log << "[stab genPauli] Added -Z. now stab gen set is:\n";
-                //                printStabilizerGroup(stabgenset);
+                Log::log << "[stab genPauli] Added -Z. now stab gen set is:\n";
+                printStabilizerGroup(stabgenset);
             }
             // Case 3: the node is a 'fork': both its children are nonzero
             else {
             	vEdge edgeDummy{&node, Complex::one, nullptr};
                 // Gather the stabilizer groups of the two children
-<<<<<<< HEAD
-                //Log::log << "[constructStabilizerGeneratorSet] Case fork; " << node << "\n";
-                // Step 2: find out whether an element P*P' should be added, where P acts on qubit 'n'
-                // Step 1: Compute the intersection
-                StabilizerGroup* stabLow  = &(low.p->limVector);
-                StabilizerGroup* stabHigh = &(high.p->limVector);
-                StabilizerGroup  PHP      = conjugateGroup(*stabHigh, high.l);
-                //Log::log << "[constructStabilizerGeneratorSet] conjugate group: ";
-                //                printStabilizerGroup(PHP, node.e[1].p->v);
-                //Log::log << '\n';
-                stabgenset = intersectGroupsPauli(*stabLow, PHP);
-                //Log::log << "[constructStabilizerGeneratorSet] intersection: ";
-                //                printStabilizerGroup(stabgenset, node.v);
-                //Log::log << '\n';
-                LimEntry<>* stab = LimEntry<>::noLIM;
-                stab             = getCosetIntersectionElementPauli(*stabLow, *stabHigh, high.l, high.l, phase_t::phase_minus_one);
-                if (stab != LimEntry<>::noLIM) {
-                    stab->setOperator(n, 'Z');
-                } else if (low.p == high.p) {
-                    // TODO check for X
-                    //				Complex rho = cn.mulCached(low.w, high.w);
-                    //				phase_t rho_phase = rho.getPhase();
-                    // TODO Check for Y
-                }
-                if (stab != LimEntry<>::noLIM) {
-                    stabgenset.push_back(stab);
-=======
                 Log::log << "[constructStabilizerGeneratorSet] Case fork; "  << node << "\n";
     			// Step 1: Compute the intersection
     			StabilizerGroup* stabLow  = &(low. p->limVector);
@@ -817,10 +794,13 @@
 							sanityCheckStabilizerGroup(edgeDummy, stabgenset);
 						}
     				}
->>>>>>> b13eab41
                 }
                 toColumnEchelonForm(stabgenset);
             }
+            //            CVec amplitudeVec = getVector(&node);
+            //            Log::log << "[constructStabilizerGeneratorSet] Finished. for state " << outputCVec(amplitudeVec) << '\n'
+            //            		 << "[constructStabilizerGeneratorSet] Stab = "; printStabilizerGroup(node.limVector, node.v); Log::log << '\n';
+
             return stabgenset;
         }
 
@@ -1190,19 +1170,13 @@
                 // Collecting garbage in the complex numbers table requires collecting the node tables as well
                 force = true;
             }
-            auto limCollect = limTable.garbageCollect(force);
-            auto vCollect   = 0;
-            if (limCollect > 0) {
-                vCollect = vUniqueTable.garbageCollect(true);
-            } else {
-                vCollect = vUniqueTable.garbageCollect(force);
-            }
-
+            auto vCollect = vUniqueTable.garbageCollect(force);
             auto mCollect = mUniqueTable.garbageCollect(force);
             auto dCollect = dUniqueTable.garbageCollect(force);
 
             // invalidate all compute tables involving vectors if any vector node has been collected
-            if (vCollect > 0 || limCollect > 0) {
+            if (vCollect > 0) {
+                limTable.clear();
                 vectorAdd.clear();
                 vectorInnerProduct.clear();
                 vectorKronecker.clear();
@@ -1348,7 +1322,20 @@
                     e = normalizeLIMDDZ(e, cached);
                     break;
                 case Pauli_group:
-                    e = normalizeLIMDDPauli(e, cached);
+                    vece0 = getVector(edges[0], var - 1);
+                    vece1 = getVector(edges[1], var - 1);
+                    e     = normalizeLIMDDPauli(e, cached);
+                    vece  = getVector(e, var);
+                    if (LimEntry<>::isIdentityOperator(lim) && !sanityCheckMakeDDNode(vece0, vece1, vece)) {
+                        Log::log << "[makeDDNode] ERROR  sanity check failed.\n"
+                                 << "[makeDDNode] edges[0] = " << outputCVec(vece0) << '\n'
+                                 << "[makeDDNode] edges[1] = " << outputCVec(vece1) << '\n'
+                                 << "[makeDDNode] edges[0] : " << edges[0] << '\n'
+                                 << "[makeDDNode] edges[1] : " << edges[1] << '\n'
+                                 << "[makeDDNode] result   = " << outputCVec(vece) << '\n'
+                                 << "[makeDDNode] result   : " << e << '\n';
+                        throw std::runtime_error("[makeDDNode] ERROR sanity check failed.\n");
+                    }
                     break;
                 case QMDD_group:
                     e = normalize(e, cached);
@@ -1364,6 +1351,12 @@
                     break;
                 case Pauli_group:
                     e.p->limVector = constructStabilizerGeneratorSetPauli(*(e.p));
+                    vece           = getVector(e.p);
+                    Log::log << "[makeDDNode] just built Stab(" << e.p << "). Amplitude vector: " << outputCVec(vece) << '\n'
+                             << "[makeDDNode] Stab = ";
+                    printStabilizerGroup(e.p->limVector);
+                    Log::log << '\n';
+                    sanityCheckStabilizerGroup(e, e.p->limVector);
                     putStabilizersInTable(e);
                     break;
                 case QMDD_group: break;
@@ -1848,7 +1841,36 @@
                     edge[i] = add2(e1, e2, trueLimX, trueLimY);
                     dEdge::revertDmChangesToEdges(e1, e2);
                 } else {
+                    CVec vectorArg0     = getVector(e1, w, trueLimX);
+                    CVec vectorArg1     = getVector(e2, w, trueLimY);
+                    CVec vectorExpected = addVectors(vectorArg0, vectorArg1);
+
+                    //                    export2Dot(e1, "e1.dot", true, true, false, false, true);
+                    //                    export2Dot(e2, "e2.dot", true, true, false, false, true);
                     edge[i] = add2(e1, e2, trueLimX, trueLimY);
+                    //                    export2Dot(edge[i], "e3.dot", true, true, false, false, true);
+
+                    CVec vectorResult = getVector(edge[i], w);
+                    if (!vectorsApproximatelyEqual(vectorResult, vectorExpected)) {
+                        Log::log << "[add2] ERROR addition went wrong.\n";
+                        Log::log << "[add2] Left operand: " << LimEntry<>::to_string(&limX, x.p->v) << " * " << x << ";  Right operand: " << LimEntry<>::to_string(&limY, y.p->v) << " * " << y << '\n';
+                        Log::log << "arg0:    ";
+                        printCVec(vectorArg0);
+                        Log::log << '\n';
+                        Log::log << "arg1     ";
+                        printCVec(vectorArg1);
+                        Log::log << '\n';
+                        Log::log << "expected ";
+                        printCVec(vectorExpected);
+                        Log::log << '\n';
+                        Log::log << "result   ";
+                        printCVec(vectorResult);
+                        Log::log << '\n';
+                        export2Dot(e1, "add-error-x.dot", false, true, true, false, true);
+                        export2Dot(e2, "add-error-y.dot", false, true, true, false, true);
+                        export2Dot(edge[i], "add-error-result.dot", false, true, true, false, true);
+                        throw std::runtime_error("[add2] ERROR Add did not return expected result. See images 'add-error-x.dot',  'add-error-y.dot',  'add-error-result.dot'");
+                    }
                 }
 
                 if (!x.isTerminal() && x.p->v == w && e1.w != Complex::zero) {
@@ -1860,7 +1882,40 @@
                 }
             }
 
+            //            export2Dot(e, "e3.dot", true, true, false, false, true);
+
+            //            export2Dot(edge[0], "e1.dot", true, true, false, false, true);
+            //            export2Dot(edge[1], "e2.dot", true, true, false, false, true);
             auto e = makeDDNode(w, edge, true);
+
+            //            export2Dot(e, "e3.dot", true, true, false, false, true);
+
+            //            Log::log << "[add2] computing vector x.\n";
+            CVec vectorArg0 = getVector(x, w, limX);
+            //            Log::log << "[add2] computing vector y.\n";
+            CVec vectorArg1     = getVector(y, w, limY);
+            CVec vectorExpected = addVectors(vectorArg0, vectorArg1);
+            CVec vectorResult   = getVector(e, w);
+            if (!vectorsApproximatelyEqual(vectorResult, vectorExpected)) {
+                Log::log << "[add2] ERROR addition went wrong.\n";
+                Log::log << "[add2] Left operand: " << LimEntry<>::to_string(&limX, x.p->v) << " * " << x << ";  Right operand: " << LimEntry<>::to_string(&limY, y.p->v) << " * " << y << '\n';
+                Log::log << "arg0:    ";
+                printCVec(vectorArg0);
+                Log::log << '\n';
+                Log::log << "arg1     ";
+                printCVec(vectorArg1);
+                Log::log << '\n';
+                Log::log << "expected ";
+                printCVec(vectorExpected);
+                Log::log << '\n';
+                Log::log << "result   ";
+                printCVec(vectorResult);
+                Log::log << '\n';
+                export2Dot(x, "add-error-x.dot", false, true, true, false, true, false);
+                export2Dot(y, "add-error-y.dot", false, true, true, false, true, false);
+                export2Dot(e, "add-error-result.dot", false, true, true, false, true, false);
+                throw std::runtime_error("[add2] ERROR Add did not return expected result. See images 'add-error-x.dot',  'add-error-y.dot',  'add-error-result.dot'");
+            }
 
             //           if (r.p != nullptr && e.p != r.p){ // activate for debugging caching only
             //               std::cout << "Caching error detected in add" << std::endl;
@@ -1873,7 +1928,6 @@
             //
             computeTable.insert({x.p, x.w, nullptr}, {y.p, y.w, trueLimCTable}, {e.p, weight, limTable.lookup(trueLimXCopy)});
             cn.returnToCache(weight);
-
             return e;
         }
 
@@ -2002,9 +2056,10 @@
                 if (!y.isTerminal() && yCopy.p->v > var) {
                     var = yCopy.p->v;
                 }
-                //Log::log << "[multiply] Start multiplying Mat x Vec.\n";
+
+                Log::log << "[multiply] Start multiplying Mat x Vec.\n";
                 e = multiply2(xCopy, yCopy, var, start, generateDensityMatrix);
-                //Log::log << "[multiply] Multiplication complete. Node: " << e << '\n';
+                Log::log << "[multiply] Multiplication complete. Node: " << e << '\n';
 
                 dEdge::revertDmChangesToEdges(xCopy, yCopy);
 
@@ -2095,6 +2150,10 @@
 
             LimEntry<> trueLim = lim;
             trueLim.multiplyBy(y.l);
+
+            CMat mat_x       = getMatrix(x);
+            CVec vec_y       = getVector(y, var, lim);
+            CVec vecExpected = multiplyMatrixVector(mat_x, vec_y);
 
             //            makePrintIdent(var);
             //            std::cout << "trueLimTable: " << LimEntry<NUM_QUBITS>::to_string(&trueLimTable) << std::endl;
@@ -2254,7 +2313,23 @@
                                 edge[idx] = m;
                             } else if (!m.w.exactlyZero()) {
                                 auto old_e = edge[idx];
-                                edge[idx]  = add2(edge[idx], m);
+                                //                                export2Dot(edge[idx], "edge0.dot", true, true, false, false, false);
+                                //                                export2Dot(m, "edge1.dot", true, true, false, false, false);
+                                //                                vectorArg0 = getVector(old_e);
+                                //                                vectorArg1 = getVector(m);
+                                //                                vectorExpected = addVectors(vectorArg0, vectorArg1);
+                                edge[idx] = add2(edge[idx], m);
+                                //                                vectorResult = getVector(edge[idx]);
+                                //                                if (!vectorsApproximatelyEqual(vectorResult, vectorExpected)) {
+                                //                                	Log::log << "[multiply2] ERROR addition went wrong.\n";
+                                //									Log::log << "arg0:    "; printCVec(vectorArg0);     Log::log << '\n';
+                                //                                	Log::log << "arg1     "; printCVec(vectorArg1);     Log::log << '\n';
+                                //                                	Log::log << "expected "; printCVec(vectorExpected); Log::log << '\n';
+                                //                                	Log::log << "result   "; printCVec(vectorResult);   Log::log << '\n';
+                                //                                	throw std::runtime_error("[multiply2] ERROR Add did not return expected result.");
+                                //                                }
+
+                                //                                export2Dot(edge[idx], "temp_limdd.dot", true, true, false, false, false);
                                 cn.returnToCache(old_e.w);
                                 cn.returnToCache(m.w);
                             }
@@ -2264,7 +2339,29 @@
             }
             //            export2Dot(edge[0], "edge0.dot", true, true, false, false, true);
             //            export2Dot(edge[1], "edge1.dot", true, true, false, false, true);
-            e = makeDDNode(var, edge, true, generateDensityMatrix);
+
+            if constexpr (std::is_same_v<RightOperandNode, vNode>) {
+                CVec vece0 = getVector(edge[0], var - 1);
+                CVec vece1 = getVector(edge[1], var - 1);
+                e          = makeDDNode(var, edge, true, nullptr);
+                CVec vece  = getVector(e, var);
+                if (!sanityCheckMakeDDNode(vece0, vece1, vece)) {
+                    Log::log << "[multiply2] ERROR sanity check failed after makeDDNode.\n"
+                             << "[multiply2] edge[0]    = " << edge[0] << '\n'
+                             << "[multiply2] edge[1]    = " << edge[1] << '\n'
+                             << "[multiply2] e (result) = " << e << '\n'
+                             << "[multiply2] vece0         = ";
+                    printCVec(vece0);
+                    Log::log << "[multiply2] vece1         = ";
+                    printCVec(vece1);
+                    Log::log << "[multiply2] vece (result) = ";
+                    printCVec(vece);
+                    throw std::runtime_error("[multiply2] ERROR Sanity check failed after makenode.");
+                }
+            } else {
+                e = makeDDNode(var, edge, true, generateDensityMatrix);
+            }
+
             //            if (r.p != nullptr && e.p != r.p) { // activate for debugging caching
             //                std::cout << "Caching error detected in mul" << std::endl;
             //            } else {
@@ -2283,11 +2380,34 @@
                     ComplexNumbers::mul(e.w, e.w, y.w);
                 }
 
+                //                CVec vectorE = getVector(e);
+                //                std::cout << "(" << std::to_string(tempCallCounter) << ")";
+                //                printCVec(vectorE);
+
                 if (e.w.approximatelyZero()) {
                     cn.returnToCache(e.w);
                     return ResultEdge::zero;
                 }
             }
+
+            // Last step: sanity check to see whether the resulting vector is what was expected
+            CVec vecResult = getVector(e);
+            if (!vectorsApproximatelyEqual(vecResult, vecExpected)) {
+                Log::log << "[multiply2] ERROR.\n"
+                         << "[multiply2] state: " << y << "\n"
+                         << "[multiply2] amplitude vector: ";
+                printCVec(vec_y);
+                Log::log << "[multiply2] Matrix:\n";
+                printMatrix(xCopy);
+                Log::log << "\n[multiply2] Expected result: ";
+                printCVec(vecExpected);
+                Log::log << "\n[multiply2] Actual result:  ";
+                printCVec(vecResult);
+                throw std::runtime_error("[multiply2] ERROR  multiply does not return expected result.\n");
+            }
+
+            //            export2Dot(e, "edgeResult.dot", true, true, false, false, true);
+
             return e;
         }
 
@@ -3201,8 +3321,6 @@
             cn.returnToCache(c);
         }
 
-<<<<<<< HEAD
-=======
         // Returns whether the diagram is a Tower.
         bool isTower(const vEdge& edge) {
         	if (edge.isTerminal()) return true;
@@ -3306,7 +3424,6 @@
         //            cn.returnToCache(c);
         //        }
 
->>>>>>> b13eab41
         // Returns whether v ~ w, up to a complex multiplicative factor
         bool vectorsApproximatelyEqual(const CVec& v, const CVec& w) {
             //std::cout << "[vectors approximately equal] start.\n";
@@ -3355,6 +3472,13 @@
             }
 
             return true;
+        }
+
+        bool isValidIsomorphism(Edge<vNode> e1, Edge<vNode> e2, const LimEntry<>* iso) {
+            e1.l      = LimEntry<>::multiply(e1.l, iso);
+            CVec phi1 = getVector(e1);
+            CVec phi2 = getVector(e2);
+            return vectorsApproximatelyEqual(phi1, phi2);
         }
 
         void printVector(const vEdge& e) {

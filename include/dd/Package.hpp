--- conflicted
+++ resolved
@@ -365,54 +365,32 @@
         // TODO limdd:
         //   1. make NUM_QUBITS a template parameter
         void highLabelPauli(vNode* u, vNode* v, LimEntry<>* vLabel, Complex& lowWeight, Complex& highWeight, LimEntry<>& newHighLabel) {
-<<<<<<< HEAD
             //Log::log << "[highLabelPauli] low: " << lowWeight << " * I; high: " << highWeight << " * " << *vLabel << '\n';
             //LimEntry<>* newHighLabel;
             if (u == v) {
                 newHighLabel = *GramSchmidt(u->limVector, vLabel);
                 highWeight.multiplyByPhase(newHighLabel.getPhase());
                 //Log::log << "[highLabelPauli] case u = v; canonical lim is " << newHighLabel << " so multiplying weight by " << phaseToString(newHighLabel.getPhase()) << ", result: weight = " << highWeight << '\n';
-=======
-            Log::log << "[highLabelPauli] low: " << lowWeight << " * I; high: " << highWeight << " * " << *vLabel << '\n';
-            //            	LimEntry<>* newHighLabel;
-            if (u == v) {
-                newHighLabel = *GramSchmidt(u->limVector, vLabel);
-                highWeight.multiplyByPhase(newHighLabel.getPhase());
-                Log::log << "[highLabelPauli] case u = v; canonical lim is " << newHighLabel << " so multiplying weight by " << phaseToString(newHighLabel.getPhase()) << ", result: weight = " << highWeight << '\n';
->>>>>>> aa3c8465
                 newHighLabel.setPhase(phase_t::phase_one);
 
                 fp lomag2 = ComplexNumbers::mag2(lowWeight);
                 fp himag2 = ComplexNumbers::mag2(highWeight);
                 if (himag2 > lomag2) {
-<<<<<<< HEAD
                     //Log::log << "[highLabelPauli] high is larger than low.\n";
-=======
-                    Log::log << "[highLabelPauli] high is larger than low.\n";
->>>>>>> aa3c8465
                     // Swap low, high
                     Complex hiTemp = cn.getCached(lowWeight);
                     Complex loTemp = cn.getCached(highWeight);
                     vEdge   lo{u, hiTemp, nullptr};
                     vEdge   hi{u, loTemp, nullptr};
-<<<<<<< HEAD
                     //Log::log << "[highLabelPauli] before normalize: loTemp = " << loTemp << "; hiTemp = " << hiTemp << '\n';
-=======
-                    Log::log << "[highLabelPauli] before normalize: loTemp = " << loTemp << "; hiTemp = " << hiTemp << '\n';
->>>>>>> aa3c8465
                     // Normalize low, high
                     vNode tempNode{{lo, hi}, nullptr, {}, 0, (Qubit)(u->v + 1)};
                     vEdge tempEdge{&tempNode, Complex::one, nullptr};
                     //                		Complex lowWeightTemp = cn.getCached(lowWeight);
                     //                		Complex highWeightTemp = cn.getCached(highWeight);
                     tempEdge = normalize(tempEdge, false);
-<<<<<<< HEAD
                     //Log::log << "[highlabelPauli] after  normalize: loTemp = " << loTemp << "; hiTemp = " << hiTemp << '\n';
                     //Log::log << "[highlabelPauli] after  normalize: lo edge= " << tempEdge.p->e[0].w << "; hiEdge = " << tempEdge.p->e[1].w << '\n';
-=======
-                    Log::log << "[highlabelPauli] after  normalize: loTemp = " << loTemp << "; hiTemp = " << hiTemp << '\n';
-                    Log::log << "[highlabelPauli] after  normalize: lo edge= " << tempEdge.p->e[0].w << "; hiEdge = " << tempEdge.p->e[1].w << '\n';
->>>>>>> aa3c8465
 
                     // Now the weights are normalized
                     highWeight.r->value = CTEntry::val(tempEdge.p->e[0].w.r);
@@ -420,11 +398,7 @@
                     lowWeight.r->value  = CTEntry::val(tempEdge.p->e[1].w.r);
                     lowWeight.i->value  = CTEntry::val(tempEdge.p->e[1].w.i);
 
-<<<<<<< HEAD
                     //                		Log::log << "[highLabelPauli] (case high > low) new low = " << lowWeight << "; new high = " << highWeight << "\n";
-=======
-                    Log::log << "[highLabelPauli] (case high > low) new low = " << lowWeight << "; new high = " << highWeight << "\n";
->>>>>>> aa3c8465
                     cn.returnToCache(loTemp);
                     cn.returnToCache(hiTemp);
                     //                		lowWeight = tempEdge.p->e[0].w;
@@ -432,10 +406,8 @@
                 }
                 if (CTEntry::val(highWeight.r) < 0 || (CTEntry::approximatelyEquals(highWeight.r, &ComplexTable<>::zero) && CTEntry::val(highWeight.i) < 0)) {
                     highWeight.multiplyByMinusOne(true);
-<<<<<<< HEAD
                     //Log::log << "[highLabelPauli] the high edge weight is flipped. New weight is " << highWeight << ".\n";
                 }
-
             } else {
                 StabilizerGroup GH = groupConcatenate(u->limVector, v->limVector);
                 toColumnEchelonForm(GH);
@@ -449,21 +421,6 @@
 //                    std::cout << "[highLabelPauli] before multiplication by -1, highWeight = " << highWeight << "\n";
                     highWeight.multiplyByMinusOne(true);
 //                    std::cout << "[highLabelPauli] Multiplied high edge weight by -1; New weight is " << highWeight << ".\n";
-=======
-                    Log::log << "[highLabelPauli] the high edge weight is flipped. New weight is " << highWeight << ".\n";
-                }
-            } else {
-                StabilizerGroup GH = groupConcatenate(u->limVector, v->limVector);
-                toColumnEchelonForm(GH);
-                newHighLabel = *GramSchmidt(GH, vLabel);
-                highWeight.multiplyByPhase(newHighLabel.getPhase());
-                Log::log << "[highLabelPauli] canonical lim is " << newHighLabel << " so multiplying weight by " << phaseToString(newHighLabel.getPhase()) << ", result: weight = " << highWeight << '\n';
-                newHighLabel.setPhase(phase_t::phase_one);
-                if (highWeight.lexSmallerThanxMinusOne()) {
-                    Log::log << "[highLabelPauli] before multiplication by -1, highWeight = " << highWeight << "\n";
-                    highWeight.multiplyByMinusOne(true);
-                    Log::log << "[highLabelPauli] Multiplied high edge weight by -1; New weight is " << highWeight << ".\n";
->>>>>>> aa3c8465
                 }
             }
         }
@@ -478,11 +435,7 @@
                 //Log::log << '\n';
                 //Log::log << "[normalizeLIMDD] normalized: ";
                 printCVec(after);
-<<<<<<< HEAD
-                //Log::log << '\n';
-=======
                 Log::log << '\n';
->>>>>>> aa3c8465
                 //export2Dot(originalEdge, "originalEdge.dot", false, true, true, false, true);
                 //export2Dot(normalizedEdge, "normalizedEdge.dot", false, true, true, false, true);
                 throw std::runtime_error("[normalizeLIMDD] ERROR normalized edge has different vector than original edge! See files originalEdge.svg and normalizedEdge.svg\n");
@@ -491,11 +444,7 @@
 
         void outputDescendantsStabilizerGroups(vEdge edge) {
             if (edge.isTerminal()) return;
-<<<<<<< HEAD
             //Log::log << "[print stabs] n = " << (int) edge.p->v << "; Stab(v) = " << groupToString(edge.p->limVector, edge.p->v) << "  edge = " << edge << "\n";
-=======
-            Log::log << "[print stabs] n = " << (int)edge.p->v << "; Stab(v) = " << groupToString(edge.p->limVector, edge.p->v) << "  edge = " << edge << "\n";
->>>>>>> aa3c8465
             if (!edge.p->e[0].isTerminal()) {
                 outputDescendantsStabilizerGroups(edge.p->e[0]);
             } else if (!edge.p->e[1].isTerminal()) {
@@ -695,10 +644,6 @@
             //Log::log << "[normalizeLIMDD] Step 2: Set low edge to nullptr. Edge is currently " << r << '\n';
             r.p->e[0].l = nullptr;
             // Step 3: Choose a canonical right LIM
-<<<<<<< HEAD
-=======
-            Log::log << "[normalizeLIMDD] Step 3: Choose High Label; edge is currently " << r << '\n';
->>>>>>> aa3c8465
             vNode      oldNode            = *(r.p);                    // make a copy of the old node
             Complex    lowEdgeWeightTemp  = cn.getCached(r.p->e[0].w); // Returned to cache
             Complex    highEdgeWeightTemp = cn.getCached(r.p->e[1].w); // Returned to cache
@@ -801,20 +746,13 @@
             }
             // Case 3: the node is a 'fork': both its children are nonzero
             else {
-<<<<<<< HEAD
                 //                vEdge edgeDummy{&node, Complex::one, nullptr};
                 // Gather the stabilizer groups of the two children
                 //Log::log << "[constructStabilizerGeneratorSet] Case fork; "  << node << "\n";
-=======
-                vEdge edgeDummy{&node, Complex::one, nullptr};
-                // Gather the stabilizer groups of the two children
-                Log::log << "[constructStabilizerGeneratorSet] Case fork; " << node << "\n";
->>>>>>> aa3c8465
                 // Step 1: Compute the intersection
                 StabilizerGroup* stabLow  = &(low.p->limVector);
                 StabilizerGroup* stabHigh = &(high.p->limVector);
                 StabilizerGroup  PHP      = conjugateGroup(*stabHigh, high.l);
-<<<<<<< HEAD
                 //Log::log << "[constructStabilizerGeneratorSet] G = Stab(low)  = " << groupToString(*stabLow, n-1) << '\n';
                 //Log::log << "[constructStabilizerGeneratorSet] H = Stab(high) = " << groupToString(*stabHigh, n-1) << '\n';
                 //Log::log << "[constructStabilizerGeneratorSet] PHP: " << groupToString(PHP, node.e[1].p->v) << '\n';
@@ -824,28 +762,12 @@
                 // Step 2: find out whether an element P*P' should be added, where P acts on qubit 'n'
                 LimEntry<>* stab = LimEntry<>::noLIM;
                 //Log::log << "[constructStabilizerGeneratorSet] Treating case Z...\n";
-=======
-                Log::log << "[constructStabilizerGeneratorSet] G = Stab(low)  = " << groupToString(*stabLow, n - 1) << '\n';
-                Log::log << "[constructStabilizerGeneratorSet] H = Stab(high) = " << groupToString(*stabHigh, n - 1) << '\n';
-                Log::log << "[constructStabilizerGeneratorSet] PHP: " << groupToString(PHP, node.e[1].p->v) << '\n';
-                stabgenset = intersectGroupsPauli(*stabLow, PHP);
-                Log::log << "[constructStabilizerGeneratorSet] intersection: " << groupToString(stabgenset, n) << '\n';
-                sanityCheckStabilizerGroup(edgeDummy, stabgenset);
-                // Step 2: find out whether an element P*P' should be added, where P acts on qubit 'n'
-                LimEntry<>* stab = LimEntry<>::noLIM;
-                Log::log << "[constructStabilizerGeneratorSet] Treating case Z...\n";
->>>>>>> aa3c8465
                 stab = getCosetIntersectionElementPauli(*stabLow, *stabHigh, high.l, high.l, phase_t::phase_minus_one, n - 1);
                 if (stab != LimEntry<>::noLIM) {
                     stab->setOperator(n, 'Z');
                     stabgenset.push_back(stab);
-<<<<<<< HEAD
                     //Log::log << "[constructStabilizerGeneratorSet] found stabilizer: " << LimEntry<>::to_string(stab, n) << '\n';
                     //sanityCheckStabilizerGroup(edgeDummy, stabgenset);
-=======
-                    Log::log << "[constructStabilizerGeneratorSet] found stabilizer: " << LimEntry<>::to_string(stab, n) << '\n';
-                    sanityCheckStabilizerGroup(edgeDummy, stabgenset);
->>>>>>> aa3c8465
                 }
                 if (low.p == high.p) {
                     Complex rho      = cn.divCached(node.e[1].w, node.e[0].w);
@@ -853,16 +775,11 @@
                     if (rhoPhase != phase_t::no_phase) {
                         phase_t rhoSquared = multiplyPhases(rhoPhase, rhoPhase);
                         // check for X
-<<<<<<< HEAD
                         //Log::log << "[constructStabilizerGeneratorSet] Treating case X...\n";
-=======
-                        Log::log << "[constructStabilizerGeneratorSet] Treating case X...\n";
->>>>>>> aa3c8465
                         stab = getCosetIntersectionElementPauli(*stabLow, *stabHigh, high.l, high.l, rhoSquared, n - 1);
                         if (stab != LimEntry<>::noLIM) {
                             LimEntry<> X;
                             X.setOperator(n, pauli_op::pauli_x);
-<<<<<<< HEAD
                             //Log::log << "[constructStabilizerGeneratorSet] Just set the X in " << LimEntry<>::to_string(&X) << "\n";
                             X.multiplyBy(high.l);
                             X.multiplyBy(stab);
@@ -874,44 +791,20 @@
                         }
                         // Check for Y
                         //Log::log << "[constructStabilizerGeneratorSet] Treating case Y...\n";
-=======
-                            Log::log << "[constructStabilizerGeneratorSet] Just set the X in " << LimEntry<>::to_string(&X) << "\n";
-                            X.multiplyBy(high.l);
-                            X.multiplyBy(stab);
-                            X.multiplyPhaseBy(rhoPhase);
-                            Log::log << "[constructStabilizerGeneratorSet] found stabilizer: " << LimEntry<>::to_string(&X, n) << '\n';
-                            Log::log << "[constructStabilizerGeneratorSet] with high.l = " << LimEntry<>::to_string(high.l, n) << " coset element = " << LimEntry<>::to_string(stab, n) << ".\n";
-                            stabgenset.push_back(new LimEntry<>(X));
-                            sanityCheckStabilizerGroup(edgeDummy, stabgenset);
-                        }
-                        // Check for Y
-                        Log::log << "[constructStabilizerGeneratorSet] Treating case Y...\n";
->>>>>>> aa3c8465
                         phase_t minusRhoSquared = multiplyPhases(rhoSquared, phase_t::phase_minus_one);
                         stab                    = getCosetIntersectionElementPauli(*stabLow, *stabHigh, high.l, high.l, minusRhoSquared, n - 1);
                         if (stab != LimEntry<>::noLIM) {
                             LimEntry<> X;
                             X.setOperator(n, pauli_op::pauli_y);
-<<<<<<< HEAD
                             //Log::log << "[constructStabilizerGeneratorSet] Just set the Y in " << LimEntry<>::to_string(&X, n) << "\n";
-=======
-                            Log::log << "[constructStabilizerGeneratorSet] Just set the Y in " << LimEntry<>::to_string(&X, n) << "\n";
->>>>>>> aa3c8465
                             X.multiplyBy(high.l);
                             X.multiplyBy(stab);
                             X.multiplyPhaseBy(rhoPhase);
                             X.multiplyPhaseBy(phase_t::phase_minus_i);
-<<<<<<< HEAD
                             //Log::log << "[constructStabilizerGeneratorSet] found stabilizer: " << LimEntry<>::to_string(&X, n) << '\n';
                             //Log::log << "[constructStabilizerGeneratorSet] with high.l = " << LimEntry<>::to_string(high.l, n) << " coset element = " << LimEntry<>::to_string(stab, n) << ".\n";
                             stabgenset.push_back(new LimEntry<>(X));
                             //                            sanityCheckStabilizerGroup(edgeDummy, stabgenset);
-=======
-                            Log::log << "[constructStabilizerGeneratorSet] found stabilizer: " << LimEntry<>::to_string(&X, n) << '\n';
-                            Log::log << "[constructStabilizerGeneratorSet] with high.l = " << LimEntry<>::to_string(high.l, n) << " coset element = " << LimEntry<>::to_string(stab, n) << ".\n";
-                            stabgenset.push_back(new LimEntry<>(X));
-                            sanityCheckStabilizerGroup(edgeDummy, stabgenset);
->>>>>>> aa3c8465
                         }
                     }
                 }
@@ -3697,19 +3590,6 @@
             std::cout << std::flush;
         }
 
-        void printMatrix(const dEdge& e) {
-            return;
-        }
-
-        CMat getMatrix(const dEdge& e) {
-            return {};
-        }
-
-        CVec getVector([[maybe_unused]] const dEdge& e, [[maybe_unused]] Qubit q = 0, [[maybe_unused]] LimEntry<> lim = {}) {
-            CVec vec;
-            return vec;
-        }
-
         CMat getMatrix(const mEdge& e) {
             if (e.p->v < 0) {
                 auto mat = CMat(1, CVec(1, {CTEntry::val(e.w.r), CTEntry::val(e.w.i)}));

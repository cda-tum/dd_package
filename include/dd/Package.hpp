--- conflicted
+++ resolved
@@ -349,13 +349,21 @@
                 	fp himag2 = ComplexNumbers::mag2(highWeight);
                 	if (himag2 > lomag2) {
                 		// Swap low, high
-                		vEdge lo{v, highWeight, nullptr};
+                		vEdge lo{u, highWeight, nullptr};
                 		vEdge hi{u, lowWeight, nullptr};
                 		// Normalize low, high
                 		vNode tempNode{{lo, hi}, nullptr, {}, 0, (Qubit)(u->v + 1)};
                 		vEdge tempEdge{&tempNode, Complex::one, nullptr};
-                		tempEdge = normalize(tempEdge, true);
+//                		Complex lowWeightTemp = cn.getCached(lowWeight);
+//                		Complex highWeightTemp = cn.getCached(highWeight);
+                		tempEdge = normalize(tempEdge, false);
                 		// Now the weights are normalized
+                		highWeight.r->value = CTEntry::val(tempEdge.p->e[0].w.r);
+                		highWeight.i->value = CTEntry::val(tempEdge.p->e[0].w.i);
+                		lowWeight.r->value  = CTEntry::val(tempEdge.p->e[1].w.r);
+                		lowWeight.i->value  = CTEntry::val(tempEdge.p->e[1].w.i);
+//                		lowWeight = tempEdge.p->e[0].w;
+//                		lowWeight  = tempEdge.p->e[1].w;
                 	}
         			if (CTEntry::val(highWeight.r) < 0 || (CTEntry::approximatelyEquals(highWeight.r, &ComplexTable<>::zero) && CTEntry::val(highWeight.i) < 0)) {
         				highWeight.multiplyByMinusOne(true);
@@ -1397,17 +1405,13 @@
         template<class Node>
         Edge<Node> add2(Edge<Node>& x, Edge<Node>& y, const LimEntry<> limX = {}, const LimEntry<> limY = {}) {
             // TODO limdd
-<<<<<<< HEAD
-            [[maybe_unused]] auto tmpMulCallCounter = ++mulCallCounter;
-=======
             LimEntry<> trueLimX = limX;
             trueLimX.multiplyBy(x.l);
 
             LimEntry<> trueLimY = limY;
             trueLimY.multiplyBy(y.l);
 
-            auto tmpMulCallCounter = ++mulCallCounter;
->>>>>>> 4aac83e2
+            [[maybe_unused]] auto tmpMulCallCounter = ++mulCallCounter;
             if (x.p == nullptr) return y;
             if (y.p == nullptr) return x;
 

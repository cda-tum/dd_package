/*
 * This file is part of the JKQ DD Package which is released under the MIT license.
 * See file README.md or go to http://iic.jku.at/eda/research/quantum_dd/ for more information.
 */

#ifndef DD_PACKAGE_COMPLEXTABLE_HPP
#define DD_PACKAGE_COMPLEXTABLE_HPP

#include "Definitions.hpp"

#include <algorithm>
#include <array>
#include <cassert>
#include <cmath>
#include <cstdint>
#include <cstdlib>
#include <iomanip>
#include <iostream>
#include <limits>
#include <map>
#include <stdexcept>
#include <string>
#include <vector>

namespace dd {
    template<std::size_t NBUCKET = 65537, std::size_t INITIAL_ALLOCATION_SIZE = 2048, std::size_t GROWTH_FACTOR = 2, std::size_t INITIAL_GC_LIMIT = 65536>
    class ComplexTable {
    public:
        struct Entry {
            fp       value{};
            Entry*   next{};
            RefCount refCount{};

            ///
            /// The sign of number is encoded in the least significant bit of its entry pointer
            /// If not handled properly, this causes misaligned access
            /// These routines allow to obtain safe pointers
            ///
            [[nodiscard]] static inline Entry* getAlignedPointer(const Entry* e) {
                return reinterpret_cast<Entry*>(reinterpret_cast<std::uintptr_t>(e) & ~static_cast<std::uintptr_t>(1U));
            }

            [[nodiscard]] static inline Entry* getNegativePointer(const Entry* e) {
                return reinterpret_cast<Entry*>(reinterpret_cast<std::uintptr_t>(e) | static_cast<std::uintptr_t>(1U));
            }

            [[nodiscard]] static inline Entry* flipPointerSign(const Entry* e) {
                return reinterpret_cast<Entry*>(reinterpret_cast<std::uintptr_t>(e) ^ static_cast<std::uintptr_t>(1U));
            }

            [[nodiscard]] static inline bool isNegativePointer(const Entry* e) {
                return reinterpret_cast<std::uintptr_t>(e) & static_cast<std::uintptr_t>(1U);
            }

            [[nodiscard]] static inline fp val(const Entry* e) {
                if (isNegativePointer(e)) {
                    return -getAlignedPointer(e)->value;
                }
                return e->value;
            }

            [[nodiscard]] static inline RefCount ref(const Entry* e) {
                if (isNegativePointer(e)) {
                    return -getAlignedPointer(e)->refCount;
                }
                return e->refCount;
            }

            [[nodiscard]] static constexpr bool approximatelyEquals(const Entry* left, const Entry* right) {
                return left == right || approximatelyEquals(val(left), val(right));
            }
            [[nodiscard]] static constexpr bool approximatelyEquals(const fp left, const fp right) {
                return left == right || std::abs(left - right) <= TOLERANCE;
            }

            [[nodiscard]] static constexpr bool approximatelyZero(const Entry* e) {
                return e == &zero || approximatelyZero(val(e));
            }
            [[nodiscard]] static constexpr bool approximatelyZero(const fp e) {
                return std::abs(e) <= TOLERANCE;
            }

            [[nodiscard]] static constexpr bool approximatelyOne(const Entry* e) {
                return e == &one || approximatelyOne(val(e));
            }
            [[nodiscard]] static constexpr bool approximatelyOne(fp e) {
                return approximatelyEquals(e, 1.0);
            }

            static void writeBinary(const Entry* e, std::ostream& os) {
                auto temp = val(e);
                os.write(reinterpret_cast<const char*>(&temp), sizeof(decltype(temp)));
            }
        };

        static inline Entry zero{0., nullptr, 1};
        static inline Entry sqrt2_2{SQRT2_2, nullptr, 1};
        static inline Entry one{1., nullptr, 1};

        ComplexTable():
            chunkID(0), allocationSize(INITIAL_ALLOCATION_SIZE), gcLimit(INITIAL_GC_LIMIT) {
            // allocate first chunk of numbers
            chunks.emplace_back(allocationSize);
            allocations += allocationSize;
            allocationSize *= GROWTH_FACTOR;
            chunkIt    = chunks[0].begin();
            chunkEndIt = chunks[0].end();

            // add 1/2 to the complex table and increase its ref count (so that it is not collected)
            lookup(0.5L)->refCount++;
        }

        ~ComplexTable() = default;

        static fp tolerance() {
            return TOLERANCE;
        }

        static void setTolerance(fp tol) {
            TOLERANCE = tol;
        }

        static constexpr std::int64_t MASK = NBUCKET - 1;

        // linear (clipped) hash function
        static constexpr std::int64_t hash(const fp val) {
            assert(val >= 0);
            auto key = static_cast<std::int64_t>(std::nearbyint(val * MASK));
            return std::min<std::int64_t>(key, MASK);
        }

        // access functions
        [[nodiscard]] std::size_t getCount() const { return count; }

        [[nodiscard]] std::size_t getPeakCount() const { return peakCount; }

        [[nodiscard]] std::size_t getAllocations() const { return allocations; }

        [[nodiscard]] std::size_t getGrowthFactor() const { return GROWTH_FACTOR; }

        [[nodiscard]] const auto& getTable() const { return table; }

        [[nodiscard]] bool availableEmpty() const { return available == nullptr; };

        Entry* lookup(const fp& val) {
            assert(!std::isnan(val));
            assert(val >= 0); // required anyway for the hash function
            ++lookups;
            if (Entry::approximatelyZero(val)) {
                ++hits;
                return &zero;
            }

            if (Entry::approximatelyOne(val)) {
                ++hits;
                return &one;
            }

            if (Entry::approximatelyEquals(val, SQRT2_2)) {
                ++hits;
                return &sqrt2_2;
            }

            assert(val - TOLERANCE >= 0); // should be handle above as special case

            const auto lowerKey = hash(val - TOLERANCE);
            const auto upperKey = hash(val + TOLERANCE);

            if (upperKey == lowerKey) {
                ++findOrInserts;
                return findOrInsert(lowerKey, val);
            }

            // code below is to properly handle border cases |----(-|-)----|
            // in case a value close to a border is looked up,
            // only the last entry in the lower bucket and the first entry in the upper bucket need to be checked

            const auto key = hash(val);

            Entry* p_lower;
            Entry* p_upper;
            if (lowerKey != key) {
                p_lower = tailTable[lowerKey];
                p_upper = table[key];
                ++lowerNeighbors;
<<<<<<< HEAD
                //                std::cout << "Border case between lower bucket " << lowerKey << " and actual bucket " << key << ". ";
            } else {
                p_lower = tailTable[key];
                p_upper = table[upperKey];
                ++upperNeighbors;
                //                std::cout << "Border case between actual bucket " << key << " and upper bucket " << upperKey << ". ";
            }

            bool lowerMatchFound = (p_lower != nullptr && Entry::approximatelyEquals(val, p_lower->value));
            bool upperMatchFound = (p_upper != nullptr && Entry::approximatelyEquals(val, p_upper->value));
=======
                // buckets are sorted so we only have to look into the last entry of the lower bucket
                Entry* p_lower = tailTable[lowerKey];
                if (p_lower != nullptr && val - p_lower->value < TOLERANCE) {
                    return p_lower;
                }
            } else if (upperKey != key) { // search in (potentially) higher bucket
                ++upperNeighbors;
                // buckets are sorted, we only have to look at the first element
>>>>>>> ebfcacbe

            if (lowerMatchFound && upperMatchFound) {
                //                std::cout << "Double match. ";
                ++hits;
                const auto diffToLower = std::abs(p_lower->value - val);
                const auto diffToUpper = std::abs(p_upper->value - val);
                // val is actually closer to p_lower than to p_upper
                if (diffToLower < diffToUpper) {
                    //                    std::cout << val << " is closer to lower val " << p_lower->value << " than to upper val " << p_upper->value << std::endl;
                    return p_lower;
                } else {
                    //                    std::cout << val << " is closer to upper val " << p_upper->value << " than to lower val " << p_upper->value << std::endl;
                    return p_upper;
                }
            }

            if (lowerMatchFound) {
                ++hits;
                //                std::cout << "Matched " << val << " in lower bucket to " << p_lower->value << std::endl;
                return p_lower;
            }

            if (upperMatchFound) {
                ++hits;
                //                std::cout << "Matched " << val << " in upper bucket to " << p_upper->value << std::endl;
                return p_upper;
            }

            // value was not found in the table -> get a new entry and add it to the central bucket
            Entry* entry = insert(key, val);
            return entry;
        }

        [[nodiscard]] Entry* getEntry() {
            // an entry is available on the stack
            if (!availableEmpty()) {
                Entry* entry = available;
                available    = entry->next;
                // returned entries could have a ref count != 0
                entry->refCount = 0;
                return entry;
            }

            // new chunk has to be allocated
            if (chunkIt == chunkEndIt) {
                chunks.emplace_back(allocationSize);
                allocations += allocationSize;
                allocationSize *= GROWTH_FACTOR;
                chunkID++;
                chunkIt    = chunks[chunkID].begin();
                chunkEndIt = chunks[chunkID].end();
            }

            auto entry = &(*chunkIt);
            ++chunkIt;
            return entry;
        }

        void returnEntry(Entry* entry) {
            entry->next = available;
            available   = entry;
        }

        // increment reference count for corresponding entry
        static void incRef(Entry* entry) {
            // get valid pointer
            auto entryPtr = Entry::getAlignedPointer(entry);

            if (entryPtr == nullptr)
                return;

            // important (static) numbers are never altered
            if (entryPtr != &one && entryPtr != &zero && entryPtr != &sqrt2_2) {
                if (entryPtr->refCount == std::numeric_limits<RefCount>::max()) {
                    std::clog << "[WARN] MAXREFCNT reached for " << entryPtr->value << ". Number will never be collected." << std::endl;
                    return;
                }

                // increase reference count
                entryPtr->refCount++;
            }
        }

        // decrement reference count for corresponding entry
        static void decRef(Entry* entry) {
            // get valid pointer
            auto entryPtr = Entry::getAlignedPointer(entry);

            if (entryPtr == nullptr)
                return;

            // important (static) numbers are never altered
            if (entryPtr != &one && entryPtr != &zero && entryPtr != &sqrt2_2) {
                if (entryPtr->refCount == std::numeric_limits<RefCount>::max()) {
                    return;
                }
                if (entryPtr->refCount == 0) {
                    throw std::runtime_error("In ComplexTable: RefCount of entry " + std::to_string(entryPtr->value) + " is zero before decrement");
                }

                // decrease reference count
                entryPtr->refCount--;
            }
        }

        [[nodiscard]] bool possiblyNeedsCollection() const { return count >= gcLimit; }

        std::size_t garbageCollect(bool force = false) {
            gcCalls++;
            // nothing to be done if garbage collection is not forced, and the limit has not been reached,
            // or the current count is minimal (the complex table always contains at least 0.5)
            if ((!force && count < gcLimit) || count <= 1)
                return 0;

            gcRuns++;
            std::size_t collected = 0;
            std::size_t remaining = 0;
            for (std::size_t key = 0; key < table.size(); ++key) {
                Entry* p     = table[key];
                Entry* lastp = nullptr;
                while (p != nullptr) {
                    if (p->refCount == 0) {
                        Entry* next = p->next;
                        if (lastp == nullptr) {
                            table[key] = next;
                        } else {
                            lastp->next = next;
                        }
                        returnEntry(p);
                        p = next;
                        collected++;
                    } else {
                        lastp = p;
                        p     = p->next;
                        remaining++;
                    }
                    tailTable[key] = lastp;
                }
            }
            // The garbage collection limit changes dynamically depending on the number of remaining (active) nodes.
            // If it were not changed, garbage collection would run through the complete table on each successive call
            // once the number of remaining entries reaches the garbage collection limit. It is increased whenever the
            // number of remaining entries is rather close to the garbage collection threshold and decreased if the
            // number of remaining entries is much lower than the current limit.
            if (remaining > gcLimit / 10 * 9) {
                gcLimit = remaining + INITIAL_GC_LIMIT;
            } else if (remaining < gcLimit / 128) {
                gcLimit /= 2;
            }
            count = remaining;
            return collected;
        }

        void clear() {
            // clear table buckets
            for (auto& bucket: table) {
                bucket = nullptr;
            }
            for (auto& entry: tailTable) {
                entry = nullptr;
            }

            // clear available stack
            available = nullptr;

            // release memory of all but the first chunk TODO: it could be desirable to keep the memory
            while (chunkID > 0) {
                chunks.pop_back();
                chunkID--;
            }
            // restore initial chunk setting
            chunkIt        = chunks[0].begin();
            chunkEndIt     = chunks[0].end();
            allocationSize = INITIAL_ALLOCATION_SIZE * GROWTH_FACTOR;
            allocations    = INITIAL_ALLOCATION_SIZE;

            for (auto& entry: chunks[0]) {
                entry.refCount = 0;
            }

            count     = 0;
            peakCount = 0;

            collisions       = 0;
            insertCollisions = 0;
            hits             = 0;
            findOrInserts    = 0;
            lookups          = 0;
            inserts          = 0;
            lowerNeighbors   = 0;
            upperNeighbors   = 0;

            gcCalls = 0;
            gcRuns  = 0;
            gcLimit = INITIAL_GC_LIMIT;
        };

        void print() {
            std::cout << std::setprecision(std::numeric_limits<dd::fp>::max_digits10);
            for (std::size_t key = 0; key < table.size(); ++key) {
                auto p = table[key];
                if (p != nullptr)
                    std::cout << key << ": "
                              << "\n";

                while (p != nullptr) {
                    std::cout << "\t\t" << p->value << " " << reinterpret_cast<std::uintptr_t>(p) << " " << p->refCount << "\n";
                    p = p->next;
                }

                if (table[key] != nullptr)
                    std::cout << "\n";
            }
        }

        [[nodiscard]] fp hitRatio() const { return static_cast<fp>(hits) / lookups; }

        [[nodiscard]] fp colRatio() const { return static_cast<fp>(collisions) / lookups; }

        std::map<std::string, std::size_t> getStatistics() {
            return {
                    {"hits", hits},
                    {"collisions", collisions},
                    {"lookups", lookups},
                    {"inserts", inserts},
                    {"insertCollisions", insertCollisions},
                    {"findOrInserts", findOrInserts},
                    {"upperNeighbors", upperNeighbors},
                    {"lowerNeighbors", lowerNeighbors},
                    {"gcCalls", gcCalls},
                    {"gcRuns", gcRuns},
            };
        }

        std::ostream& printStatistics(std::ostream& os = std::cout) {
            // clang-format off
            os << "hits: " << hits
               << ", collisions: " << collisions
               << ", looks: " << lookups
               << ", inserts: " << inserts
               << ", insertCollisions: " << insertCollisions
               << ", findOrInserts: " << findOrInserts
               << ", upperNeighbors: " << upperNeighbors
               << ", lowerNeighbors: " << lowerNeighbors
               << ", hitRatio: " << hitRatio()
               << ", colRatio: " << colRatio()
               << ", gc calls: " << gcCalls
               << ", gc runs: " << gcRuns
               << "\n";
            // clang-format on
            return os;
        }

        std::ostream& printBucketDistribution(std::ostream& os = std::cout) {
            for (auto bucket: table) {
                if (bucket == nullptr) {
                    os << "0\n";
                    continue;
                }
                std::size_t bucketCount = 0;
                while (bucket != nullptr) {
                    ++bucketCount;
                    bucket = bucket->next;
                }
                os << bucketCount << "\n";
            }
            os << std::endl;
            return os;
        }

    private:
        using Bucket = Entry*;
        using Table  = std::array<Bucket, NBUCKET>;

        Table table{};

        std::array<Entry*, NBUCKET> tailTable{};

        // table lookup statistics
        std::size_t collisions       = 0;
        std::size_t insertCollisions = 0;
        std::size_t hits             = 0;
        std::size_t findOrInserts    = 0;
        std::size_t lookups          = 0;
        std::size_t inserts          = 0;
        std::size_t lowerNeighbors   = 0;
        std::size_t upperNeighbors   = 0;

        // numerical tolerance to be used for floating point values
        static inline fp TOLERANCE = 1e-13;

        Entry*                                available{};
        std::vector<std::vector<Entry>>       chunks{};
        std::size_t                           chunkID;
        typename std::vector<Entry>::iterator chunkIt;
        typename std::vector<Entry>::iterator chunkEndIt;
        std::size_t                           allocationSize;

        std::size_t allocations = 0;
        std::size_t count       = 0;
        std::size_t peakCount   = 0;

        // garbage collection
        std::size_t gcCalls = 0;
        std::size_t gcRuns  = 0;
        std::size_t gcLimit = 100000;

        inline Entry* findOrInsert(const std::int64_t key, const fp val) {
            [[maybe_unused]] const fp val_tol = val + TOLERANCE;

            Entry* curr = table[key];
            Entry* prev = nullptr;

            while (curr != nullptr && curr->value <= val_tol) {
                if (Entry::approximatelyEquals(curr->value, val)) {
                    // check if val is actually closer to the next element in the list (if there is one)
                    if (curr->next != nullptr) {
                        const auto& next = curr->next;
                        // potential candidate in range
                        if (val_tol >= next->value) {
                            const auto diffToCurr = std::abs(curr->value - val);
                            const auto diffToNext = std::abs(next->value - val);
                            // val is actually closer to next than to curr
                            if (diffToNext < diffToCurr) {
                                //                                std::cout << "Second hit in bucket" << key << "! " << val << " is closer to " << next->value << " than to " << curr->value << std::endl;
                                ++hits;
                                return next;
                            }
                        }
                    }
                    //                    std::cout << "General hit in bucket " << key << "! " << val << " matches " << curr->value << std::endl;
                    ++hits;
                    return curr;
                }
                ++collisions;
                prev = curr;
                curr = curr->next;
            }

            ++inserts;
            Entry* entry = getEntry();
            entry->value = val;

            //            std::cout << "Insert " << val << " in middle of bucket " << key << std::endl;

            if (prev == nullptr) {
                // table bucket is empty
                table[key] = entry;
            } else {
                prev->next = entry;
            }
            entry->next = curr;
            if (curr == nullptr) {
                tailTable[key] = entry;
            }
            count++;
            peakCount = std::max(peakCount, count);
            return entry;
        }

        /**
         * Inserts a value into the bucket indexed by key. This function assumes no element within TOLERANCE is
         * present in the bucket.
         * @param key index to the bucket
         * @param val value to be inserted
         * @return pointer to the inserted entry
         */
        inline Entry* insert(const std::int64_t key, const fp val) {
            ++inserts;
            Entry* entry = getEntry();
            entry->value = val;

            Entry* curr = table[key];
            Entry* prev = nullptr;

            while (curr != nullptr && curr->value <= val) {
                ++insertCollisions;
                prev = curr;
                curr = curr->next;
            }

            if (prev == nullptr) {
                // table bucket is empty
                table[key] = entry;
            } else {
                prev->next = entry;
            }
            entry->next = curr;
            if (curr == nullptr) {
                tailTable[key] = entry;
            }
            count++;
            peakCount = std::max(peakCount, count);
            return entry;
        }
    };
} // namespace dd
#endif //DD_PACKAGE_COMPLEXTABLE_HPP<|MERGE_RESOLUTION|>--- conflicted
+++ resolved
@@ -183,7 +183,6 @@
                 p_lower = tailTable[lowerKey];
                 p_upper = table[key];
                 ++lowerNeighbors;
-<<<<<<< HEAD
                 //                std::cout << "Border case between lower bucket " << lowerKey << " and actual bucket " << key << ". ";
             } else {
                 p_lower = tailTable[key];
@@ -194,16 +193,6 @@
 
             bool lowerMatchFound = (p_lower != nullptr && Entry::approximatelyEquals(val, p_lower->value));
             bool upperMatchFound = (p_upper != nullptr && Entry::approximatelyEquals(val, p_upper->value));
-=======
-                // buckets are sorted so we only have to look into the last entry of the lower bucket
-                Entry* p_lower = tailTable[lowerKey];
-                if (p_lower != nullptr && val - p_lower->value < TOLERANCE) {
-                    return p_lower;
-                }
-            } else if (upperKey != key) { // search in (potentially) higher bucket
-                ++upperNeighbors;
-                // buckets are sorted, we only have to look at the first element
->>>>>>> ebfcacbe
 
             if (lowerMatchFound && upperMatchFound) {
                 //                std::cout << "Double match. ";

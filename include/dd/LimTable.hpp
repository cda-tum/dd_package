#ifndef DDPACKAGE_LIMTABLE_HPP
#define DDPACKAGE_LIMTABLE_HPP

#include "Definitions.hpp"

#include <array>
#include <bitset>
#include <functional>
#include <iostream>
#include <limits>
#include <sstream>
#include <string>
#include <vector>
#include <cassert>

// todo two of the bits should be reserved for the phase, which is one of +1, +i, -1, -i
namespace dd {
    enum pauli_op {
        pauli_id = 'I',
        pauli_x  = 'X',
<<<<<<< HEAD
        pauli_y  = 'Y',
        pauli_z  = 'Z'
=======
        pauli_y  = 'Y'
>>>>>>> 2e09bfff
    };

    enum phase_t {
        phase_one       = 0,
        phase_i         = 1,
        phase_minus_one = 2,
        phase_minus_i   = 3
    };

    template<std::size_t NUM_QUBITS = 32>
    struct LimEntry {
        static_assert(NUM_QUBITS > 0, "Have at least one qubit");
        static_assert(NUM_QUBITS <= std::numeric_limits<dd::Qubit>::max(), "Too many qubits for LimEntry");

        // We use -1 to indicate 'no LIM found', since the nullptr is reserved for the Identity operator
        static LimEntry<NUM_QUBITS>* noLIM; // value is -1

        constexpr static std::size_t NUM_BITSETBITS = 2 * NUM_QUBITS + 2;
        std::bitset<NUM_BITSETBITS>  paulis{};
        LimEntry*                    next{};
        RefCount                     refCount{};

        // explicit definition of constructors
        LimEntry():
            paulis{0} {}
        explicit LimEntry(std::bitset<NUM_BITSETBITS> paulis):
            paulis{paulis} {}
        explicit LimEntry(std::string pauliString):
            paulis{0} {
            paulis = bitsetFromString(pauliString);
        }
        explicit LimEntry(const LimEntry<NUM_QUBITS>* l) {
            if (l != nullptr)
                paulis = l->paulis;
        }

        static std::bitset<NUM_BITSETBITS> bitsetFromString(std::string pauliString) {
            std::bitset<NUM_BITSETBITS> res{0};
            if (pauliString.size() == 0) return res;
            std::string::size_type i = 0;  // iterates over the checkvector 'res'
            std::size_t cursor = 0;        // iterates over 'pauliString'
            // Step 1: process the phase in front of the string: either "-",  "i",  or "-i"
            if (pauliString[0] == '-') {
                if (pauliString.size() >= 2 && pauliString[1] == 'i') {
                    // Set phase -i
                    res.set(NUM_BITSETBITS-1, (phase_t::phase_minus_i & 0x2) >> 1);
                    res.set(NUM_BITSETBITS-2,  phase_t::phase_minus_i & 0x1);
                    cursor = 2;  // Start at the character at position 2, skipping the characters '-i'
                }
                else {
                    res.set(NUM_BITSETBITS-1, (phase_t::phase_minus_one & 0x2) >> 1);
                    res.set(NUM_BITSETBITS-2,  phase_t::phase_minus_one & 0x1);
                    cursor = 1;  // Start at the character at position 1, skipping the character '-'
                }
            }
            else if (pauliString[0] == 'i') {
                res.set(NUM_BITSETBITS-1, (phase_t::phase_i & 0x2) >> 1);
                res.set(NUM_BITSETBITS-2,  phase_t::phase_i & 0x1);
                cursor = 1; // Start at character 1, skipping the character 'i' that indicated the phase
            }
            // Step 2: Process all the qubits
            for (; cursor < pauliString.size() && i < NUM_QUBITS; cursor++) {
                switch (pauliString[cursor]) {
                    case 'I':
                        res[2 * i    ] = 0;
                        res[2 * i + 1] = 0;
                        break;
                    case 'X':
                        res[2 * i    ] = 0;
                        res[2 * i + 1] = 1;
                        break;
                    case 'Z':
                        res[2 * i    ] = 1;
                        res[2 * i + 1] = 0;
                        break;
                    case 'Y':
                        res[2 * i    ] = 1;
                        res[2 * i + 1] = 1;
                        break;
                    default:
                        throw std::runtime_error("Unrecognized symbol in Pauli string\n");
                }
                i++;
            }
            return res;
        }

        /**
         * 2 bits per qubit
         * 00 identity
         * 01 Pauli-Z
         * 10 Pauli-X
         * 11 Pauli-Y
         *
         * @param qubit
         * @return char of {I, X, Y, Z}
         */
        char getQubit(dd::Qubit qubit) const {
            if (!paulis.test(2 * qubit + 1) && !paulis.test(2 * qubit)) {
                return 'I';
            } else if (!paulis.test(2 * qubit + 1) && paulis.test(2 * qubit)) {
                return 'Z';
            } else if (paulis.test(2 * qubit + 1) && !paulis.test(2 * qubit)) {
                return 'X';
            } else {
                return 'Y';
            }
        }

        static char getQubit(const LimEntry<NUM_QUBITS>* lim, dd::Qubit qubit) {
            if (lim == nullptr) {
                return 'I';
            }
            if (lim == noLIM) return 'I';
            return lim->getQubit(qubit);
        }

        int getPhase() const {
            int phase = ((int) paulis.test(2*NUM_QUBITS)) | ((int) paulis.test(2*NUM_QUBITS+1) << 1);
            return phase;
        }

        // returns the phase of the LIM, in two bits, which have the following meaning:
        // 00: +1    01: i    10: -1    11: -i
        static int getPhase(const LimEntry<NUM_QUBITS>* l) {
            if (l == nullptr) return phase_t::phase_one;
            if (l == noLIM) return phase_t::phase_one;
            return l->getPhase();
//            uint32_t phase = (l->paulis.test(2*NUM_QUBITS)) | (l->paulis.test(2*NUM_QUBITS+1) << 1);
//            return phase;
        }

        void setPhase(char newPhase) {
            paulis.set(2*NUM_QUBITS, (char) 0x1 & newPhase);
            paulis.set(2*NUM_QUBITS+1, (char) 0x2 & newPhase);
        }

        /**
         * @return a string of {I, X, Y, Y}**n with left in the string corresponding to the top of the decision diagram.
         */
        static std::string to_string(const LimEntry<NUM_QUBITS>* lim) {
            if (lim == nullptr) {
                return std::string(NUM_QUBITS, 'I');
            }
            if (lim == noLIM) {
                return "(no LIM)";
            }

            std::ostringstream os;
            // Write the phase
            if (!lim->paulis.test(NUM_BITSETBITS-1) &&  lim->paulis.test(NUM_BITSETBITS-2)) {
                os << 'i';
            }
            if ( lim->paulis.test(NUM_BITSETBITS-1) && !lim->paulis.test(NUM_BITSETBITS-2)) {
                os << '-';
            }
            if ( lim->paulis.test(NUM_BITSETBITS-1) &&  lim->paulis.test(NUM_BITSETBITS-2)) {
                os << "-i";
            }
            // Write the Pauli operators
            for (unsigned int i = 0; i < NUM_QUBITS; i++) {
                os << getQubit(lim, i);
            }
            return os.str();
        }

        // TODO: static versions as well to cover nullptr case?
        bool operator==(const LimEntry<NUM_QUBITS>& other) const {
            return paulis == other.paulis;
        }
        bool operator!=(const LimEntry<NUM_QUBITS>& other) const {
            //todo shouldn't it be enough to define the == operator?
            return paulis != other.paulis;
        }

        // Returns whether two LIMs are equal.
        // Handles the nullptr case: a nullptr is interpreted as the Identity operator
        static bool Equal(const LimEntry<NUM_QUBITS>* a, const LimEntry<NUM_QUBITS>* b) {
            if (a == noLIM) return b == noLIM;
            if (b == noLIM) return false;
//            if (a == nullptr && b == nullptr) return true;
//            if (a == nullptr || b == nullptr) return false;
            if (isIdentityOperator(a) && isIdentityOperator(b)) return true;
            if (a == nullptr) return false;
            if (b == nullptr) return false;
            return (*a == *b);
        }

        static bool EqualModuloPhase(const LimEntry<NUM_QUBITS>* a, const LimEntry<NUM_QUBITS>* b) {
            assert(a != noLIM && b != noLIM);
            if (a == nullptr) {
                return isIdentityOperator(b);
            }
            if (b == nullptr) {
                return isIdentityOperator(a);
            }
            // check whether the first 2*NUM_QUBITS bits are equal
            for (unsigned int i=0; i<2*NUM_QUBITS; i++) {
                if (a->paulis.test(i) != b->paulis.test(i)) {
                    return false;
                }
            }
            return true;
        }

        // Returns whether this vector is the identity operator, i.e., has all bits set to zero
        // TODO there is probably a faster way to check whether a bitvector is all-zero,
        //   using bit tricks supported by the std::array data structure. --Lieuwe
        bool isAllZeroVector() const {
            for (unsigned int i=0; i<NUM_BITSETBITS; i++) {
                if (paulis.test(i)) return false;
            }
            return true;
        }

        bool isIdentityOperator() const {
            return isAllZeroVector();
        }

        static bool isIdentityOperator(const LimEntry<NUM_QUBITS>* l) {
            assert(l != noLIM);
            if (l == nullptr) return true;
            return l->isIdentityOperator();
        }

        bool isIdentityModuloPhase() const {
            for (unsigned int i=0; i<2*NUM_QUBITS; i++) {
                if (paulis.test(i)) return false;
            }
            return true;
        }

        static bool isIdentityModuloPhase(const LimEntry<NUM_QUBITS>* l) {
            if (l == nullptr) return true;
            if (l == noLIM) return false;
            return l->isIdentityModuloPhase();
        }

        // Returns whether the subsequence [start ... range) is all-zero
        bool isZeroInRange(unsigned int start, unsigned int end) const {
//            std::cout << "[isZeroInRange] start=" << start << " end=" << end << "\n"; std::cout.flush();
            for (unsigned int i=start; i<end && i<NUM_BITSETBITS; i++) {
//                std::cout << "[isZeroInRange] checking i=" << i << "\n"; std::cout.flush();
                if (paulis.test(i)) return false;
            }
//            std::cout << "[isZeroInRange] yes, is zero.\n"; std::cout.flush();
            return true;
        }

        // Given a 'phase' in 0,1,2,3,
        // multiply this LIM's phase by that amount
        void multiplyPhaseBy(int phase) {
//            std::cout << "[multiplyPhaseBy] current = " << (int) LimEntry<NUM_QUBITS>::getPhase(this) << " other = " << (int) phase << "\n";
            int current_phase = ((int) paulis.test(2*NUM_QUBITS)) | ((int) paulis.test(2*NUM_QUBITS + 1) << 1);
            int new_phase = current_phase + (phase & 0x3);
            paulis.set(2*NUM_QUBITS  , new_phase & 0x1);
            paulis.set(2*NUM_QUBITS+1, (new_phase & 0x2) >> 1);
//            std::cout << "[multiplyPhaseBy] new phase = " << (int) LimEntry<NUM_QUBITS>::getPhase(this) << "\n";
        }

        // Right-Multiply this Pauli operator with the 'other' Pauli operator, obtaining this * other
        // todo the 'bitset' data structure supports XOR natively,
        //   so use that to speed up this operation. When you implement this,
        //   be careful that the phase is part of the 'bitset'
        void multiplyBy(const LimEntry<NUM_QUBITS>& other) {
            char op1, op2;
            for (unsigned int i=0; i<NUM_QUBITS; i++) {
                // Step 1: handle the phase, if the operators do not commute
                op1 =       getQubit(i) ;
                op2 = other.getQubit(i);
                if      (op1 == 'X' && op2 == 'Y')  // XY =  iZ
                    multiplyPhaseBy(phase_t::phase_i);
                else if (op1 == 'X' && op2 == 'Z')  // XZ = -iY
                    multiplyPhaseBy(phase_t::phase_minus_i);
                else if (op1 == 'Y' && op2 == 'X')  // YX = -iZ
                    multiplyPhaseBy(phase_t::phase_minus_i);
                else if (op1 == 'Y' && op2 == 'Z')  // YZ =  iX
                    multiplyPhaseBy(phase_t::phase_i);
                else if (op1 == 'Z' && op2 == 'X')  // ZX =  iY
                    multiplyPhaseBy(phase_t::phase_i);
                else if (op1 == 'Z' && op2 == 'Y')  // ZY = -iX
                    multiplyPhaseBy(phase_t::phase_minus_i);

                // Step 2: XOR the bits
                paulis.set(2*i,   paulis.test(2*i) ^ other.paulis.test(2*i));
                paulis.set(2*i+1, paulis.test(2*i+1) ^ other.paulis.test(2*i+1));
            }
            // todo use paulis ^= other.paulis
            //   this XORs all the bits at once, which is much faster
            multiplyPhaseBy(LimEntry<NUM_QUBITS>::getPhase(&other));
        }

        void multiplyBy(const LimEntry<NUM_QUBITS>* other) {
            assert(other != noLIM);
            if (other == nullptr) return; // multiply by identity
            multiplyBy(*other);
        }

        void operator*=(const LimEntry<NUM_QUBITS>& other) {
            multiplyBy(other);
        }

        // Returns the LIM a * b
        // TODO make more efficient by starting with "c = copy of a"
        static LimEntry<NUM_QUBITS>* multiply(const LimEntry<NUM_QUBITS>* a, const LimEntry<NUM_QUBITS>* b) {
            assert(a != noLIM && b != noLIM);
            LimEntry<NUM_QUBITS>* c = LimEntry<NUM_QUBITS>::getIdentityOperator();
            c->multiplyBy(a);
            c->multiplyBy(b);
            return c;
        }

        // TOOD I think this function is not called anywhere
        static LimEntry<NUM_QUBITS>* multiply(const LimEntry<NUM_QUBITS>& a, const LimEntry<NUM_QUBITS>& b) {
            LimEntry<NUM_QUBITS>* c = LimEntry<NUM_QUBITS>::getIdentityOperator();
            c->multiplyBy(a);
            c->multiplyBy(b);
            return c;
        }

        void setOperator(unsigned int v, char op) {
            if (v >= NUM_QUBITS) return;
            switch(op) {
                case 'I':
                    paulis.set(2*v,   0);
                    paulis.set(2*v+1, 0);
                    break;
                case 'X':
                    paulis.set(2*v,   0);
                    paulis.set(2*v+1, 1);
                    break;
                case 'Y':
                    paulis.set(2*v,   1);
                    paulis.set(2*v+1, 1);
                    break;
                case 'Z':
                    paulis.set(2*v,   1);
                    paulis.set(2*v+1, 0);
                    break;
//                default:
                    // TODO limdd throw an exception?
            }
        }

        void setOperator(unsigned int v, pauli_op op) {
        	switch(op) {
        	case pauli_op::pauli_id:
        		setOperator(v, 'I');
        		break;
        	case pauli_op::pauli_x:
        		setOperator(v, 'X');
        		break;
        	case pauli_op::pauli_y:
        		setOperator(v, 'Y');
        		break;
        	case pauli_op::pauli_z:
        		setOperator(v, 'Z');
        		break;
        	}
        }

        bool commutesWith(const LimEntry<NUM_QUBITS>* b) const {
        	unsigned int anticommute_count = 0;
        	char op1, op2;
        	for (unsigned int q=0; q<NUM_QUBITS; q++) {
        		op1 = getQubit(q);
        		op2 = b->getQubit(q);
        		if (op1 != op2 && op1 != pauli_id && op2 != pauli_id) {
        			anticommute_count++;
        		}
        	}
        	// the Pauli Lims commute iff they have an even number of anticommuting gates
        	return (anticommute_count % 2) == 0;
        }

        // Returns I, the Identity operator
        // (Some subroutines start with an identity operator, and then apply mutations to it;
        //  however, if you need the identity operator as such, then use a null pointer)
        static LimEntry<NUM_QUBITS>* getIdentityOperator() {
            LimEntry<NUM_QUBITS>* Id = new LimEntry<NUM_QUBITS>();
            return Id;
        }

        // Returns -I
        // i.e., -1 times the Identity operator
        static LimEntry<NUM_QUBITS>* getMinusIdentityOperator() {
            LimEntry<NUM_QUBITS>* Id = getIdentityOperator();
            Id->setPhase(phase_t::phase_minus_one);
            return Id;
        }

        // Returns the index of the first nonzero entry in the checkvector
        unsigned int pivotPosition() const {
            for (unsigned int i=0; i<2*NUM_QUBITS; i++) {
                if (paulis.test(i)) return i;
            }
            return (unsigned int) -1;
        }

        // Returns whether a <= b in the lexicographic order
        static bool leq(const LimEntry<NUM_QUBITS>* a, const LimEntry<NUM_QUBITS>* b) {
            assert(a != noLIM && b != noLIM);
            if (a == nullptr) return true;
            if (b == nullptr) return a->isIdentityOperator();
            // Note the length of the vectors is 2*NUM_QUBITS+2
            for (unsigned int i=0; i<NUM_BITSETBITS; i++) {
                if (!a->paulis.test(i) and b->paulis.test(i)) {
                    return true;
                }
                if (a->paulis.test(i) and !b->paulis.test(i)) {
                    return false;
                }
            }
            return true; // in this case, vectors are equal
        }

        static bool geq(const LimEntry<NUM_QUBITS>* a, const LimEntry<NUM_QUBITS>* b) {
            return leq(b, a);
        }

        // Returns whether a < b in the lexicographic order
        static bool leneq(const LimEntry<NUM_QUBITS>* a, const LimEntry<NUM_QUBITS>* b) {
            assert(a != noLIM && b != noLIM);
            for (unsigned int i=0; i<NUM_BITSETBITS; i++) {
                if (!a->paulis.test(i) and b->paulis.test(i)) {
                    return true;
                }
                if (a->paulis.test(i) and !b->paulis.test(i)) {
                    return false;
                }
            }
            return false; // the vectors are equal, so return false, since a is not less than b
        }

        static bool geneq(const LimEntry<NUM_QUBITS>* a, const LimEntry<NUM_QUBITS>* b) {
            return leneq(b, a);
        }
    };

    // A wrapper containing a LimEntry and a std::bitset
    // used in Gaussian Elimination, when the matrix of checkvectors is split up into two parts:
    //   a LIM-part and a '0/1 matrix' part, which is used for finding linear combinations
    template <std::size_t NUM_QUBITS=32>
    class LimBitset {
    public:
        LimEntry<NUM_QUBITS> lim;
        std::bitset<NUM_QUBITS> bits;

        LimBitset<NUM_QUBITS>() {
            //
        }

        LimBitset<NUM_QUBITS>(const LimBitset<NUM_QUBITS>* a)
                : lim(a->lim), bits(a->bits) {
            //
        }

        LimBitset<NUM_QUBITS>(const LimEntry<NUM_QUBITS>* _lim)
        : lim(*_lim) {
            //
        }

        bool isAllZeroLim() const {
            return lim.isAllZeroVector();
        }

        void multiplyBy(const LimBitset<NUM_QUBITS>& other) {
            lim.multiplyBy(other.lim);
            bits ^= other.bits;
        }

        static LimBitset<NUM_QUBITS>* multiply(const LimBitset<NUM_QUBITS>* a, const LimBitset<NUM_QUBITS>* b) {
            LimBitset<NUM_QUBITS>* c = new LimBitset<NUM_QUBITS>();
            c->multiplyBy(a);
            c->multiplyBy(b);
            return c;
        }

        static bool leq(const LimBitset<NUM_QUBITS>* a, const LimBitset<NUM_QUBITS>* b) {
            return LimEntry<NUM_QUBITS>::leq(&(a->lim), &(b->lim));
        }

        static bool geq(const LimBitset<NUM_QUBITS>* a, const LimBitset<NUM_QUBITS>* b) {
            return LimEntry<NUM_QUBITS>::geq(&(a->lim), &(b->lim));
        }
    };

    template <std::size_t NUM_QUBITS>
    LimEntry<NUM_QUBITS>* LimEntry<NUM_QUBITS>::noLIM = (LimEntry<NUM_QUBITS>*) -1;

    template <std::size_t NUM_QUBITS>
    std::ostream& operator<<(std::ostream& out, const LimEntry<NUM_QUBITS>& a) {
        return out << LimEntry<NUM_QUBITS>::to_string(&a);
    }

    template <std::size_t NUM_QUBITS>
    std::ostream& operator<<(std::ostream& out, const LimBitset<NUM_QUBITS>& a) {
        return out << a.lim << " -- " << a.bits;
    }
} // namespace dd

namespace std {
    template<std::size_t NUM_QUBITS>
    struct hash<dd::LimEntry<NUM_QUBITS>> {
        std::size_t operator()(dd::LimEntry<NUM_QUBITS> const& e) const noexcept {
            return std::hash<std::bitset<dd::LimEntry<NUM_QUBITS>::NUM_BITSETBITS> >{}(e.paulis);
        }
    };

} // namespace std

namespace dd {

    template<std::size_t NUM_QUBITS = 32, std::size_t NBUCKET = 32768, std::size_t ALLOCATION_SIZE = 4096, std::size_t INITIAL_GC_LIMIT = 65536>
    class LimTable {
    public:
        using Entry                = LimEntry<NUM_QUBITS>;
        using PauliBitSet          = std::bitset<Entry::NUM_BITSETBITS>;
        static constexpr auto MASK = NBUCKET - 1;

        LimTable():
            chunkID(0), allocationSize(ALLOCATION_SIZE), gcLimit(INITIAL_GC_LIMIT) {
            chunks.emplace_back(allocationSize);
            allocations += allocationSize;
            chunkIt    = chunks[0].begin();
            chunkEndIt = chunks[0].end();

            auto* allIdentity     = lookup(PauliBitSet(0)); // save all identity fixed in the table
            allIdentity->refCount = 1;
        };
        ~LimTable() = default;

        static std::size_t hash(const Entry& a) {
            return hash(a.paulis);
        }

        static std::size_t hash(const PauliBitSet& a) {
            return std::hash<PauliBitSet>{}(a)&MASK;
        }

        constexpr std::size_t getNumQubits() {
            return NUM_QUBITS;
        }

        [[nodiscard]] bool availableEmpty() const {
            return available == nullptr;
        };

        [[nodiscard]] Entry* getEntry() {
            // an entry is available on the stack
            if (!availableEmpty()) {
                Entry* entry = available;
                available    = entry->next;
                // returned entries could have a ref count != 0
                entry->refCount = 0;
                return entry;
            }

            // new chunk has to be allocated
            if (chunkIt == chunkEndIt) {
                chunks.emplace_back(allocationSize);
                allocations += allocationSize;
                chunkID++;
                chunkIt    = chunks[chunkID].begin();
                chunkEndIt = chunks[chunkID].end();
            }

            auto entry = &(*chunkIt);
            ++chunkIt;
            return entry;
        }

        Entry* lookup_str(const std::string pauliString) {
            // different name from lookup because 0 can apparently be seen as a
            // string (and therefor overloading lookup on input type is an issue)
            // TODO: maybe find a way to overload lookup() cleanly?
            PauliBitSet bitSet = LimEntry<NUM_QUBITS>::bitsetFromString(pauliString);
            return lookup(bitSet);
        }

        Entry* lookup(const Entry& pauliOperand) {
            //todo assert that pauliOperand is not from the LimTable (otherwise I need to free the pauliOperand)
            return lookup(pauliOperand.paulis);
        }

        Entry* lookup(const PauliBitSet& pauliString) {
            lookups++;
            const auto key = hash(pauliString);

            Entry* p = table[key];
            while (p != nullptr) {
                if (pauliString == p->paulis) {
                    // Match found
                    hits++;
                    return p;
                }
                collisions++;
                p = p->next;
            }

            // pauli string was not found -> add it to front of unique table bucket
            auto* pauliOperand   = getEntry();
            pauliOperand->paulis = pauliString;

            pauliOperand->next = table[key];
            table[key]         = pauliOperand;
            count++;
            maxCount = std::max(maxCount, count);
            return pauliOperand;
        }

        void returnPauliString(Entry* p) {
            p->next   = available;
            available = p;
        }

        static void incRef(Entry* p) {
            if (p == nullptr) {
                return;
            }
            if (p->refCount == std::numeric_limits<RefCount>::max()) {
                std::clog << "[WARN] MAXREFCNT reached for " << p->paulis << ". Number will never be collected." << std::endl;
                return;
            }
            p->refCount++;
        }

        static void decRef(Entry* p) {
            if (p == nullptr) {
                return;
            }
            if (p->refCount == std::numeric_limits<RefCount>::max()) {
                return;
            }
            if (p->refCount == 0) {
                throw std::runtime_error("In LimTable: RefCount of entry " + p->paulis.to_string() + " is zero before decrement");
            }
            p->refCount--;
        }

        void print() {
            for (std::size_t key = 0; key < table.size(); ++key) {
                auto* p = table[key];

                while (p != nullptr) {
                    std::cout << "[" << key << "]\t" << Entry::to_string(p) << " "
                              << " " << p->refCount << "\n";
                    p = p->next;
                }
            }
        }

        void clear() {
            // clear table buckets
            for (auto& bucket: table) {
                bucket = nullptr;
            }

            // clear available stack
            available = nullptr;

            // release memory of all but the first chunk TODO: it could be desirable to keep the memory
            while (chunkID > 0) {
                chunks.pop_back();
                chunkID--;
            }
            // restore initial chunk setting
            chunkIt    = chunks[0].begin();
            chunkEndIt = chunks[0].end();

            for (auto& entry: chunks[0]) {
                entry.refCount = 0;
            }

            count      = 0;
            collisions = 0;
            hits       = 0;
            lookups    = 0;

            gcCalls = 0;
            gcRuns  = 0;
            gcLimit = INITIAL_GC_LIMIT;
        };

        [[nodiscard]] bool possiblyNeedsCollection() const { return count >= gcLimit; }

        std::size_t garbageCollect(bool force = false) {
            gcCalls++;
            // nothing to be done if garbage collection is not forced, and the limit has not been reached,
            // or the current count is minimal (the complex table always contains at least 0.5)
            if ((!force && count < gcLimit) || count <= 1)
                return 0;

            gcRuns++;
            std::size_t collected = 0;
            std::size_t remaining = 0;
            for (std::size_t key = 0; key < table.size(); ++key) {
                Entry* p     = table[key];
                Entry* lastp = nullptr;
                while (p != nullptr) {
                    if (p->refCount == 0) {
                        Entry* next = p->next;
                        if (lastp == nullptr) {
                            table[key] = next;
                        } else {
                            lastp->next = next;
                        }
                        returnPauliString(p);
                        p = next;
                        collected++;
                    } else {
                        lastp = p;
                        p     = p->next;
                        remaining++;
                    }
                }
            }
            // The garbage collection limit changes dynamically depending on the number of remaining (active) nodes.
            // If it were not changed, garbage collection would run through the complete table on each successive call
            // once the number of remaining entries reaches the garbage collection limit. It is increased whenever the
            // number of remaining entries is rather close to the garbage collection threshold and decreased if the
            // number of remaining entries is much lower than the current limit.
            if (remaining > gcLimit / 10 * 9) {
                gcLimit = remaining + INITIAL_GC_LIMIT;
            } else if (remaining < gcLimit / 128) {
                gcLimit /= 2;
            }
            count = remaining;
            return collected;
        }

        std::ostream& printStatistics(std::ostream& os = std::cout) {
            // clang-format off
            os << "hits: " << hits
               << ", collisions: " << collisions
               << ", looks: " << lookups
               << ", gc calls: " << gcCalls
               << ", gc runs: " << gcRuns
               << "\n";
            // clang-format on
            return os;
        }

    private:
        std::array<Entry*, NBUCKET> table{};
        // compute table lookup statistics
        std::size_t hits       = 0;
        std::size_t lookups    = 0;
        std::size_t count      = 0;
        std::size_t collisions = 0;
        std::size_t maxCount   = 0;

        Entry*                                available{};
        std::vector<std::vector<Entry>>       chunks{};
        std::size_t                           chunkID;
        typename std::vector<Entry>::iterator chunkIt{};
        typename std::vector<Entry>::iterator chunkEndIt{};
        std::size_t                           allocationSize;
        std::size_t                           allocations = 0;

        // garbage collection
        std::size_t gcCalls = 0;
        std::size_t gcRuns  = 0;
        std::size_t gcLimit = 100000;
    };

} // namespace dd

#endif //DDPACKAGE_LIMTABLE_HPP<|MERGE_RESOLUTION|>--- conflicted
+++ resolved
@@ -18,12 +18,8 @@
     enum pauli_op {
         pauli_id = 'I',
         pauli_x  = 'X',
-<<<<<<< HEAD
         pauli_y  = 'Y',
         pauli_z  = 'Z'
-=======
-        pauli_y  = 'Y'
->>>>>>> 2e09bfff
     };
 
     enum phase_t {

#ifndef DDPACKAGE_LIMTABLE_HPP
#define DDPACKAGE_LIMTABLE_HPP

#include "Definitions.hpp"

#include <array>
#include <bitset>
#include <functional>
#include <iostream>
#include <limits>
#include <sstream>
#include <string>
#include <vector>

// todo two of the bits should be reserved for the phase, which is one of +1, +i, -1, -i
namespace dd {

    template<std::size_t NUM_QUBITS = 32>
    struct LimEntry {
        static_assert(NUM_QUBITS > 0, "Have at least one qubit");
        static_assert(NUM_QUBITS <= std::numeric_limits<dd::Qubit>::max(), "Too many qubits for LimEntry");

        constexpr static std::size_t NUM_BITSETBITS = 2 * NUM_QUBITS + 2;
        std::bitset<NUM_BITSETBITS>  paulis{};
        LimEntry*                    next{};
        RefCount                     refCount{};

        // explicit definition of constructors
        LimEntry():
            paulis{0} {}
        explicit LimEntry(std::bitset<NUM_BITSETBITS> paulis):
            paulis{paulis} {}
        explicit LimEntry(std::string pauliString):
            paulis{0} {
            paulis = bitsetFromString(pauliString);
        }
        explicit LimEntry(const LimEntry<NUM_QUBITS>* l):
            paulis(l->paulis) {}

        static std::bitset<NUM_BITSETBITS> bitsetFromString(std::string pauliString) {
            std::bitset<NUM_BITSETBITS> res{0};
            for (std::string::size_type i = 0; i < pauliString.size(); i++) {
                switch (pauliString[i]) {
                    case 'I':
                        res[2 * NUM_QUBITS - (2 * i + 2)] = 0;
                        res[2 * NUM_QUBITS - (2 * i + 1)] = 0;
                        break;
                    case 'X':
                        res[2 * NUM_QUBITS - (2 * i + 2)] = 0;
                        res[2 * NUM_QUBITS - (2 * i + 1)] = 1;
                        break;
                    case 'Z':
                        res[2 * NUM_QUBITS - (2 * i + 2)] = 1;
                        res[2 * NUM_QUBITS - (2 * i + 1)] = 0;
                        break;
                    case 'Y':
                        res[2 * NUM_QUBITS - (2 * i + 2)] = 1;
                        res[2 * NUM_QUBITS - (2 * i + 1)] = 1;
                        break;
                    default:
                        throw std::runtime_error("Unrecognized symbol in Pauli string\n");
                }
            }
            return res;
        }

        /**
         * 2 bits per qubit
         * 00 identity
         * 01 Pauli-Z
         * 10 Pauli-X
         * 11 Pauli-Y
         *
         * @param qubit
         * @return char of {I, X, Y, Z}
         */
        static char getQubit(const LimEntry<NUM_QUBITS>* lim, dd::Qubit qubit) {
            if (lim == nullptr) {
                return 'I';
            }
            const auto paulis = lim->paulis;
            if (!paulis.test(2 * qubit + 1) && !paulis.test(2 * qubit)) {
                return 'I';
            } else if (!paulis.test(2 * qubit + 1) && paulis.test(2 * qubit)) {
                return 'Z';
            } else if (paulis.test(2 * qubit + 1) && !paulis.test(2 * qubit)) {
                return 'X';
            } else {
                return 'Y';
            }
        }

        /**
         * @return a string of {I, X, Y, Y}**n with left in the string corresponding to the top of the decision diagram.
         */
        static std::string to_string(const LimEntry<NUM_QUBITS>* lim) {
            if (lim == nullptr) {
                return std::string(NUM_QUBITS, 'I');
            }

            std::ostringstream os;
            for (int i = NUM_QUBITS - 1; i >= 0; --i) {
                os << getQubit(lim, i);
            }
            return os.str();
        }

        // TODO: static versions as well to cover nullptr case?
        bool operator==(const LimEntry<NUM_QUBITS>& other) const {
            return paulis == other.paulis;
        }
        bool operator!=(const LimEntry<NUM_QUBITS>& other) const {
            //todo shouldn't it be enough to define the == operator?
            return paulis != other.paulis;
        }

        // Right-Multiply two Pauli operators
        // todo this operation should also take into account the phase;
        //   but let's do that after we implement the phase in the data structure
        void multiplyBy(const LimEntry<NUM_QUBITS>& other) {
            // Multiply the Pauli gates
            paulis.operator^=(other.paulis);
        }

<<<<<<< HEAD
        // Given a 'phase' in 0,1,2,3,
        // multiply this LIM's phase by that amount
        void multiplyPhaseBy(uint8_t phase) {
            uint8_t current_phase = (paulis.test(2*NUM_QUBITS)) | (paulis.test(2*NUM_QUBITS) << 1);
            uint8_t new_phase = current_phase + (phase & 0x3);
            paulis.set(2*NUM_QUBITS, new_phase & 0x1);
            paulis.set(2*NUM_QUBITS, new_phase & 0x2);
        }


=======
>>>>>>> 42864d1e
        void operator*=(const LimEntry<NUM_QUBITS>& other) {
            multiplyBy(other);
        }

        // Returns I, the Identity operator
        // (Some subroutines start with an identity operator, and then apply mutations to it;
        //  however, if you need the identity operator as such, then use a null pointer)
        static LimEntry<>* getIdentityOperator() {
            LimEntry<>* Id = new LimEntry<>();
            return Id;
        }

        // Returns -I
        // i.e., -1 times the Identity operator
        static LimEntry<>* getMinusIdentityOperator() {
            throw std::runtime_error("Error; in getMinusIdentityOperator: not implemented.\n");
        }

<<<<<<< HEAD
        // returns the phase of the LIM, in two bits, which have the following meaning:
        // 00: +1    01: i    10: -1    11: -i
        static uint32_t getPhase(LimEntry<>* l) {
            uint32_t phase = (l->paulis.test(2*NUM_QUBITS)) | (l->paulis.test(2*NUM_QUBITS) << 1);
            return phase;
        }

        // Returns whether a < b in the lexicographic order
        static bool leq(LimEntry<>* a, LimEntry<>* b) {
            // Note the length of the vectors is 2*NUM_QUBITS+2
            for (unsigned int i=0; i<2*NUM_QUBITS+2; i++) {
                if (!a->paulis.test(i) and b->paulis.test(i)) {
                    return true;
                }
                if (a->paulis.test(i) and !b->paulis.test(i)) {
                    return false;
                }
            }
            return true; // in this case, vectors are equal
=======
        // TODO retrieve the phase of the LIM,
        //  which is stored in the last (?) two bits of the pointer
        static std::uint32_t getPhase(LimEntry<>* l) {
            throw std::runtime_error("Error; in getPhase: not implemented.\n");
>>>>>>> 42864d1e
        }
    };
} // namespace dd

namespace std {
    template<std::size_t NUM_QUBITS>
    struct hash<dd::LimEntry<NUM_QUBITS>> {
        std::size_t operator()(dd::LimEntry<NUM_QUBITS> const& e) const noexcept {
            return std::hash<std::bitset<NUM_QUBITS>>{}(e.paulis);
        }
    };

} // namespace std

namespace dd {

    template<std::size_t NUM_QUBITS = 32, std::size_t NBUCKET = 32768, std::size_t ALLOCATION_SIZE = 4096, std::size_t INITIAL_GC_LIMIT = 65536>
    class LimTable {
    public:
        using Entry                = LimEntry<NUM_QUBITS>;
        using PauliBitSet          = std::bitset<Entry::NUM_BITSETBITS>;
        static constexpr auto MASK = NBUCKET - 1;

        LimTable():
            chunkID(0), allocationSize(ALLOCATION_SIZE), gcLimit(INITIAL_GC_LIMIT) {
            chunks.emplace_back(allocationSize);
            allocations += allocationSize;
            chunkIt    = chunks[0].begin();
            chunkEndIt = chunks[0].end();

            auto* allIdentity     = lookup(PauliBitSet(0)); // save all identity fixed in the table
            allIdentity->refCount = 1;
        };
        ~LimTable() = default;

        static std::size_t hash(const Entry& a) {
            return hash(a.paulis);
        }

        static std::size_t hash(const PauliBitSet& a) {
            return std::hash<PauliBitSet>{}(a)&MASK;
        }

        constexpr std::size_t getNumQubits() {
            return NUM_QUBITS;
        }

        [[nodiscard]] bool availableEmpty() const {
            return available == nullptr;
        };

        [[nodiscard]] Entry* getEntry() {
            // an entry is available on the stack
            if (!availableEmpty()) {
                Entry* entry = available;
                available    = entry->next;
                // returned entries could have a ref count != 0
                entry->refCount = 0;
                return entry;
            }

            // new chunk has to be allocated
            if (chunkIt == chunkEndIt) {
                chunks.emplace_back(allocationSize);
                allocations += allocationSize;
                chunkID++;
                chunkIt    = chunks[chunkID].begin();
                chunkEndIt = chunks[chunkID].end();
            }

            auto entry = &(*chunkIt);
            ++chunkIt;
            return entry;
        }

        Entry* lookup_str(const std::string pauliString) {
            // different name from lookup because 0 can apparently be seen as a
            // string (and therefor overloading lookup on input type is an issue)
            // TODO: maybe find a way to overload lookup() cleanly?
            PauliBitSet bitSet = LimEntry<NUM_QUBITS>::bitsetFromString(pauliString);
            return lookup(bitSet);
        }

        Entry* lookup(const Entry& pauliOperand) {
            //todo assert that pauliOperand is not from the LimTable (otherwise I need to free the pauliOperand)
            return lookup(pauliOperand.paulis);
        }

        Entry* lookup(const PauliBitSet& pauliString) {
            lookups++;
            const auto key = hash(pauliString);

            Entry* p = table[key];
            while (p != nullptr) {
                if (pauliString == p->paulis) {
                    // Match found
                    hits++;
                    return p;
                }
                collisions++;
                p = p->next;
            }

            // pauli string was not found -> add it to front of unique table bucket
            auto* pauliOperand   = getEntry();
            pauliOperand->paulis = pauliString;

            pauliOperand->next = table[key];
            table[key]         = pauliOperand;
            count++;
            maxCount = std::max(maxCount, count);
            return pauliOperand;
        }

        void returnPauliString(Entry* p) {
            p->next   = available;
            available = p;
        }

        static void incRef(Entry* p) {
            if (p == nullptr) {
                return;
            }
            if (p->refCount == std::numeric_limits<RefCount>::max()) {
                std::clog << "[WARN] MAXREFCNT reached for " << p->paulis << ". Number will never be collected." << std::endl;
                return;
            }
            p->refCount++;
        }

        static void decRef(Entry* p) {
            if (p == nullptr) {
                return;
            }
            if (p->refCount == std::numeric_limits<RefCount>::max()) {
                return;
            }
            if (p->refCount == 0) {
                throw std::runtime_error("In LimTable: RefCount of entry " + p->paulis.to_string() + " is zero before decrement");
            }
            p->refCount--;
        }

        void print() {
            for (std::size_t key = 0; key < table.size(); ++key) {
                auto* p = table[key];

                while (p != nullptr) {
                    std::cout << "[" << key << "]\t" << Entry::to_string(p) << " "
                              << " " << p->refCount << "\n";
                    p = p->next;
                }
            }
        }

        void clear() {
            // clear table buckets
            for (auto& bucket: table) {
                bucket = nullptr;
            }

            // clear available stack
            available = nullptr;

            // release memory of all but the first chunk TODO: it could be desirable to keep the memory
            while (chunkID > 0) {
                chunks.pop_back();
                chunkID--;
            }
            // restore initial chunk setting
            chunkIt    = chunks[0].begin();
            chunkEndIt = chunks[0].end();

            for (auto& entry: chunks[0]) {
                entry.refCount = 0;
            }

            count      = 0;
            collisions = 0;
            hits       = 0;
            lookups    = 0;

            gcCalls = 0;
            gcRuns  = 0;
            gcLimit = INITIAL_GC_LIMIT;
        };

        [[nodiscard]] bool possiblyNeedsCollection() const { return count >= gcLimit; }

        std::size_t garbageCollect(bool force = false) {
            gcCalls++;
            // nothing to be done if garbage collection is not forced, and the limit has not been reached,
            // or the current count is minimal (the complex table always contains at least 0.5)
            if ((!force && count < gcLimit) || count <= 1)
                return 0;

            gcRuns++;
            std::size_t collected = 0;
            std::size_t remaining = 0;
            for (std::size_t key = 0; key < table.size(); ++key) {
                Entry* p     = table[key];
                Entry* lastp = nullptr;
                while (p != nullptr) {
                    if (p->refCount == 0) {
                        Entry* next = p->next;
                        if (lastp == nullptr) {
                            table[key] = next;
                        } else {
                            lastp->next = next;
                        }
                        returnPauliString(p);
                        p = next;
                        collected++;
                    } else {
                        lastp = p;
                        p     = p->next;
                        remaining++;
                    }
                }
            }
            // The garbage collection limit changes dynamically depending on the number of remaining (active) nodes.
            // If it were not changed, garbage collection would run through the complete table on each successive call
            // once the number of remaining entries reaches the garbage collection limit. It is increased whenever the
            // number of remaining entries is rather close to the garbage collection threshold and decreased if the
            // number of remaining entries is much lower than the current limit.
            if (remaining > gcLimit / 10 * 9) {
                gcLimit = remaining + INITIAL_GC_LIMIT;
            } else if (remaining < gcLimit / 128) {
                gcLimit /= 2;
            }
            count = remaining;
            return collected;
        }

        std::ostream& printStatistics(std::ostream& os = std::cout) {
            // clang-format off
            os << "hits: " << hits
               << ", collisions: " << collisions
               << ", looks: " << lookups
               << ", gc calls: " << gcCalls
               << ", gc runs: " << gcRuns
               << "\n";
            // clang-format on
            return os;
        }

    private:
        std::array<Entry*, NBUCKET> table{};
        // compute table lookup statistics
        std::size_t hits       = 0;
        std::size_t lookups    = 0;
        std::size_t count      = 0;
        std::size_t collisions = 0;
        std::size_t maxCount   = 0;

        Entry*                                available{};
        std::vector<std::vector<Entry>>       chunks{};
        std::size_t                           chunkID;
        typename std::vector<Entry>::iterator chunkIt{};
        typename std::vector<Entry>::iterator chunkEndIt{};
        std::size_t                           allocationSize;
        std::size_t                           allocations = 0;

        // garbage collection
        std::size_t gcCalls = 0;
        std::size_t gcRuns  = 0;
        std::size_t gcLimit = 100000;
    };

} // namespace dd

#endif //DDPACKAGE_LIMTABLE_HPP<|MERGE_RESOLUTION|>--- conflicted
+++ resolved
@@ -122,7 +122,6 @@
             paulis.operator^=(other.paulis);
         }
 
-<<<<<<< HEAD
         // Given a 'phase' in 0,1,2,3,
         // multiply this LIM's phase by that amount
         void multiplyPhaseBy(uint8_t phase) {
@@ -132,9 +131,6 @@
             paulis.set(2*NUM_QUBITS, new_phase & 0x2);
         }
 
-
-=======
->>>>>>> 42864d1e
         void operator*=(const LimEntry<NUM_QUBITS>& other) {
             multiplyBy(other);
         }
@@ -153,7 +149,6 @@
             throw std::runtime_error("Error; in getMinusIdentityOperator: not implemented.\n");
         }
 
-<<<<<<< HEAD
         // returns the phase of the LIM, in two bits, which have the following meaning:
         // 00: +1    01: i    10: -1    11: -i
         static uint32_t getPhase(LimEntry<>* l) {
@@ -173,12 +168,6 @@
                 }
             }
             return true; // in this case, vectors are equal
-=======
-        // TODO retrieve the phase of the LIM,
-        //  which is stored in the last (?) two bits of the pointer
-        static std::uint32_t getPhase(LimEntry<>* l) {
-            throw std::runtime_error("Error; in getPhase: not implemented.\n");
->>>>>>> 42864d1e
         }
     };
 } // namespace dd
@@ -187,7 +176,7 @@
     template<std::size_t NUM_QUBITS>
     struct hash<dd::LimEntry<NUM_QUBITS>> {
         std::size_t operator()(dd::LimEntry<NUM_QUBITS> const& e) const noexcept {
-            return std::hash<std::bitset<NUM_QUBITS>>{}(e.paulis);
+            return std::hash<std::bitset<dd::LimEntry<NUM_QUBITS>::NUM_BITSETBITS> >{}(e.paulis);
         }
     };
 

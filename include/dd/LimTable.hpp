--- conflicted
+++ resolved
@@ -387,16 +387,6 @@
             multiplyBy(other);
         }
 
-<<<<<<< HEAD
-        // Returns the LIM a * b
-        // TODO make more efficient by starting with "c = copy of a"
-        static LimEntry<NUM_QUBITS>* multiply(const LimEntry<NUM_QUBITS>* a, const LimEntry<NUM_QUBITS>* b) {
-            assert(a != noLIM && b != noLIM);
-            LimEntry<NUM_QUBITS>* c = new LimEntry<NUM_QUBITS>(a);
-            //            LimEntry<NUM_QUBITS>* c = LimEntry<NUM_QUBITS>::getIdentityOperator();
-            //            c->multiplyBy(a);
-            c->multiplyBy(b);
-=======
 //        // Returns the LIM a * b
 //        static LimEntry<NUM_QUBITS>* multiply(const LimEntry<NUM_QUBITS>* a, const LimEntry<NUM_QUBITS>* b) {
 //            //todo this function can cause memory leaks!
@@ -409,7 +399,6 @@
         static LimEntry<NUM_QUBITS> multiplyValue(const LimEntry<NUM_QUBITS>& a, const LimEntry<NUM_QUBITS>& b) {
             LimEntry<NUM_QUBITS> c(a);
             c.multiplyBy(b);
->>>>>>> ea1473d6
             return c;
         }
 
@@ -613,34 +602,20 @@
     template<std::size_t NUM_QUBITS = dd::NUM_QUBITS, std::size_t NUM_BITS = NUM_QUBITS>
     class LimBitset {
     public:
-<<<<<<< HEAD
-        LimEntry<NUM_QUBITS>    lim;
-        std::bitset<NUM_QUBITS> bits;
-=======
         LimEntry<NUM_QUBITS>  lim;
         std::bitset<NUM_BITS> bits;
->>>>>>> ea1473d6
 
         LimBitset<NUM_QUBITS, NUM_BITS>() {
             //
         }
 
-<<<<<<< HEAD
-        LimBitset<NUM_QUBITS>(const LimBitset<NUM_QUBITS>* a):
-=======
         LimBitset<NUM_QUBITS, NUM_BITS>(const LimBitset<NUM_QUBITS, NUM_BITS>* a):
->>>>>>> ea1473d6
             lim(a->lim), bits(a->bits) {
             //
         }
 
-<<<<<<< HEAD
-        LimBitset<NUM_QUBITS>(const LimEntry<NUM_QUBITS>* _lim):
-            lim(*_lim) {
-=======
         LimBitset<NUM_QUBITS, NUM_BITS>(const LimEntry<NUM_QUBITS>& _lim):
             lim(_lim) {
->>>>>>> ea1473d6
             //
         }
 
@@ -695,58 +670,6 @@
             lim(nullptr), weight(Complex::one) {
             //
         }
-<<<<<<< HEAD
-
-        LimWeight<NUM_QUBITS>(const LimWeight<NUM_QUBITS>* a): lim(a->lim), weight(a->weight) {
-    		//
-    	}
-
-    	LimWeight<NUM_QUBITS>(const LimEntry<NUM_QUBITS>* a)
-    			: lim(new LimEntry<NUM_QUBITS>(a)), weight(Complex::one) {
-    		//
-    	}
-
-    	LimWeight<NUM_QUBITS>(const std::string pauliString)
-    			: lim(new LimEntry<NUM_QUBITS>(pauliString)), weight(Complex::one) {
-    		//
-    	}
-
-    	void setToIdentityOperator() {
-    		if (lim == nullptr) {
-    			lim = new LimEntry<>();
-    		}
-    		else {
-    			lim->setToIdentityOperator();
-    		}
-    	}
-
-    	void multiplyBy(const LimWeight<NUM_QUBITS>& other) {
-    		lim->multiplyBy(other->lim);
-    		// TODO
-    		// Question @Thomas, Stefan: how to multiply the weight? as follows:
-    		//   weight = weight * other.weight
-    	}
-
-    	void multiplyBy(const LimEntry<NUM_QUBITS>& other) {
-    		lim->multiplyBy(other);
-    	}
-
-    	static std::string to_string(const LimWeight<NUM_QUBITS>* a) {
-    		if (a == LimWeight<NUM_QUBITS>::noLIM) {
-    			return "(no LIM)";
-    		}
-    		return LimEntry<NUM_QUBITS>::to_string(a->lim);
-    	}
-
-    	static bool Equal(const LimWeight<NUM_QUBITS>* a, const LimWeight<NUM_QUBITS>* b) {
-    		assert(a != nullptr);
-    		assert(b != nullptr);
-    		if (a == noLIM && b == noLIM) return true;
-    		if (a == noLIM || b == noLIM) return false;
-    		return LimEntry<NUM_QUBITS>::Equal(a->lim, b->lim);
-    	}
-=======
->>>>>>> ea1473d6
 
 //        LimWeight<NUM_QUBITS>(const LimWeight<NUM_QUBITS>* a):
 //            lim(a->lim), weight(a->weight) {

#pragma once

#ifndef CVEC_UTITITIES_HPP
#define CVEC_UTITITIES_HPP

<<<<<<< HEAD
    #include "Complex.hpp"
    #include "Definitions.hpp"
    #include "Log.hpp"
=======
#include "Complex.hpp"
#include "Definitions.hpp"
#include "Log.hpp"
>>>>>>> 857dd2b5

namespace dd {

    inline _Log& outputCVec(const CVec& vec) {
        Log::log << "[";
        for (unsigned int i = 0; i < vec.size(); i++) {
            Log::log << vec[i] << ", ";
        }
        return Log::log << "]";
    }

    inline void printCVec(const std::vector<std::complex<fp>>& vec) {
        Log::log << outputCVec(vec);
    }

    inline bool isZeroVector(const CVec& vec) {
        for (unsigned int i = 0; i < vec.size(); i++) {
            if (!Complex::approximatelyEqual(vec[i], 0)) {
                return false;
            }
        }
        return true;
    }

    inline bool isZeroVector(const CVec& vec, unsigned int start, unsigned int end) {
        if (vec.size() >= start || vec.size() >= end) {
            throw std::runtime_error("[isZeroVector] ERROR received start and end which are out of bounds.");
        }
        for (unsigned int i = start; i < end; i++) {
            if (!Complex::approximatelyEqual(vec[i], 0)) {
                return false;
            }
        }
        return true;
    }

    inline CVec addVectors(const CVec a, const CVec b) {
        unsigned int N = a.size();
        CVec         c(N, {0.0, 0.0});
        for (unsigned int i = 0; i < N; i++) {
            c[i] = a[i] + b[i];
        }
        return c;
    }

    inline CVec multiplyMatrixVector(const CMat mat, const CVec x) {
        unsigned int N = std::max(mat.size(), x.size());
        CVec         y(N, {0.0, 0.0});
        if (mat.size() != x.size()) {
            return y;
        }
        for (unsigned int row = 0; row < N; row++) {
            for (unsigned int col = 0; col < N; col++) {
                //        			y[row] += x[col] * mat[col][row];
                y[row] += x[col] * mat[row][col]; // Or is this the right order?
            }
        }
        return y;
    }

} // namespace dd

#endif<|MERGE_RESOLUTION|>--- conflicted
+++ resolved
@@ -3,15 +3,9 @@
 #ifndef CVEC_UTITITIES_HPP
 #define CVEC_UTITITIES_HPP
 
-<<<<<<< HEAD
-    #include "Complex.hpp"
-    #include "Definitions.hpp"
-    #include "Log.hpp"
-=======
 #include "Complex.hpp"
 #include "Definitions.hpp"
 #include "Log.hpp"
->>>>>>> 857dd2b5
 
 namespace dd {
 

//
// Created by lieuwe on 13/12/2021.
//

#ifndef DDPACKAGE_PAULIALGEBRA_HPP
#define DDPACKAGE_PAULIALGEBRA_HPP

#include "Edge.hpp"
#include "Nodes.hpp"
#include "LimTable.hpp"

#include <iostream>

// note: my package won't compile unless I put my functions in a class
// for now, I've called this class Pauli
// - Lieuwe

namespace dd {

typedef std::vector<LimEntry<>*> StabilizerGroup;

class Pauli {
public:


    // todo find an appropriate place for this utility function
    template <std::size_t N, std::size_t M>
    static void bitsetCopySegment(std::bitset<N>& x, const std::bitset<M> y, unsigned int begin_x, unsigned int begin_y, unsigned int end_y) {
        assert(end_y <= N && end_y <= M);
        for (unsigned int i=begin_y; i<end_y; i++) {
            x.set(i+begin_x-begin_y, y.test(i));
        }
    }

    // Returns whether the two groups have the same vector of generators
    // Note that, mathematically speaking, two generator sets G and H can still generate the same groups,
    // even if they have different orders
    static bool stabilizerGroupsEqual(const StabilizerGroup& G, const StabilizerGroup& H) {
        std::cout << "[stabilizerGroupsEqual] start.\n";  std::cout.flush();
        if (G.size() != H.size()) return false;
        for (unsigned int i=0; i<G.size(); i++) {
            if (G[i]->operator!=(*H[i])) return false;
        }
        std::cout << "[stabilizerGroupsEqual] groups are equal.\n"; std::cout.flush();
        return true;
    }

    // Returns whether the group G is sorted descending,
    // i.e., whether all the zeros are in the top right quadrant
    static bool stabilizerGroupIsSorted(const StabilizerGroup& G) {
        for (unsigned int i=0; i+1<G.size(); i++) {
            if (LimEntry<>::leneq(G[i], G[i+1]))
                return false;
        }
        return true;
    }

    static void printStabilizerGroup(const StabilizerGroup& G) {
        std::cout << "Stabilizer group (" << G.size() << " elements)\n";  std::cout.flush();
        for (unsigned int i=0; i<G.size(); i++) {
            std::cout << LimEntry<>::to_string(G[i]) << std::endl;  std::cout.flush();
        }
        std::cout.flush();
    }

    template <std::size_t NUM_QUBITS>
    static void printStabilizerGroup(const std::vector<LimBitset<NUM_QUBITS>*>& G) {
        if (G.size() == 0) {
            std::cout << "  (empty group)\n";
        }
        for (unsigned int i=0; i<G.size(); i++) {
            std::cout << *G[i] << std::endl; std::cout.flush();
        }
    }

    template <std::size_t NUM_QUBITS>
    static void printKernel(const std::vector<std::bitset<NUM_QUBITS> >& kernel) {
        for (unsigned int i=0; i<kernel.size(); i++) {
            for (unsigned int j=0; j<NUM_QUBITS; j++) {
                std::cout << kernel[i].test(j);
            }
            std::cout << '\n';
        }
    }

    static StabilizerGroup groupConcatenate(const StabilizerGroup& G, const StabilizerGroup& H) {
        StabilizerGroup concat = G;
        for (unsigned int i=0; i<H.size(); i++) {
            concat.push_back(H[i]);
        }
        return concat;
    }

//    static StabilizerGroup deepcopy(const StabilizerGroup& G) {
//        StabilizerGroup copy;
//        for (unsigned int i=0; i<G.size(); i++) {
//            copy.push_back(new LimEntry<>(G[i]));
//        }
//        return copy;
//    }

    template <std::size_t NUM_QUBITS>
    static std::vector<LimBitset<NUM_QUBITS>*> appendIdentityMatrixBitset(const std::vector<LimEntry<NUM_QUBITS>*>& G) {
        std::vector<LimBitset<NUM_QUBITS>*> GI;
        LimBitset<NUM_QUBITS>* col;
        for (unsigned int i=0; i<G.size(); i++) {
            col = new LimBitset<NUM_QUBITS>();
            col->lim = *G[i];
            col->bits.set(i, 1);
            GI.push_back(col);
        }
        return GI;
    }

    // Performs Gaussian elimination on G
    // We assume that G is not stored in the LimTable.
    // In more detail: the elements of G are modified in place
    // Therefore, the LimEntry objects should NOT be stored in the LimTable;
    // todo this algorithm allocates many new LIMs; by modifying in place, less memory can be allocated, and we solve a memory leak
    template <std::size_t NUM_QUBITS>
    static void GaussianElimination(std::vector<LimEntry<NUM_QUBITS>*>& G) {
        if (G.size() <= 1) return;
        std::cout << "[Gaussian Elimination] start. |G| = " << G.size() << ".\n"; std::cout.flush();
        unsigned int pauli_height = 2*NUM_QUBITS; // length of the columns as far as they contain Pauli operators
        unsigned int reducingColId;
        for (unsigned int h=0; h<pauli_height; h++) {
            // Step 1: Find a column with a '1' at position h
            reducingColId = -1;
            for (unsigned int i=0; i<G.size(); i++) {
                if (G[i]->pivotPosition() == h) {
                    reducingColId = i;
                    break;
                }
            }
            if (reducingColId == (unsigned int)-1) continue;
            // Step 2: Reduce all other columns via G[reducingColId]
            for (unsigned int reduceColId =0; reduceColId < G.size(); reduceColId++) {
                if (reduceColId == reducingColId) continue;
                if (G[reduceColId]->paulis.test(h)) {
                    std::cout << "[Gaussian Elimination] Multiplying col " << reduceColId << " with col " << reducingColId << ".\n"; std::cout.flush();
                    G[reduceColId] = LimEntry<NUM_QUBITS>::multiply(G[reduceColId], G[reducingColId]);
                }
            }
        }
    }

<<<<<<< HEAD
=======
    template <std::size_t NUM_QUBITS>
    static bool isAbelian(const std::vector<LimBitset<NUM_QUBITS>*>& G) {
    	for (unsigned int i=0; i<G.size(); i++) {
    		for (unsigned int j=i+1; j<G.size(); j++) {
    			if (!G[i]->lim.commutesWith(&(G[j]->lim))) {
    				return false;
    			}
    		}
    	}
    	return true;
    }

    // does not initialize 'decomposition' to an identity matrix
>>>>>>> 2e09bfff
    // TODO don't reallocate so much memory
    // TODO there is a faster version if the group is sorted
    //    (calls to GaussianElimination from getKernel do not sort their group before calling)
    template <std::size_t NUM_QUBITS>
    static void GaussianElimination(std::vector<LimBitset<NUM_QUBITS>*>& G) {
        if (G.size() <= 1) return;
        std::cout << "[Gaussian Elimination Bitset] start. |G| = " << G.size() << " G:.\n"; std::cout.flush();
        printStabilizerGroup(G);
        unsigned int pauli_height = 2*NUM_QUBITS; // length of the columns as far as they contain Pauli operators
        unsigned int reducingColId;
<<<<<<< HEAD
        if (!groupIsAbelian(G)) {
        	// add (-I, 0) to G
=======
        if (!isAbelian(G)) {
        	// Add -I
        	G.push_back(new LimBitset<NUM_QUBITS>(LimEntry<NUM_QUBITS>::getMinusIdentityOperator()));
>>>>>>> 2e09bfff
        }
        for (unsigned int h=0; h<pauli_height; h++) {
            // Step 1: Find a column whose first '1' is at position h
            reducingColId = -1;
            for (unsigned int i=0; i<G.size(); i++) {
                if (G[i]->lim.pivotPosition() == h) {
                    reducingColId = i;
                    break;
                }
            }
            if (reducingColId == (unsigned int)-1) continue;
            // Step 2: Reduce all other columns via G[reducingColId]
            for (unsigned int reduceColId =0; reduceColId < G.size(); reduceColId++) {
                if (reduceColId == reducingColId) continue;
                if (G[reduceColId]->lim.paulis.test(h)) {
                    std::cout << "[Gaussian Elimination Bitset] Multiplying col " << reduceColId << " with col " << reducingColId << ". Now G is:\n"; std::cout.flush();
                    G[reduceColId] = LimBitset<NUM_QUBITS>::multiply(G[reduceColId], G[reducingColId]);
                    printStabilizerGroup(G);
                }
            }
        }
        // the pauli's are done; handle the phase
        reducingColId = -1;
        for (unsigned int i=0; i<G.size(); i++) {
            if (G[i]->lim.isIdentityModuloPhase() && G[i]->lim.getPhase() == phase_t::phase_minus_one) {
                reducingColId = i;
                break;
            }
        }
        if (reducingColId == (unsigned int) -1) return;
        for (unsigned int reduceColId = 0; reduceColId < G.size(); reduceColId++) {
            if (reduceColId == reducingColId) continue;
            if (G[reduceColId]->lim.getPhase() == phase_t::phase_minus_one || G[reduceColId]->lim.getPhase() == phase_t::phase_minus_i) {
                G[reduceColId] = LimBitset<NUM_QUBITS>::multiply(G[reduceColId], G[reducingColId]);
            }
        }
    }

    // Performs Gaussian Elimination on the group G, ignoring the phase of the LIMs involved
    // todo it is possible to write a faster procedure, if we are allowed to assume that G is sorted
    template <std::size_t NUM_QUBITS>
    static void GaussianEliminationModuloPhase(std::vector<LimBitset<NUM_QUBITS>*>& G) {
        if (G.size() <= 1) return;
        std::cout << "[Gaussian Elimination Bitset] start. |G| = " << G.size() << ".\n"; std::cout.flush();
        unsigned int pauli_height = 2*NUM_QUBITS; // length of the columns as far as they contain Pauli operators
        unsigned int reducingColId;
        for (unsigned int row=0; row<pauli_height; row++) {
            // Step 1: Find a column with a '1' at position row
            reducingColId = -1;
            for (unsigned int i=0; i<G.size(); i++) {
                if (G[i]->lim.pivotPosition() == row) {
                    reducingColId = i;
                    break;
                }
            }
            if (reducingColId == (unsigned int)-1) continue;
            // Step 2: Reduce all other columns via G[reducingColId]
            for (unsigned int reduceColId =0; reduceColId < G.size(); reduceColId++) {
                if (reduceColId == reducingColId) continue;
                if (G[reduceColId]->lim.paulis.test(row)) {
                    std::cout << "[Gaussian Elimination Bitset] Multiplying col " << reduceColId << " with col " << reducingColId << ".\n"; std::cout.flush();
                    G[reduceColId] = LimBitset<NUM_QUBITS>::multiply(G[reduceColId], G[reducingColId]);
                }
            }
        }
    }

    // TODO this procedure should reduce the refcount of the LimEntry objects it removes from G
    //   or should deallocate these objects in some other way
    template <std::size_t NUM_QUBITS>
    static void pruneZeroColumns(std::vector<LimEntry<NUM_QUBITS>*>& G) {
        unsigned int i=0;
        while (i<G.size()) {
            if (G[i]->isAllZeroVector()) {
                // Remove this all-zero vector from the matrix
                // Step 1: replace it with the last vector in the matrix
                G[i] = G[G.size()-1];
                G.pop_back();
            } else {
                i++;
            }
        }
    }

    template <std::size_t NUM_QUBITS>
    static void pruneZeroColumns(std::vector<LimBitset<NUM_QUBITS>*>& G) {
        unsigned int i=0;
        while (i<G.size()) {
            if (G[i]->lim.isAllZeroVector()) {
                // Remove this all-zero vector from the matrix
                // Step 1: replace it with the last vector in the matrix
                G[i] = G[G.size()-1];
                G.pop_back();
            } else {
                i++;
            }
        }
    }

    template <std::size_t NUM_QUBITS>
    static void pruneZeroColumnsModuloPhase(std::vector<LimBitset<NUM_QUBITS>*>& G) {
        unsigned int i=0;
        while (i<G.size()) {
            if (G[i]->lim.isIdentityModuloPhase()) {
                // Remove this all-zero vector from the matrix
                // Step 1: replace it with the last vector in the matrix
                G[i] = G[G.size()-1];
                G.pop_back();
            } else {
                i++;
            }
        }
    }

    // Puts the stabilizer group in column echelon form; specifically:
    //   1. performs Gaussian elimination on G
    //   2. prunes the all-zero columns
    //   3. sorts the columns lexicographically, i.e., so that 'pivots' appear in the matrix
    static void toColumnEchelonForm(StabilizerGroup& G) {
        std::cout << "[toColumnEchelonForm] Before CEF, group is:\n"; std::cout.flush();
        printStabilizerGroup(G);
        GaussianElimination(G);
        std::cout << "[toColumnEchelonForm] After Gaussian Elimination, before pruning zero col's, group is:\n";std::cout.flush();
        printStabilizerGroup(G);
        pruneZeroColumns(G);
        // To obtain a lower triangular form, we now sort the vectors descending lexicographically, descending
        std::sort(G.begin(), G.end(), LimEntry<>::geq);
        std::cout << "[toColumnEchelonForm] After CEF, group is:\n"; std::cout.flush();
        printStabilizerGroup(G);
    }

    template <std::size_t NUM_QUBITS>
    static void toColumnEchelonForm(std::vector<LimBitset<NUM_QUBITS>*>& G) {
        std::cout << "[toColumnEchelonForm] start, |G| = " << G.size() << "\n";
        GaussianElimination(G);
        pruneZeroColumns(G);
        std::sort(G.begin(), G.end(), LimBitset<NUM_QUBITS>::geq);
    }

    template <std::size_t NUM_QUBITS>
    static void toColumnEchelonFormModuloPhase(std::vector<LimBitset<NUM_QUBITS>* >& G) {
        GaussianEliminationModuloPhase(G);
        pruneZeroColumnsModuloPhase(G);
        std::sort(G.begin(), G.end(), LimBitset<NUM_QUBITS>::geq);
    }

    // Reduces a vector 'x' via a group 'G' via the Gram-Schmidt procedure
    // Returns the reduced vector
    template<std::size_t NUM_QUBITS>
    static LimEntry<NUM_QUBITS>* GramSchmidt(const std::vector<LimEntry<NUM_QUBITS>*>& G, const LimEntry<NUM_QUBITS>* x) {
        std::cout << "[GramSchmidt] |G|=" << G.size() << "  x = " << LimEntry<>::to_string(x) << "\n"; std::cout.flush();
        LimEntry<NUM_QUBITS> y(x); // = new LimEntry<NUM_QUBITS>(x);
        if (G.size() == 0) return new LimEntry<NUM_QUBITS>(y);
        std::size_t height = 2*NUM_QUBITS;
        for (unsigned int h=0; h<height; h++) {
            if (y.paulis[h]) {
                std::cout << "[GramSchmidt] h=" << h << ".\n";
                // Look for a vector whose first '1' entry is at position h
                for (unsigned int v=0; v<G.size(); v++) {
                    if (G[v]->pivotPosition() == h) {
                        std::cout << "[GramSchmidt] found '1' in G[" << v << "][" << h << "]; multiplying by " << LimEntry<>::to_string(G[v]) << "\n";
//                        y = LimEntry<NUM_QUBITS>::multiply(*y, *G[v]);
                        y.multiplyBy(*G[v]);
                    }
                }
            }
        }
        return new LimEntry<NUM_QUBITS>(y);
    }

    // todo this algorithm can be sped up if we are allowed to assume that the group G is sorted
    // todo this version uses right multiplication; refactor to left multiplication
    template <std::size_t NUM_QUBITS>
    static LimBitset<NUM_QUBITS> GramSchmidt(const std::vector<LimBitset<NUM_QUBITS>*>& G, const LimBitset<NUM_QUBITS>* x) {
//        LimBitset<NUM_QUBITS>* y = new LimBitset<NUM_QUBITS>(x);
        LimBitset<NUM_QUBITS> y(x);
        if (G.size() == 0) return y;
        std::size_t height = 2*NUM_QUBITS;
        std::cout << "[Gram Schmidt] start y = " << y << "\n";
        for (unsigned int h=0; h<height; h++) {
            if (y.lim.paulis[h]) {
                std::cout << "[GramSchmidt] h=" << h << ".\n";
                // Look for a vector whose first '1' entry is at position h
                for (unsigned int v=0; v<G.size(); v++) {
                    if (G[v]->lim.pivotPosition() == h) {
                        std::cout << "[Gram Schmidt] found '1' in G[" << v << "][" << h << "]; multiplying by " << *G[v] << "\n";
                        y.multiplyBy(*G[v]);
                        std::cout << "[Gram Schmidt] after multiplication, y = " << y << "\n";
                    }
                }
            }
        }
        return y;
    }

    // Performs the GramSchmidt algorithm,, i.e.,
    //   given a group G and a vector x,
    //   reduces the vector x via G, and returns this reduced vector
    //   The decomposition that is found, is recorded in the bitset 'indicator'
    // todo this algorithm can be sped up if the group G is sorted
    template <std::size_t NUM_QUBITS>
    static void GramSchmidt(const std::vector<LimEntry<NUM_QUBITS>*>& G, const LimEntry<NUM_QUBITS>* x, std::bitset<NUM_QUBITS>& indicator) {
        std::cout << "[GramSchmidt] |G|=" << G.size() << "  x = " << LimEntry<>::to_string(x) << "\n";
//        LimEntry<NUM_QUBITS>* y = new LimEntry<NUM_QUBITS>(x);
        LimEntry<NUM_QUBITS> y(x);
        std::size_t height = 2*NUM_QUBITS;
        for (unsigned int i=0; i<height && i<NUM_QUBITS; i++) {
            indicator.set(i, 0);
        }
        if (G.size() == 0) return;
        for (unsigned int h=0; h<height; h++) {
            if (y.paulis[h]) {
                std::cout << "[GramSchmidt] h=" << h << ".\n";
                // Look for a vector whose first '1' entry is at position h
                for (unsigned int v=0; v<G.size(); v++) {
                    if (G[v]->pivotPosition() == h) {
                        std::cout << "[GramSchmidt] found '1' in G[" << v << "][" << h << "]; multiplying by " << LimEntry<>::to_string(G[v]) << "\n";
//                        y = LimEntry<NUM_QUBITS>::multiply(*G[v], *y);
                        y.multiplyBy(*G[v]);
                        std::cout << "[GramSchmidt] after multiplication, y = " << y << std::endl;
                        indicator.set(v, 1);
                    }
                }
            }
        }
//        return y;
    }


    // Given a group G and a 0/1 indicator vector,
    //   returns the product of the indicated elements of G
    //   e.g., with G={ZIZ, IZZ, IXY} and indicator = '110', we return ZZI
    template<std::size_t NUM_QUBITS>
    static LimEntry<NUM_QUBITS>* getProductOfElements(const std::vector<LimEntry<NUM_QUBITS>*>& G, const std::bitset<NUM_QUBITS>& indicator) {
        LimEntry<NUM_QUBITS>* g = LimEntry<NUM_QUBITS>::getIdentityOperator();
        assert(G.size() <= NUM_QUBITS);
        for (unsigned int i=0; i<G.size(); i++) {
            if (indicator.test(i)) {
                g->multiplyBy(G[i]);
            }
        }
        return g;
    }

    // TODO free / deallocate G_Id and its elements
    template <std::size_t NUM_QUBITS>
    static std::vector<std::bitset<NUM_QUBITS> > getKernelZ(const std::vector<LimEntry<NUM_QUBITS>* >& G) {
        std::vector<LimBitset<NUM_QUBITS>* > G_Id = appendIdentityMatrixBitset(G);
        GaussianElimination(G_Id);
        std::cout << "[getKernelZ] after Gaussian elimination, G_Id:\n";
        printStabilizerGroup(G_Id);
        std::vector<std::bitset<NUM_QUBITS> > kernel;
        for (unsigned int i=0; i<G_Id.size(); i++) {
            if (G_Id[i]->lim.isIdentityOperator()) {
                kernel.push_back(G_Id[i]->bits);
            }
        }
        // TODO free / deallocate G_Id and its elements
        std::cout << "[getKernelZ] found kernel:\n";
        printKernel(kernel);
        return kernel;
    }

    // Returns the kernel of the group G modulo phase, as a vector<bitset>
    // TODO free / deallocate G_Id and its elements
    template <std::size_t NUM_QUBITS>
    static std::vector<std::bitset<NUM_QUBITS> > getKernelModuloPhase(const std::vector<LimEntry<NUM_QUBITS>* >& G) {
        std::vector<LimBitset<NUM_QUBITS>* > G_Id = appendIdentityMatrixBitset(G);
        GaussianEliminationModuloPhase(G_Id);
        std::vector<std::bitset<NUM_QUBITS> > kernel;
        for (unsigned i=0; i<G_Id.size(); i++) {
            if (G_Id[i]->lim.isIdentityModuloPhase()) {
                kernel.push_back(G_Id[i]->bits);
            }
        }
        // TODO free / deallocate G_Id and its elements
        return kernel;
    }

    // Given two groups G, H, computes the intersection, <G> intersect <H>
    static StabilizerGroup intersectGroupsZ(const StabilizerGroup& G, const StabilizerGroup& H) {
        StabilizerGroup intersection;
        StabilizerGroup GH = groupConcatenate(G, H);
        std::vector<std::bitset<32> > kernel = getKernelZ(GH);
        LimEntry<>* g;
        for (unsigned int i=0; i<kernel.size(); i++) {
            g = getProductOfElements(G, kernel[i]);
//            g = LimEntry<>::getIdentityOperator();
//            for (unsigned int j=0; j<G.size(); j++) {
//                if (kernel[i].test(j)) {
//                    g->multiplyBy(*G[j]);
//                }
//            }
            intersection.push_back(g);
        }
        std::cout << "[intersectGroupsZ] found intersection:\n";
        printStabilizerGroup(intersection);
        return intersection;
    }

    // TODO Not yet implemented
    static StabilizerGroup intersectGroupsPauli(const StabilizerGroup& G, const StabilizerGroup& H) {
        return intersectGroupsZ(G, H);
    }

    // Returns a generating set J for the intersection of G and H, so <J>= <G> intersect <H>
    //    J is not necessarily in Column Echelon Form
    //    J may contain elements that are equal up to phase
    // todo verify: does this method work for Pauli groups? it certainly works for Z groups
    // TODO refactor loop body to getProductOfElements
    static StabilizerGroup intersectGroupsModuloPhase(const StabilizerGroup& G, const StabilizerGroup& H) {
        std::cout << "[intersectGroups mod phase] start  |G|=" << G.size() << "  |H| = " << H.size() << std::endl;
        std::cout << "[intersectGroups mod phase] Group G:\n";
        printStabilizerGroup(G);
        std::cout << "[intersectGroups mod phase] Group H:\n";
        printStabilizerGroup(H);
        StabilizerGroup intersection;
        StabilizerGroup concat = groupConcatenate(G, H);
        std::vector<std::bitset<32> > kernel = getKernelModuloPhase(concat);
        std::cout << "[intersectGroups mod phase] |kernel| = " << kernel.size() << "\n";
        LimEntry<>* g;
        for (unsigned int i=0; i<kernel.size(); i++) {
        	g = getProductOfElements(G, kernel[i]);
//            g = LimEntry<>::getIdentityOperator();
//            for (unsigned int j=0; j<G.size(); j++) {
//                if (kernel[i].test(j)) {
//                    g->multiplyBy(*G[j]);
//                }
//            }
            intersection.push_back(g);
        }
        std::cout << "[intersectGroups mod phase] Found intersection: \n";
        printStabilizerGroup(intersection);

        return intersection;
    }

    // Given sets G, H which generate Pauli groups <G> and <H>, respectively, and a Pauli string a,
    // Searches for an element in the set '<G> intersect (<H>+a)'
    // Note that '<G>' is a group, and '<H>+a' is a coset
    // If the intersection of these two sets is empty, 'LimEntry<..>::noLIM' is returned
    template <std::size_t NUM_QUBITS>
    static LimEntry<NUM_QUBITS>* getCosetIntersectionElementPauli(const std::vector<LimEntry<NUM_QUBITS>*>& G, const std::vector<LimEntry<NUM_QUBITS>*>& H, const LimEntry<NUM_QUBITS>* a) {
        std::cout << "[coset intersection P] a = " << *a << "\n"; std::cout.flush();
        std::vector<LimEntry<NUM_QUBITS>*> GH = groupConcatenate(G, H);
        std::vector<LimBitset<NUM_QUBITS>*> GH_Id = appendIdentityMatrixBitset(GH);
        toColumnEchelonFormModuloPhase(GH_Id);
        std::cout << "[coset intersection P] Found GH +Id to column echelon mod phase:\n";
        printStabilizerGroup(GH_Id);
        std::bitset<NUM_QUBITS> decomposition;   // decomposition of 'a'
        std::cout << "[coset intersection P] Doing Gram-Schmidt with GH, a.\n"; std::cout.flush();
        LimBitset<NUM_QUBITS> a_bitset(a);
        // todo refactor this to the GramSchmidt(Group, LimEntry, std::bitset) version instead of the GramSchmidt(Group, LimBitset) version
        a_bitset = GramSchmidt(GH_Id, &a_bitset);
        std::cout << "[coset intersection P] after Gram-Schmidt, a_bitset = " << a_bitset << "\n";
        std::cout << "[coset intersection P] a.bits[0] = " << a_bitset.bits.test(0) << ", a.bits[1] = " << a_bitset.bits.test(1) << "\n";
        std::cout << "[coset intersection P] computing product of elements (GH, decomposition).\n"; std::cout.flush();
//        LimEntry<NUM_QUBITS>* c = getProductOfElements(GH, decomposition);
//        std::cout << "[coset intersection P] Computed product of elements.\n"; std::cout.flush();
        std::bitset<NUM_QUBITS> decomposition_G, decomposition_H;  // these bitsets are initialized to 00...0, according to the C++ reference
//        std::cout << "[coset intersection P] copying bit segment 1...\n"; std::cout.flush();
        bitsetCopySegment(decomposition_G, a_bitset.bits, 0, 0, G.size());
        bitsetCopySegment(decomposition_H, a_bitset.bits, 0, G.size(), G.size()+H.size());
//        bitsetCopySegment<NUM_QUBITS, 2*NUM_QUBITS+2>(decomposition_G, c->paulis, 0, 2*nqubits, 2*nqubits+G.size());
//        std::cout << "[coset intersection P] copying bit segment 2...\n"; std::cout.flush();
//        bitsetCopySegment(decomposition_H, c->paulis, 0, 2*nqubits + G.size(), 2*nqubits+G.size() + H.size());
        std::cout << "[coset intersection P] copy successful! Getting product of elements.\n"; std::cout.flush();
        LimEntry<NUM_QUBITS>* a_G = getProductOfElements(G, decomposition_G);
//        std::cout << "[coset intersection P] got first product. Computing second product.\n"; std::cout.flush();
        LimEntry<NUM_QUBITS>* a_H = getProductOfElements(H, decomposition_H);
        LimEntry<NUM_QUBITS>* a_prime = LimEntry<NUM_QUBITS>::multiply(a_G, a_H);
        phase_t phase_diff = (phase_t) ((a->getPhase() + a_prime->getPhase()) & 0x3);
        std::cout << "[coset intersection P] a_G = " << *a_G << "\n";
        std::cout << "[coset intersection P] a_H = " << *a_H << "\n";
        std::cout << "[coset intersection P] decomposition G = " << decomposition_G << "\n";
        std::cout << "[coset intersection P] decomposition H = " << decomposition_H << "\n";
        std::cout << "[coset intersection P] aprime = " << *a_prime << "\n"; std::cout.flush();
        // todo replace this check with the more 'elegant' checking whether the vector returned by GramSchmidt, above, is identity modulo phase
        //   that has the advantage that the check can be done earlier
        if (!LimEntry<NUM_QUBITS>::EqualModuloPhase(a, a_prime)) {
            return LimEntry<NUM_QUBITS>::noLIM;
        }
        if (phase_diff == phase_t::phase_one) {
            return a_G;
        }
        else if (phase_diff == phase_t::phase_i || phase_diff == phase_t::phase_minus_i) {
            return LimEntry<NUM_QUBITS>::noLIM;
        }
        // phase_diff must be -1  (i.e., must be phase_t::phase_minus_one)
        std::cout << "[coset intersection P] Phase difference is -1. Computing intersection...\n"; std::cout.flush();
        const std::vector<LimEntry<NUM_QUBITS>*> intersection = intersectGroupsModuloPhase(G, H);
        LimEntry<NUM_QUBITS>* k_G;
        LimEntry<NUM_QUBITS>* k_H;
        for (unsigned int i=0; i<intersection.size(); i++) {
            GramSchmidt(G, intersection[i], decomposition_G);
            GramSchmidt(H, intersection[i], decomposition_H);
            k_G = getProductOfElements(G, decomposition_G);
            k_H = getProductOfElements(H, decomposition_H);
            if (((k_G->getPhase() + k_H->getPhase()) & 0x3) == phase_t::phase_minus_one) {
                a_G->multiplyBy(k_G);
                return a_G;
            }
        }
        std::cout << "[coset intersection P] no element in coset; returning noLIM.\n"; std::cout.flush();
        return LimEntry<NUM_QUBITS>::noLIM;
    }

    // We assume that only vNodes are passed
    // todo deallocate minus, m
    static StabilizerGroup constructStabilizerGeneratorSetZ(const vNode node) {
        //empty
        Edge<vNode> low, high;
        low  = node.e[0];
        high = node.e[1];
        unsigned int n = node.v;

        StabilizerGroup stabgenset;
        // Case 0: Check if this node is the terminal node (aka the Leaf)
        if (n == (unsigned int)-1) {
            // Return the trivial group.
            // This group is generated by the empty set; therefore, we just return the empty stabgenset
            return stabgenset;
        }
        // Case 1: right child is zero
        else if (high.isZeroTerminal()) {
            std::cout << "[stab genZ] |0> knife case  n = " << n << ". Low stabilizer group is:\n";
            stabgenset = low.p->limVector; // copies the stabilizer group of the left child
            printStabilizerGroup(stabgenset);
            LimEntry<>* idZ = LimEntry<>::getIdentityOperator();
            idZ->setOperator(n, 'Z');
            stabgenset.push_back(idZ);
            std::cout << "[stab genZ] Added Z. Now stab gen set is:\n";
            printStabilizerGroup(stabgenset);
            // the matrix set is already in column echelon form,
            // so we do not need to perform that step here
        }
        // Case 2: left child is zero
        else if (low.isZeroTerminal()) {
            std::cout << "[stab genZ] |1> knife case. n = " << n << ". High stabilizer group is:\n";
            stabgenset = high.p->limVector;
            printStabilizerGroup(stabgenset);
            LimEntry<>* minusIdZ = LimEntry<>::getMinusIdentityOperator();
            minusIdZ->setOperator(n, 'Z');
            stabgenset.push_back(minusIdZ);
            std::cout << "[stab genZ] Added -Z. now stab gen set is:\n";
            printStabilizerGroup(stabgenset);
        }
        // Case 3: the node is a 'fork': both its children are nonzero
        else {
            // Gather the stabilizer groups of the two children
            std::cout << "[constructStabilizerGeneratorSet] Case fork n = " << n << ".\n";
            StabilizerGroup* stabLow  = &(low. p->limVector);
            StabilizerGroup* stabHigh = &(high.p->limVector);
            // Step 1: Compute the intersection
            stabgenset = intersectGroupsZ(*stabLow, *stabHigh);

            // Step 2: if some element v is in the set <G> intersect (<H> * -I),
            //   then add Z tensor v to the stabgenset
            LimEntry<>* minus = LimEntry<>::getMinusIdentityOperator();
            LimEntry<>* m = getCosetIntersectionElementPauli(*stabLow, *stabHigh, minus);
            if (m != LimEntry<>::noLIM) {
                m->setOperator(n, 'Z');
                stabgenset.push_back(m);
            }
            toColumnEchelonForm(stabgenset);
            // todo deallocate minus, m
        }

        return stabgenset;
    }

    // Construct the stabilizer generator set of 'node' in the Pauli group
	// TODO limdd store stab in LimTable
    static StabilizerGroup constructStabilizerGeneratorSetPauli(const vNode node) {
        Edge<vNode> low, high;
        low  = node.e[0];
        high = node.e[1];
        unsigned int n = node.v;

        StabilizerGroup stabgenset;
        // Case 0: Check if this node is the terminal node (aka the Leaf)
        if (n == (unsigned int)-1) { // TODO replace with a direct check whether 'node' is a terminal node
            // Return the trivial group.
            // This group is generated by the empty set; therefore, we just return the empty stabgenset
            return stabgenset;
        }
        // Case 1: right child is zero
        else if (high.isZeroTerminal()) {
            std::cout << "[stab genPauli] |0> knife case  n = " << n << ". Low stabilizer group is:\n";
            stabgenset = low.p->limVector; // copies the stabilizer group of the left child
            printStabilizerGroup(stabgenset);
            LimEntry<>* idZ = LimEntry<>::getIdentityOperator();
            idZ->setOperator(n, 'Z');
            stabgenset.push_back(idZ);
            std::cout << "[stab genPauli] Added Z. Now stab gen set is:\n";
            printStabilizerGroup(stabgenset);
            // the matrix set is already in column echelon form,
            // so we do not need to perform that step here
        }
        // Case 2: left child is zero
        else if (low.isZeroTerminal()) {
            std::cout << "[stab genPauli] |1> knife case. n = " << n << ". High stabilizer group is:\n";
            stabgenset = high.p->limVector; // copy the stabilizer of the right child
            printStabilizerGroup(stabgenset);
            LimEntry<>* minusIdZ = LimEntry<>::getMinusIdentityOperator();
            minusIdZ->setOperator(n, 'Z');
            stabgenset.push_back(minusIdZ);
            std::cout << "[stab genPauli] Added -Z. now stab gen set is:\n";
            printStabilizerGroup(stabgenset);
        }
        // Case 3: the node is a 'fork': both its children are nonzero
        else {
            // Gather the stabilizer groups of the two children
            std::cout << "[constructStabilizerGeneratorSet] Case fork n = " << n << ".\n";
			StabilizerGroup* stabLow  = &(low. p->limVector);
			StabilizerGroup* stabHigh = &(high.p->limVector);
			// Step 1: Compute the intersection
			stabgenset = intersectGroupsZ(*stabLow, *stabHigh);
			// Step 2: find out whether an element P*P' should be added, where P acts on qubit 'n'
			LimEntry<>* stab = LimEntry<>::noLIM;
            if (low.p == high.p) {
            	// Step 2.1: Find out if we should add X*P' or Y*P'
            	Complex highWeight = high.w;
            	if (highWeight.approximatelyEquals(Complex::one)) {
            		stab = new LimEntry<>(high.l);
            		stab->setOperator(n, 'X');
            	}
            	else if (highWeight.approximatelyEquals(Complex::minus_one)) {
            		stab = new LimEntry<>(high.l);
            		stab->setOperator(n, 'X');
            		stab->setPhase(phase_t::phase_minus_one);
            	}
            	else if (highWeight.approximatelyEquals(Complex::complex_i)) {
            		stab = new LimEntry<>(high.l);
            		stab->setOperator(n, 'Y');
            	}
            	else if (highWeight.approximatelyEquals(Complex::minus_i)) {
            		stab = new LimEntry<>(high.l);
            		stab->setOperator(n, 'Y');
            		stab->setPhase(phase_t::phase_minus_one);
            	}
            } else {
				// Step 2.2: if some element v is in the set <G> intersect (<H> * -I),
				//   then add Z tensor v to the stabgenset
				LimEntry<>* minus = LimEntry<>::getMinusIdentityOperator();
				stab = getCosetIntersectionElementPauli(*stabLow, *stabHigh, minus);
				if (stab != LimEntry<>::noLIM) {
					stab->setOperator(n, 'Z');
				}
				delete minus;
            }
			if (stab != LimEntry<>::noLIM) {
				stabgenset.push_back(stab);
			}
			toColumnEchelonForm(stabgenset);
        }

        return stabgenset;
    }

    // Returns true iff a == -b, approximately
    // todo move to file 'Complex.hpp'?
    static bool isTimesMinusOne(Complex a, Complex b) {
        bool rflip = false, iflip = false;
        std::cout << "[isTimesMinusOne] a=" << a.toString() << " b = " << b.toString() << std::endl;
        // check if Real(a) = -Real(b)
        if (ComplexTable<>::Entry::approximatelyEquals(a.r, ComplexTable<>::Entry::flipPointerSign(b.r))) {
            rflip = true;
        }
        // Check if Im(a) = -Im(b)
        if (ComplexTable<>::Entry::approximatelyEquals(a.i, ComplexTable<>::Entry::flipPointerSign(b.i))) {
            iflip = true;
        }
        std::cout << "[isTimesMinusOne] answer: real " << rflip << " im: " << iflip << std::endl;
        return rflip && iflip;
    }

    // Returns an isomorphism between u and v,
    // or LimEntry<>::noLim if u and v are not isomorphic
    // Assumes that the low edges of u and v have an Identity LIM
    // TODO should we add assertions that u and v do not represent zero vectors?
    // TODO this function does not take into account the different phases... but maybe it doesn't need to...
    static LimEntry<>* getIsomorphismZ(const vNode* u, const vNode* v) {
        assert( u != nullptr );
        assert( v != nullptr );
        std::cout << "[getIsomorphismZ] Start.\n";
        LimEntry<>* iso;
//         TODO add assertion that the nodes are on the same number of qubits u->v == v->v
//        assert (u->v == v->v);
        Edge<vNode> uLow  = u->e[0];
        Edge<vNode> uHigh = u->e[1];
        Edge<vNode> vLow  = v->e[0];
        Edge<vNode> vHigh = v->e[1];
        assert (!(uLow.isZeroTerminal() && uHigh.isZeroTerminal()));
        assert (!(vLow.isZeroTerminal() && vHigh.isZeroTerminal()));
        // TODO this assertion is not necessarily true; in the normalizeLIMDD function, we hve vLow.l != nullptr
        assert (uLow.l == nullptr && vLow.l == nullptr);
        // Case 0.1: the nodes are equal
        if (u == v) {
            std::cout << "[getIsomorphismZ] case u == v.\n"; std::cout.flush();
            // In this case, we return the Identity operator, which is represented by a null pointer
            return nullptr;
        }
        // Case 0.2: The leaf case.
        // TODO this case should already be covered by case 0.1, since in this case v is also the terminal node
        //   Do we need this extra check?
        else if (vNode::isTerminal(u)) {
            std::cout << "[getIsomorphismZ] Case u is terminal.\n"; std::cout.flush();
            // Return the identity operator, which is represented by a null pointer
            return nullptr;
        }
        // Case 1 ("Left knife"): Left child is nonzero, right child is zero
        else if (uHigh.isZeroTerminal()) {
            std::cout << "[getIsomorphismZ] Case uHigh is terminal\n";
            if (!vHigh.isZeroTerminal()) return LimEntry<>::noLIM;
            if (uHigh.p != vHigh.p) return LimEntry<>::noLIM;
            return LimEntry<>::multiply(*uHigh.l, *vHigh.l);
        }
        // Case 2 ("Right knife"): Left child is zero, right child is nonzero
        else if (uLow.isZeroTerminal()) {
            std::cout << "[getIsomorphismZ] case uLow is terminal.\n";
            if (!vLow.isZeroTerminal()) return LimEntry<>::noLIM; // not isomorphic
            if (uLow.p != vLow.p) return LimEntry<>::noLIM;
            return nullptr;  // return the Identity isomorphism
        }
        // Case 3 ("Fork"): Both children are nonzero
        else {
            std::cout << "[getIsomorphismZ] case Fork.\n"; std::cout.flush();
            std::cout << "[getIsomorphismZ] ulw " << uLow.w << " uhw " << uHigh.w << " vlw " << vLow.w << " vhw " << vHigh.w << std::endl;
            // Step 1.2: check if the amplitudes satisfy uHigh = -1 * vHigh
            bool amplitudeOppositeSign = isTimesMinusOne(uHigh.w, vHigh.w);
            // Step 1.1:  check if the amplitudes are equal, up to a sign
            if (!uLow.w.approximatelyEquals(vLow.w) || (!uHigh.w.approximatelyEquals(vHigh.w) && !amplitudeOppositeSign)) return LimEntry<>::noLIM;
            std::cout << "[getIsomorphismZ] edge weights are approximately equal.\n"; std::cout.flush();
            // Step 2: Check if nodes u and v have the same children
            if (uLow.p != vLow.p || uHigh.p != vHigh.p) return LimEntry<>::noLIM;
            std::cout << "[getIsomorphismZ] children of u and v are the same nodes.\n"; std::cout.flush();
            // Step 4: If G intersect (H+isoHigh) contains an element P, then Id tensor P is an isomorphism
            LimEntry<>* isoHigh = LimEntry<>::multiply(uHigh.l, vHigh.l);
            std::cout << "[getIsomorphismZ] multiplied high isomorphisms:" << LimEntry<>::to_string(isoHigh) << ".\n"; std::cout.flush();
            if (amplitudeOppositeSign) {
                std::cout << "[getIsomorphismZ] multiplying Phase by -1\n"; std::cout.flush();
                isoHigh->multiplyPhaseBy(phase_t::phase_minus_one); // multiply by -1
                std::cout << "[getIsomorphismZ] multiplied phase by -1.\n"; std::cout.flush();
            }
            iso = getCosetIntersectionElementPauli(uLow.p->limVector, uHigh.p->limVector, isoHigh);
            std::cout << "[getIsomorphismZ] completed coset intersection element.\n"; std::cout.flush();
            if (iso != LimEntry<>::noLIM) {
                std::cout << "[getIsomorphismZ] The coset was non-empty; returning element.\n"; std::cout.flush();
                return iso;
            }
            // Step 5: If G intersect (H-isomorphism) contains an element P, then Z tensor P is an isomorphism
            // TODO the Z operator is not set? Why not? Omission?
            std::cout << "[getIsomorphismZ] multiplying phase by -1.\n"; std::cout.flush();
            isoHigh->multiplyPhaseBy(phase_t::phase_minus_one);
            std::cout << "[getIsomorphismZ] multiplied phase by -1.\n"; std::cout.flush();
            iso = getCosetIntersectionElementPauli(uLow.p->limVector, uHigh.p->limVector, isoHigh);
//            std::cout << "[getIsomorphismZ] found coset intersection element.\n"; std::cout.flush();
            if (iso != LimEntry<>::noLIM) {
                std::cout << "[getIsomorphismZ] Coset was not empty; returning result.\n"; std::cout.flush();
//                iso->setOperator(u->v-1, pauli_op::pauli_z); // TODO should we do this? write a test
                return iso;
            }
            else {
                std::cout << "[getIsomorphismZ] Coset was empty; returning -1.\n"; std::cout.flush();
                return LimEntry<>::noLIM;
            }
        }
    }

    // Assumes that u and v are semi-reduced:
    // - low edge label is identity
	// TODO is this assertion true in all calls from normalizeLIMDD?
    // TODO take the edge weights into account:
    //    in case 3.1
    //    in knife cases
    static LimEntry<>* getIsomorphismPauli(const vNode* u, const vNode* v) {
        assert( u != nullptr );
        assert( v != nullptr );
        std::cout << "[getIsomorphismPauli] Start.\n";
        assert (u->v == v->v);  // Assert u and v have the same nubmer of qubits
        Edge<vNode> uLow  = u->e[0];
        Edge<vNode> uHigh = u->e[1];
        Edge<vNode> vLow  = v->e[0];
        Edge<vNode> vHigh = v->e[1];
        // Assert that neither u nor v is the Zero vector
        assert (!(uLow.isZeroTerminal() && uHigh.isZeroTerminal()));
        assert (!(vLow.isZeroTerminal() && vHigh.isZeroTerminal()));
        std::cout << "[getIsomorphismPauli] uLow.l = " << LimEntry<>::to_string(uLow.l) << " vLow.l = " << LimEntry<>::to_string(vLow.l) << std::endl;
        assert (LimEntry<>::isIdentityOperator(uLow.l));
        assert (LimEntry<>::isIdentityOperator(vLow.l));
        LimEntry<>* iso = LimEntry<>::noLIM;
        // Case 0: the nodes are equal
        if (u == v) {
            std::cout << "[getIsomorphismPauli] case u == v.\n"; std::cout.flush();
            // In this case, we return the Identity operator, which is represented by a null pointer
            iso = nullptr;
        }
        // Case 1 ("Left knife"): Left child is nonzero, right child is zero
        else if (uHigh.isZeroTerminal()) {
            std::cout << "[getIsomorphismPauli] Case uHigh is terminal\n";
            if (vHigh.isZeroTerminal()) {
            	if (uLow.p == vLow.p) iso = nullptr;
            }
            else if (vLow.isZeroTerminal()) {
            	if (uLow.p == vHigh.p) {
            		iso = new LimEntry<>(vHigh.l);
            		iso->setOperator(u->v, 'X');
            	}
            }
        }
        // Case 2 ("Right knife"): Left child is zero, right child is nonzero
        else if (uLow.isZeroTerminal()) {
            std::cout << "[getIsomorphismPauli] case uLow is terminal.\n";
        	if (vLow.isZeroTerminal()) {
        		if (uHigh.p == vHigh.p) return LimEntry<>::multiply(uHigh.l, vHigh.l);
        	}
        	else if (vHigh.isZeroTerminal()) {
        		if (uHigh.p == vLow.p) {
					iso = new LimEntry<>(uHigh.l);
					iso->setOperator(u->v, 'X');
        		}
        	}
        }
        // Case 3 ("Fork"): Both children are nonzero
        else {
        	// Case 3.1: ulow = vhigh, uhigh = vlow
        	// TODO by handling case 3.1 more efficiently, we can prevent unnecessary copying of u->limVector
			if (uLow.p == vHigh.p && uHigh.p == vLow.p && uLow.p != uHigh.p) {
				// Return lambda^-1 * R * (X tensor P), where
				//    P is the uHigh's edge label
				//    lambda is uHigh's weight
				//    R is an isomorphism between uPrime and v
				std::cout << "[getIsomorphismPauli] case 3.1: children of nodes are opposite pair.\n";
				vNode uPrime;
				uPrime.v = u->v;
				uPrime.limVector = u->limVector;
				uPrime.e[0] = u->e[1];
				uPrime.e[0].l = nullptr;
				uPrime.e[0].w = Complex::one;
				uPrime.e[1] = u->e[0];
				uPrime.e[1].l = u->e[1].l;
				uPrime.e[1].w = u->e[1].w; // TODO should be (1 / u->e[1].w). How do I do that?
				LimEntry<>* R = getIsomorphismPauli(&uPrime, v);
				if (R == LimEntry<>::noLIM) return LimEntry<>::noLIM;
				LimEntry<> P = *(u->e[1].l);
				P.setOperator(u->v-1, pauli_op::pauli_x);
				R->multiplyBy(P);
				return R; // TODO return an isomorphism AND the weight '1/(u->e[1].w)'
			}
        	// Case 3.2: ulow=vlow, uhigh = vhigh
            // Step 1: Check if nodes u and v have the same children
            if (uLow.p != vLow.p || uHigh.p != vHigh.p) return LimEntry<>::noLIM;
            std::cout << "[getIsomorphismPauli] children of u and v are the same nodes.\n"; std::cout.flush();
			// TODO should we refactor this last part and just call getIsomorphismZ?
			//      we could refactor ONLY this last part, and thereby make both this and the getIsomorphismZ functions more readable
            std::cout << "[getIsomorphismPauli] case Fork.\n"; std::cout.flush();
            std::cout << "[getIsomorphismPauli] ulw " << uLow.w << " uhw " << uHigh.w << " vlw " << vLow.w << " vhw " << vHigh.w << std::endl;
            // Step 1.1: check if the weights satisfy uHigh = -1 * vHigh
            bool amplitudeOppositeSign = isTimesMinusOne(uHigh.w, vHigh.w);
            // Step 1.2:  check if the edge weights are equal, up to a sign
            if (!uLow.w.approximatelyEquals(vLow.w) || (!uHigh.w.approximatelyEquals(vHigh.w) && !amplitudeOppositeSign)) return LimEntry<>::noLIM;
            std::cout << "[getIsomorphismPauli] edge weights are approximately equal.\n"; std::cout.flush();
            // Step 4: If G intersect (H+isoHigh) contains an element P, then Id tensor P is an isomorphism
            LimEntry<>* isoHigh = LimEntry<>::multiply(uHigh.l, vHigh.l);
            std::cout << "[getIsomorphismPauli] multiplied high isomorphisms:" << LimEntry<>::to_string(isoHigh) << ".\n"; std::cout.flush();
            if (amplitudeOppositeSign) {
                std::cout << "[getIsomorphismPauli] multiplying Phase by -1\n"; std::cout.flush();
                isoHigh->multiplyPhaseBy(phase_t::phase_minus_one); // multiply by -1
                std::cout << "[getIsomorphismPauli] multiplied phase by -1.\n"; std::cout.flush();
            }
            iso = getCosetIntersectionElementPauli(uLow.p->limVector, uHigh.p->limVector, isoHigh);
            std::cout << "[getIsomorphismPauli] completed coset intersection element.\n"; std::cout.flush();
            if (iso != LimEntry<>::noLIM) {
                std::cout << "[getIsomorphismPauli] The coset was non-empty; returning element.\n"; std::cout.flush();
                return iso;
            }
            // Step 5: If G intersect (H-isomorphism) contains an element P, then Z tensor P is an isomorphism
            std::cout << "[getIsomorphismPauli] multiplying phase by -1.\n"; std::cout.flush();
            isoHigh->multiplyPhaseBy(phase_t::phase_minus_one);
            std::cout << "[getIsomorphismPauli] multiplied phase by -1.\n"; std::cout.flush();
            iso = getCosetIntersectionElementPauli(uLow.p->limVector, uHigh.p->limVector, isoHigh);
            if (iso != LimEntry<>::noLIM) {
//                iso->setOperator(u->v-1, pauli_op::pauli_z); // TODO should we do this? write a test
                std::cout << "[getIsomorphismPauli] Coset was not empty; returning result.\n"; std::cout.flush();
            }
            else {
                std::cout << "[getIsomorphismPauli] Coset was empty; returning -1.\n"; std::cout.flush();
            }
        }
        return iso;
    }

    // Choose the label on the High edge, in the Z group
    static LimEntry<>* highLabelZ(const vNode* u, const vNode* v, LimEntry<>* vLabel, Complex& weight, bool& s) {
        // We assert that the LIM has phase +1  (we expect normalizeLIMDD to guarantee this)
        assert(LimEntry<>::getPhase(vLabel) == phase_t::phase_one);
        std::cout << "[highLabelZWeight] Start; |Gu| = " << u->limVector.size() << " |Gv| = " << v->limVector.size() << ".\n"; std::cout.flush();
        StabilizerGroup GH = groupConcatenate(u->limVector, v->limVector);
        std::cout << "[highLabelZWeight] Concatenated; |GH| = " << GH.size() << std::endl;
        toColumnEchelonForm(GH);
        std::cout << "[highLabelZWeight] to CEF'ed; now |GH| = " << GH.size() << std::endl;
        LimEntry<>* newHighLabel = GramSchmidt(GH, vLabel);
        // Set the new phase to +1
        newHighLabel->setPhase(phase_t::phase_one);
        s = false;
        if (weight.lexLargerThanxMinusOne()) {
            std::cout << "[highLabelZWeight] Multiplying weight by -1, since weight = " << weight << ".\n";
            weight.multiplyByMinusOne();
            s = true;
        }
        std::cout << "[highLabelZWeight] end.\n"; std::cout.flush();
        return newHighLabel;
    }

    // TODO limdd
    static LimEntry<>* highLabelPauli(const vNode* u, const vNode* v, LimEntry<>* vLabel, Complex& weight, bool& s, bool& x) {
    	LimEntry<>* newHighLabel;
    	if (u == v) {
    		newHighLabel = GramSchmidt(u->limVector, vLabel);

    		// TODO Find the lexicographic minimum of (-1)^s * weight^((-1)^x) over all values of s, x
    		if (weight.lexLargerThanxMinusOne()) {
    			weight.multiplyByMinusOne();
    			s = true;
    		}
    		bool sInv = false;
    		Complex weightInv = weight; // TODO Assign value weightInv = 1/weight
    		if (weightInv.lexLargerThanxMinusOne()) {
    			weightInv.multiplyByMinusOne();
    			sInv = true;
    		}
    		if (weightInv.lexSmallerThan(weight)) {
    			weight = weightInv; // TODO does anything need to be deallocated?
    			x = true;
    			s = sInv;
    		}
    	}
    	else {
    		StabilizerGroup GH = groupConcatenate(u->limVector, v->limVector);
    		toColumnEchelonForm(GH);
    		newHighLabel = GramSchmidt(GH, vLabel);
    		if (weight.lexLargerThanxMinusOne()) {
    			weight.multiplyByMinusOne();
    			s = true;
    		}
    		x = false;
    	}
    	newHighLabel->setPhase(phase_t::phase_one);
    	return newHighLabel;
    }

    static LimEntry<>* highLabelZ(const mNode* u, const mNode* v, LimEntry<>* vLabel) {
    	std::cout << "[highLabelZ] Called with matrix node. Throwing exception.\n" << u << v << vLabel << std::endl;
        throw std::exception();
    }

    static LimEntry<>* highLabelPauli(const mNode* u, const mNode* v, LimEntry<>* vLabel) {
        std::cout << "[highLabelPauli] Called with matrix node. Throwing exception.\n" << u << v << vLabel << std::endl;
        throw std::exception();
    }

    static LimEntry<>* getIsomorphismZ(const mNode* u, const mNode* v) {
        std::cout << "[getIsomorphismZ] called with matrix nodes. Throwing exception.\n" << u << v << std::endl;
        throw std::exception();
    }

    static LimEntry<>* getIsomorphismPauli(const mNode* u, const mNode* v) {
        std::cout << "[getIsomorphismPauli] called with matrix nodes. Throwing exception.\n" << u << v << std::endl;
        throw std::exception();
    }

    // Returns the lexicographically smallest LIM R such that R * |v> == lim * |v>
    // This is useful when a canonical edge is needed for a cache entry
    // TODO in Pauli LIMDD, we need to right-multiply the LIM here; whereas in other applications we need a left-multiplication
    //    make sure the left and right-handed multiplications go well
    static LimEntry<>* getRootLabel(const vNode* v, const LimEntry<>* lim) {
    	return GramSchmidt(v->limVector, lim);
    }

};



} // namespace dd
#endif //DDPACKAGE_PAULIALGEBRA_HPP<|MERGE_RESOLUTION|>--- conflicted
+++ resolved
@@ -144,8 +144,6 @@
         }
     }
 
-<<<<<<< HEAD
-=======
     template <std::size_t NUM_QUBITS>
     static bool isAbelian(const std::vector<LimBitset<NUM_QUBITS>*>& G) {
     	for (unsigned int i=0; i<G.size(); i++) {
@@ -159,7 +157,6 @@
     }
 
     // does not initialize 'decomposition' to an identity matrix
->>>>>>> 2e09bfff
     // TODO don't reallocate so much memory
     // TODO there is a faster version if the group is sorted
     //    (calls to GaussianElimination from getKernel do not sort their group before calling)
@@ -170,14 +167,9 @@
         printStabilizerGroup(G);
         unsigned int pauli_height = 2*NUM_QUBITS; // length of the columns as far as they contain Pauli operators
         unsigned int reducingColId;
-<<<<<<< HEAD
-        if (!groupIsAbelian(G)) {
-        	// add (-I, 0) to G
-=======
         if (!isAbelian(G)) {
         	// Add -I
         	G.push_back(new LimBitset<NUM_QUBITS>(LimEntry<NUM_QUBITS>::getMinusIdentityOperator()));
->>>>>>> 2e09bfff
         }
         for (unsigned int h=0; h<pauli_height; h++) {
             // Step 1: Find a column whose first '1' is at position h

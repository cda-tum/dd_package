//
// Created by lieuwe on 13/12/2021.
//

#ifndef DDPACKAGE_PAULIALGEBRA_HPP
#define DDPACKAGE_PAULIALGEBRA_HPP

#include "ComplexNumbers.hpp"
#include "Edge.hpp"
#include "LimTable.hpp"
#include "Log.hpp"
#include "Node.hpp"
#include "Package.hpp"
#include "PauliUtilities.hpp"

#include <array>
#include <iostream>
#include <algorithm>

// note: my package won't compile unless I put my functions in a class
// for now, I've called this class Pauli
// - Lieuwe

namespace dd {

    // TODO write a test
    // TODO refactor to use recoverElement
    // precondition: group is in column echelon form
    template<std::size_t NUM_QUBITS>
    inline phase_t recoverPhase(const std::vector<LimEntry<NUM_QUBITS>*>& G, const LimEntry<NUM_QUBITS>* a) {
        if (a == LimEntry<NUM_QUBITS>::noLIM) {
            throw std::runtime_error("[recoverPhase] a is noLIM.\n");
        }
        LimEntry<NUM_QUBITS> A(a);
        LimEntry<NUM_QUBITS> B;
        unsigned int         pivot;
        for (unsigned int g = 0; g < G.size(); g++) {
            pivot = G[g]->pivotPosition();
            if (A.paulis.test(pivot)) {
                A.multiplyBy(G[g]);
                B.multiplyBy(G[g]);
            }
        }
        return B.getPhase();
    }

    // precondition: group is in column echelon form
    template<std::size_t NUM_QUBITS>
    inline phase_t recoverPhase(const std::vector<LimEntry<NUM_QUBITS>>& G, const LimEntry<NUM_QUBITS>* a) {
        LimEntry<NUM_QUBITS> A(a);
        LimEntry<NUM_QUBITS> B;
        unsigned int         pivot;
        for (unsigned int g = 0; g < G.size(); g++) {
            pivot = G[g].pivotPosition();
            if (A.paulis.test(pivot)) {
                A.multiplyBy(G[g]);
                B.multiplyBy(G[g]);
            }
        }
        return B.getPhase();
    }

    // TODO implement
    // TODO write a test
    // precondition: group is in column echelon form
    template<std::size_t NUM_QUBITS>
    inline LimEntry<NUM_QUBITS> recoverElement(const std::vector<LimEntry<NUM_QUBITS>*>& G, const LimEntry<NUM_QUBITS>* a) {
        if (a == LimEntry<NUM_QUBITS>::noLIM) {
            throw std::runtime_error("[recoverPhase] a is noLIM.\n");
        }
        LimEntry<NUM_QUBITS> A(a);
        LimEntry<NUM_QUBITS> B;
        unsigned int         pivot;
        for (unsigned int g = 0; g < G.size(); g++) {
            pivot = G[g]->pivotPosition();
            if (A.paulis.test(pivot)) {
                A.multiplyBy(G[g]);
                B.multiplyBy(G[g]);
            }
        }
        return B;
    }
    template<std::size_t NUM_QUBITS>
    inline LimEntry<NUM_QUBITS> createCanonicalLabel(const LimEntry<NUM_QUBITS>& x, const LimEntry<NUM_QUBITS>& y, const vEdge w) {
        auto c = x;
        c.setPhase(getPhaseInverse(c.getPhase()));
        c.multiplyBy(y);
        const auto d = getRootLabel(w.p, &c);
        //            if (d==c){
        //                std::cout << "RootLabelEqual" << std::endl;
        //            } else {
        //                std::cout << "RootLabelNotEqual" << std::endl;
        //            }
        return d;
    }

    template<std::size_t NUM_QUBITS, class Node>
    inline LimEntry<NUM_QUBITS> createCanonicalLabel([[maybe_unused]] const LimEntry<NUM_QUBITS>& x, [[maybe_unused]] const LimEntry<NUM_QUBITS>& y, [[maybe_unused]] const Edge<Node> w) {
        throw std::exception();
    }

    inline static void movePhaseIntoWeight(LimEntry<>& lim, Complex& weight) {
        if (lim.getPhase() != phase_one) {
            weight.multiplyByPhase(lim.getPhase());
            lim.setPhase(phase_one);
        }
    }

    // Performs Gaussian elimination on G
    // We assume that G is not stored in the LimTable.
    // In more detail: the elements of G are modified in place
    // Therefore, the LimEntry objects should NOT be stored in the LimTable;
    // todo this algorithm allocates many new LIMs; by modifying in place, less memory can be allocated, and we solve a memory leak
    template<std::size_t NUM_QUBITS>
    inline void GaussianElimination(std::vector<LimEntry<NUM_QUBITS>*>& G) {
        if (G.size() <= 1) return;
        //        Log::log << "[Gaussian Elimination] start. |G| = " << G.size() << ".\n"; Log::log.flush();
        unsigned int pauli_height = 2 * NUM_QUBITS; // length of the columns as far as they contain Pauli operators
        unsigned int reducingColId;
        for (unsigned int h = 0; h < pauli_height; h++) {
            // Step 1: Find a column with a '1' at position h
            reducingColId = -1;
            for (unsigned int i = 0; i < G.size(); i++) {
                if (G[i]->pivotPosition() == h) {
                    reducingColId = i;
                    break;
                }
            }
            if (reducingColId == (unsigned int)-1) continue;
            // Step 2: Reduce all other columns via G[reducingColId]
            for (unsigned int reduceColId = 0; reduceColId < G.size(); reduceColId++) {
                if (reduceColId == reducingColId) continue;
                if (G[reduceColId]->paulis.test(h)) {
                    //                    Log::log << "[Gaussian Elimination] Multiplying col " << reduceColId << " with col " << reducingColId << ".\n"; Log::log.flush();
                    G[reduceColId] = LimEntry<NUM_QUBITS>::multiply(G[reduceColId], G[reducingColId]);
                    //G[reduceColId]->multiplyBy(G[reducingColId]); // TODO this would solve the memory leak; but it leads to failed tests
                }
            }
        }
    }

//    // precondition: G is sorted
//    template<std::size_t NUM_QUBITS>
//    inline void GaussianEliminationSortedFast(std::vector<LimEntry<NUM_QUBITS>*>& G) {
//        if (G.size() <= 1) return;
//        unsigned int pivot;
//
//        for (unsigned int g = 0; g + 1 < G.size(); g++) {
//            pivot = G[g]->pivotPosition();
//            if (pivot >= 2 * NUM_QUBITS) continue; // In this case G[g] is an all-zero column (i.e., is the identity)
//            for (unsigned int h = g + 1; h < G.size(); h++) {
//                if (G[h]->paulis.test(pivot)) {
//                    G[h] = LimEntry<NUM_QUBITS>::multiply(G[h], G[g]);
//                }
//            }
//        }
//    }

    template<std::size_t NUM_QUBITS>
    inline void GaussianEliminationSortedFast(std::vector<LimEntry<NUM_QUBITS>>& G) {
        if (G.size() <= 1) return;
        unsigned int pivot;

        for (unsigned int g = 0; g + 1 < G.size(); g++) {
            pivot = G[g].pivotPosition();
            if (pivot >= 2 * NUM_QUBITS) continue; // In this case G[g] is an all-zero column (i.e., is the identity)
            for (unsigned int h = g + 1; h < G.size(); h++) {
                if (G[h].paulis.test(pivot)) {
                    G[h].multiplyBy(G[g]);
                }
            }
        }
    }


    template<std::size_t NUM_QUBITS, std::size_t NUM_BITS>
    inline void GaussianEliminationModuloPhaseSortedFast(std::vector<LimBitset<NUM_QUBITS, NUM_BITS>*>& G) {
        if (G.size() <= 1) return;
        unsigned int pivot;

        for (unsigned int g = 0; g + 1 < G.size(); g++) {
            pivot = G[g]->lim.pivotPosition();
            if (pivot >= 2 * NUM_QUBITS) continue;
            for (unsigned int h = g + 1; h < G.size(); h++) {
                if (G[h]->lim.paulis.test(pivot)) {
                    G[h] = LimBitset<NUM_QUBITS, NUM_BITS>::multiply(G[h], G[g]);
                }
            }
        }
    }

    template<std::size_t NUM_QUBITS, std::size_t NUM_BITS>
    inline void GaussianEliminationModuloPhaseSortedFast(std::vector<LimBitset<NUM_QUBITS, NUM_BITS>>& G) {
        if (G.size() <= 1) return;
        unsigned int pivot;

        for (unsigned int g = 0; g + 1 < G.size(); g++) {
            pivot = G[g].lim.pivotPosition();
            if (pivot >= 2 * NUM_QUBITS) continue;
            for (unsigned int h = g + 1; h < G.size(); h++) {
                if (G[h].lim.paulis.test(pivot)) {
                    G[h] = LimBitset<NUM_QUBITS, NUM_BITS>::multiply(G[h], G[g]); // TODO use multiplyBy (this avoids a copy constructor)
                }
            }
        }
    }

    template<std::size_t NUM_QUBITS, std::size_t NUM_BITS>
    inline bool isAbelian(const std::vector<LimBitset<NUM_QUBITS, NUM_BITS>*>& G) {
        for (unsigned int i = 0; i < G.size(); i++) {
            for (unsigned int j = i + 1; j < G.size(); j++) {
                if (!G[i]->lim.commutesWith(G[j]->lim)) {
                    return false;
                }
            }
        }
        return true;
    }

    template<std::size_t NUM_QUBITS, std::size_t NUM_BITS>
    inline bool isAbelian(const std::vector<LimBitset<NUM_QUBITS, NUM_BITS>>& G) {
        for (unsigned int i = 0; i < G.size(); i++) {
            for (unsigned int j = i + 1; j < G.size(); j++) {
                if (!G[i].lim.commutesWith(G[j].lim)) {
                    return false;
                }
            }
        }
        return true;
    }

    // Performs Gaussian Elimination on the group G, ignoring the phase of the LIMs involved
    // todo it is possible to write a faster procedure, if we are allowed to assume that G is sorted
    template<std::size_t NUM_QUBITS, std::size_t NUM_BITS>
    inline void GaussianEliminationModuloPhase(std::vector<LimBitset<NUM_QUBITS, NUM_BITS>*>& G) {
        if (G.size() <= 1) return;
        //        Log::log << "[Gaussian Elimination Bitset] start. |G| = " << G.size() << ".\n"; Log::log.flush();
        unsigned int pauli_height = 2 * NUM_QUBITS; // length of the columns as far as they contain Pauli operators
        unsigned int reducingColId;
        for (unsigned int row = 0; row < pauli_height; row++) {
            // Step 1: Find a column with a '1' at position row
            reducingColId = -1;
            for (unsigned int i = 0; i < G.size(); i++) {
                if (G[i]->lim.pivotPosition() == row) {
                    reducingColId = i;
                    break;
                }
            }
            if (reducingColId == (unsigned int)-1) continue;
            // Step 2: Reduce all other columns via G[reducingColId]
            for (unsigned int reduceColId = 0; reduceColId < G.size(); reduceColId++) {
                if (reduceColId == reducingColId) continue;
                if (G[reduceColId]->lim.paulis.test(row)) {
                    //                    Log::log << "[Gaussian Elimination Bitset] Multiplying col " << reduceColId << " with col " << reducingColId << ".\n"; Log::log.flush();
                    G[reduceColId] = LimBitset<NUM_QUBITS, NUM_BITS>::multiply(G[reduceColId], G[reducingColId]);
                }
            }
        }
    }

//    // Puts the stabilizer group in column echelon form; specifically:
//    //   1. performs Gaussian elimination on G
//    //   2. prunes the all-zero columns
//    //   3. sorts the columns lexicographically, i.e., so that 'pivots' appear in the matrix
//    inline void toColumnEchelonForm(StabilizerGroup& G) {
//        std::sort(G.begin(), G.end(), LimEntry<>::geq);
//        GaussianEliminationSortedFast(G);
//        //        Log::log << "[toColumnEchelonForm] After Gaussian Elimination, before pruning zero col's, group is:\n";Log::log.flush();
//        //        printStabilizerGroup(G);
//        pruneZeroColumns(G);
//        // To obtain a lower triangular form, we now sort the vectors descending lexicographically, descending
//        std::sort(G.begin(), G.end(), LimEntry<>::geq);
//        //        Log::log << "[toColumnEchelonForm] After CEF, group is:\n"; Log::log.flush();
//        //        printStabilizerGroup(G);
//    }

    inline void toColumnEchelonForm(StabilizerGroupValue& G) {
        std::sort(G.begin(), G.end(), LimEntry<>::greaterValue);
        GaussianEliminationSortedFast(G);
        pruneZeroColumns(G);
        std::sort(G.begin(), G.end(), LimEntry<>::greaterValue);
    }

    template<std::size_t NUM_QUBITS, std::size_t NUM_BITS>
    inline void toColumnEchelonFormModuloPhase(std::vector<LimBitset<NUM_QUBITS, NUM_BITS>>& G) {
        std::sort(G.begin(), G.end(), LimBitset<NUM_QUBITS, NUM_BITS>::greaterValue);
        GaussianEliminationModuloPhaseSortedFast(G);
        pruneZeroColumnsModuloPhase(G);
        std::sort(G.begin(), G.end(), LimBitset<NUM_QUBITS, NUM_BITS>::greaterValue);
    }

    // Reduces a vector 'x' via a group 'G' via the Gram-Schmidt procedure
    // Returns the reduced vector
    template<std::size_t NUM_QUBITS>
    inline LimEntry<NUM_QUBITS> GramSchmidt(const std::vector<LimEntry<NUM_QUBITS>*>& G, const LimEntry<NUM_QUBITS>* x) {
        //        Log::log << "[GramSchmidt] |G|=" << G.size() << "  x = " << LimEntry<>::to_string(x) << "\n"; Log::log.flush();
        LimEntry<NUM_QUBITS> y(x); // = new LimEntry<NUM_QUBITS>(x);
        if (G.size() == 0) return y;
        std::size_t height = 2 * NUM_QUBITS;
        for (unsigned int h = 0; h < height; h++) {
            if (y.paulis[h]) {
                //                Log::log << "[GramSchmidt] h=" << h << ".\n";
                // Look for a vector whose first '1' entry is at position h
                for (unsigned int v = 0; v < G.size(); v++) {
                    if (G[v]->pivotPosition() == h) {
                        //                        Log::log << "[GramSchmidt] found '1' in G[" << v << "][" << h << "]; multiplying by " << LimEntry<>::to_string(G[v]) << "\n";
                        y.multiplyBy(*G[v]);
                    }
                }
            }
        }
        return y;
    }

    // Reduces a vector 'x' via a group 'G' via the Gram-Schmidt procedure
    // Returns the reduced vector
    // Precondition: the group G is in column echelon form
    template<std::size_t NUM_QUBITS>
    inline LimEntry<NUM_QUBITS> GramSchmidtFastSorted(const std::vector<LimEntry<NUM_QUBITS>*>& G, const LimEntry<NUM_QUBITS>* x) {
        LimEntry<NUM_QUBITS> y(x);
        unsigned int pivot;
        for (unsigned int g=0; g<G.size(); g++) {
            pivot = G[g]->pivotPosition();
            if (pivot == (unsigned int)-1) continue;
            if (y.paulis.test(pivot)) {
                y.multiplyBy(*G[g]);
            }
        }
        return y;
    }

    // Reduces a vector 'x' via a group 'G' via the Gram-Schmidt procedure
    // Returns the reduced vector
    template<std::size_t NUM_QUBITS>
    inline LimEntry<NUM_QUBITS> GramSchmidt(const std::vector<LimEntry<NUM_QUBITS>>& G, const LimEntry<NUM_QUBITS>* x) {
        //        Log::log << "[GramSchmidt] |G|=" << G.size() << "  x = " << LimEntry<>::to_string(x) << "\n"; Log::log.flush();
        LimEntry<NUM_QUBITS> y(x); // = new LimEntry<NUM_QUBITS>(x);
        if (G.size() == 0) return y;
        std::size_t height = 2 * NUM_QUBITS;
        for (unsigned int h = 0; h < height; h++) {
            if (y.paulis[h]) {
                //                Log::log << "[GramSchmidt] h=" << h << ".\n";
                // Look for a vector whose first '1' entry is at position h
                for (unsigned int v = 0; v < G.size(); v++) {
                    if (G[v].pivotPosition() == h) {
                        //                        Log::log << "[GramSchmidt] found '1' in G[" << v << "][" << h << "]; multiplying by " << LimEntry<>::to_string(G[v]) << "\n";
                        y.multiplyBy(G[v]);
                    }
                }
            }
        }
        return y;
    }

    template<std::size_t NUM_QUBITS>
    inline LimEntry<NUM_QUBITS> GramSchmidtFastSorted(const std::vector<LimEntry<NUM_QUBITS>>& G, const LimEntry<NUM_QUBITS>* x) {
        LimEntry<NUM_QUBITS> y(x);
        unsigned int pivot;
        for (unsigned int g=0; g<G.size(); g++) {
            pivot = G[g].pivotPosition();
            if (pivot == (unsigned int)-1) continue;
            if (y.paulis.test(pivot)) {
                y.multiplyBy(G[g]);
            }
        }
        return y;
    }



    template<std::size_t NUM_QUBITS, std::size_t NUM_BITS>
    inline LimBitset<NUM_QUBITS, NUM_BITS> GramSchmidt(const std::vector<LimBitset<NUM_QUBITS, NUM_BITS>*>& G, const LimBitset<NUM_QUBITS, NUM_BITS>* x) {
        LimBitset<NUM_QUBITS, NUM_BITS> y(x);
        if (G.size() == 0) return y;
        std::size_t height = 2 * NUM_QUBITS;
        //        Log::log << "[Gram Schmidt] start y = " << y << "\n";
        for (unsigned int h = 0; h < height; h++) {
            if (y.lim.paulis[h]) {
                //                Log::log << "[GramSchmidt] h=" << h << ".\n";
                // Look for a vector whose first '1' entry is at position h
                for (unsigned int v = 0; v < G.size(); v++) {
                    if (G[v]->lim.pivotPosition() == h) {
                        //                        Log::log << "[Gram Schmidt] found '1' in G[" << v << "][" << h << "]; multiplying by " << *G[v] << "\n";
                        y.multiplyBy(*G[v]);
                        //                        Log::log << "[Gram Schmidt] after multiplication, y = " << y << "\n";
                    }
                }
            }
        }
        return y;
    }

    template<std::size_t NUM_QUBITS, std::size_t NUM_BITS>
    inline LimBitset<NUM_QUBITS, NUM_BITS> GramSchmidt(const std::vector<LimBitset<NUM_QUBITS, NUM_BITS>>& G, const LimBitset<NUM_QUBITS, NUM_BITS>& x) {
        LimBitset<NUM_QUBITS, NUM_BITS> y(x);
        if (G.size() == 0) return y;
        std::size_t height = 2 * NUM_QUBITS;
        //        Log::log << "[Gram Schmidt] start y = " << y << "\n";
        for (unsigned int h = 0; h < height; h++) {
            if (y.lim.paulis[h]) {
                //                Log::log << "[GramSchmidt] h=" << h << ".\n";
                // Look for a vector whose first '1' entry is at position h
                for (unsigned int v = 0; v < G.size(); v++) {
                    if (G[v].lim.pivotPosition() == h) {
                        //                        Log::log << "[Gram Schmidt] found '1' in G[" << v << "][" << h << "]; multiplying by " << *G[v] << "\n";
                        y.multiplyBy(G[v]);
                        //                        Log::log << "[Gram Schmidt] after multiplication, y = " << y << "\n";
                    }
                }
            }
        }
        return y;
    }

    // Precondition: G is in column echelon form
    template<std::size_t NUM_QUBITS, std::size_t NUM_BITS>
    inline LimBitset<NUM_QUBITS, NUM_BITS> GramSchmidtFastSorted(const std::vector<LimBitset<NUM_QUBITS, NUM_BITS>>& G, const LimBitset<NUM_QUBITS, NUM_BITS>& x) {
        LimBitset<NUM_QUBITS, NUM_BITS> y(x);
        unsigned int pivot;
        for (unsigned int g=0; g<G.size(); g++) {
            pivot = G[g].lim.pivotPosition();
            if (y.lim.paulis.test(pivot)) {
                y.multiplyBy(G[g]);
            }
        }
        return y;
    }

    // Performs the GramSchmidt algorithm,, i.e.,
    //   given a group G and a vector x,
    //   reduces the vector x via G, and returns this reduced vector
    //   The decomposition that is found, is recorded in the bitset 'indicator'
    template<std::size_t NUM_QUBITS, std::size_t NUM_BITS>
    inline void GramSchmidt(const std::vector<LimEntry<NUM_QUBITS>*>& G, const LimEntry<NUM_QUBITS>* x, std::bitset<NUM_BITS>& indicator) {
        //        Log::log << "[GramSchmidt] |G|=" << G.size() << "  x = " << LimEntry<>::to_string(x) << "\n";
        //        LimEntry<NUM_QUBITS>* y = new LimEntry<NUM_QUBITS>(x);
        LimEntry<NUM_QUBITS> y(x);
        std::size_t          height = 2 * NUM_QUBITS;
        for (unsigned int i = 0; i < height && i < NUM_QUBITS; i++) {
            indicator.set(i, 0);
        }
        if (G.size() == 0) return;
        for (unsigned int h = 0; h < height; h++) {
            if (y.paulis[h]) {
                //                Log::log << "[GramSchmidt] h=" << h << ".\n";
                // Look for a vector whose first '1' entry is at position h
                for (unsigned int v = 0; v < G.size(); v++) {
                    if (G[v]->pivotPosition() == h) {
                        //                        Log::log << "[GramSchmidt] found '1' in G[" << v << "][" << h << "]; multiplying by " << LimEntry<>::to_string(G[v]) << "\n";
                        //                        y = LimEntry<NUM_QUBITS>::multiply(*G[v], *y);
                        y.multiplyBy(*G[v]);
                        //                        Log::log << "[GramSchmidt] after multiplication, y = " << y << Log::endl;
                        indicator.set(v, 1);
                    }
                }
            }
        }
        //        return y;
    }


    // Given a group G and a 0/1 indicator vector,
    //   returns the product of the indicated elements of G
    //   e.g., with G={ZIZ, IZZ, IXY} and indicator = '110', we return ZZI
    template<std::size_t NUM_QUBITS, std::size_t NUM_BITS>
    inline LimEntry<NUM_QUBITS> getProductOfElements(const std::vector<LimEntry<NUM_QUBITS>*>& G, const std::bitset<NUM_BITS>& indicator) {
        LimEntry<NUM_QUBITS> g = LimEntry<NUM_QUBITS>();
        assert(G.size() <= NUM_BITS);
        for (unsigned int i = 0; i < G.size(); i++) {
            if (indicator.test(i)) {
                g.multiplyBy(G[i]);
            }
        }
        return g;
    }

    //    // TODO free / deallocate G_Id and its elements
    template<std::size_t NUM_QUBITS>
    inline std::vector<std::bitset<NUM_QUBITS>> getKernelZ([[maybe_unused]] const std::vector<LimEntry<NUM_QUBITS>*>& G) {
        std::vector<std::bitset<NUM_QUBITS>> kernel;
        return kernel;
        //        std::vector<LimBitset<NUM_QUBITS>*> G_Id = appendIdentityMatrixBitset(G);
        //        GaussianElimination(G_Id);
        //        //        Log::log << "[getKernelZ] after Gaussian elimination, G_Id:\n";
        //        //        printStabilizerGroup(G_Id);
        //        for (unsigned int i = 0; i < G_Id.size(); i++) {
        //            if (G_Id[i]->lim.isIdentityOperator()) {
        //                kernel.push_back(G_Id[i]->bits);
        //            }
        //        }
        //        //        Log::log << "[getKernelZ] found kernel:\n";
        //        //        printKernel(kernel);
        //        // free / deallocate G_Id and its elements
        //        for (unsigned int i = 0; i < G_Id.size(); i++) {
        //            delete G_Id[i];
        //        }
        //        return kernel;
    }

    // Returns the kernel of the group G modulo phase, as a vector<bitset>
    // we assume the width of G is at most 2*NUM_QUBITS
    template<std::size_t NUM_QUBITS>
    inline std::vector<std::bitset<2*NUM_QUBITS>> getKernelModuloPhase(const std::vector<LimEntry<NUM_QUBITS>>& G) {
        std::vector<LimBitset<NUM_QUBITS, 2*NUM_QUBITS>> G_Id = appendIdentityMatrixBitsetBig(G);

        std::sort(G_Id.begin(), G_Id.end(), LimBitset<NUM_QUBITS, 2*NUM_QUBITS>::greaterValue);
        GaussianEliminationModuloPhaseSortedFast(G_Id);
        std::vector<std::bitset<2*NUM_QUBITS>> kernel;
        for (unsigned i = 0; i < G_Id.size(); i++) {
            if (G_Id[i].lim.isIdentityModuloPhase()) {
                kernel.push_back(G_Id[i].bits);
            }
        }
        return kernel;
    }

    // Given two groups G, H, computes the intersection, <G> intersect <H>
    // TODO refactor with NUM_QUBITS template parameter
    //    inline StabilizerGroup intersectGroupsZ(const StabilizerGroup& G, const StabilizerGroup& H) {
    //        StabilizerGroup                          intersection;
    //        StabilizerGroup                          GH     = groupConcatenate(G, H);
    //        std::vector<std::bitset<dd::NUM_QUBITS>> kernel = getKernelZ(GH);
    //        LimEntry<>                               g;
    //        for (unsigned int i = 0; i < kernel.size(); i++) {
    //            g = getProductOfElements(G, kernel[i]);
    //            intersection.push_back(new LimEntry<NUM_QUBITS>(g));
    //        }
    //        //        Log::log << "[intersectGroupsZ] found intersection:\n";
    //        //        printStabilizerGroup(intersection);
    //        return intersection;
    //    }

    inline StabilizerGroupValue intersectGroupsModuloPhase(const StabilizerGroup& G, const StabilizerGroupValue& H) {
        StabilizerGroupValue                       intersection;
        StabilizerGroupValue                       concat = groupConcatenate(G, H);
        std::vector<std::bitset<2*dd::NUM_QUBITS>> kernel = getKernelModuloPhase(concat);
        //        Log::log << "[intersectGroups mod phase] |kernel| = " << kernel.size() << "\n";
        LimEntry<> g;
        for (unsigned int i = 0; i < kernel.size(); i++) {
            g = getProductOfElements(G, kernel[i]);
            intersection.push_back(g);
        }

        return intersection;
    }

    // Returns a generating set J for the intersection of G and H, so <J>= <G> intersect <H>
    //    J is not necessarily in Column Echelon Form
    //    J may contain elements that are equal up to phase
    // TODO refactor with template parameter NUM_QUBITS
    //    inline StabilizerGroup intersectGroupsModuloPhase(const StabilizerGroup& G, const StabilizerGroup& H) {
    //        //        Log::log << "[intersectGroups mod phase] start  |G|=" << G.size() << "  |H| = " << H.size() << Log::endl;
    //        //        Log::log << "[intersectGroups mod phase] Group G:\n";
    //        //        printStabilizerGroup(G);
    //        //        Log::log << "[intersectGroups mod phase] Group H:\n";
    //        //        printStabilizerGroup(H);
    //        StabilizerGroup                          intersection;
    //        StabilizerGroupValue                     concat = groupConcatenateValue(G, H);
    //        std::vector<std::bitset<2*dd::NUM_QUBITS>> kernel = getKernelModuloPhase(concat);
    //        //        Log::log << "[intersectGroups mod phase] |kernel| = " << kernel.size() << "\n";
    //        LimEntry<> g;
    //        for (unsigned int i = 0; i < kernel.size(); i++) {
    //            g = getProductOfElements(G, kernel[i]);
    //            intersection.push_back(new LimEntry<>(g));
    //        }
    //        //        Log::log << "[intersectGroups mod phase] Found intersection: \n";
    //        //        printStabilizerGroup(intersection);
    //
    //        return intersection;
    //    }

    inline StabilizerGroupValue intersectGroupsModuloPhaseValue(const StabilizerGroup& G, const StabilizerGroup& H) {
        StabilizerGroupValue                       intersection;
        StabilizerGroupValue                       concat = groupConcatenateValue(G, H);
        std::vector<std::bitset<2*dd::NUM_QUBITS>> kernel = getKernelModuloPhase(concat);
        LimEntry<> g;
        for (unsigned int i = 0; i < kernel.size(); i++) {
            g = getProductOfElements(G, kernel[i]);
            intersection.push_back(g);
        }

        return intersection;
    }


    // TODO (low priority) prevent the use of the oppositePhaseGenerators vector
    //   instead, use some bookkeeping variables to add the appropriately constructed objects to the intersection vector
    //   the purpose is to have less dynamically allocated memory. In this case the use of the vector oppositePhaseGenerators's DAM is prevented
    inline StabilizerGroupValue intersectGroupsPauli(const StabilizerGroup& G, const StabilizerGroupValue& H) {
        StabilizerGroupValue intersection = intersectGroupsModuloPhase(G, H);
        StabilizerGroupValue oppositePhaseGenerators;
        toColumnEchelonForm(intersection);
        //Log::log << "[intersect groups Pauli] intersection mod phase = " << groupToString(intersection, n) << '\n';
        // Remove all elements from intersection where the G-phase is not equal to the H-phase
        unsigned int s = intersection.size();
        phase_t      phaseG, phaseH;
        unsigned int g = 0;
        for (unsigned int i = 0; i < s; i++) {
            phaseG = recoverPhase(G, &intersection[g]);
            phaseH = recoverPhase(H, &intersection[g]);
            if (phaseG == phaseH) {
                intersection[g].setPhase(phaseG);
                //Log::log << "[intersect groups Pauli] Adding " << LimEntry<>::to_string(intersection[g], 3) << " to intersection.\n";
                g++;
            } else {
                // add it to the list of opposite phases
                //Log::log << "[intersect groups Pauli] Element " << LimEntry<>::to_string(intersection[g], 3) << " has phase(G)=" << phaseToString(phaseG) << " and phaseH=" << phaseToString(phaseH) << ".\n";
                oppositePhaseGenerators.push_back(intersection[g]);
                // remove this from the intersection
                intersection[g] = intersection[intersection.size() - 1];
                intersection.pop_back();
            }
        }
        LimEntry<> a;
        for (unsigned int i = 1; i < oppositePhaseGenerators.size(); i++) {
            a      = LimEntry<>::multiplyValue(oppositePhaseGenerators[0], oppositePhaseGenerators[i]);
            phaseG = recoverPhase(G, &a);
            a.setPhase(phaseG);
            intersection.push_back(a);
        }
        //Log::log << "[intersect groups Pauli] intersection = " << groupToString(intersection, n) << '\n';
        return intersection;
    }

    // Precondition: G and H are in column echelon form
    // TODO refactor so that oppositePhaseGenerators are not allocated dynamically but are integrated in the main for-loop
    //    inline StabilizerGroup intersectGroupsPauli(const StabilizerGroup& G, const StabilizerGroup& H) {
    //        //        Qubit n = 5;
    //        //Log::log << "[intersect groups Pauli] G = " << groupToString(G, n) << " H = " << groupToString(H, n) << '\n';
    //        StabilizerGroup intersection = intersectGroupsModuloPhase(G, H);
    //        StabilizerGroup oppositePhaseGenerators;
    //        toColumnEchelonForm(intersection);
    //        //Log::log << "[intersect groups Pauli] intersection mod phase = " << groupToString(intersection, n) << '\n';
    //        // Remove all elements from intersection where the G-phase is not equal to the H-phase
    //        unsigned int s = intersection.size();
    //        phase_t      phaseG, phaseH;
    //        unsigned int g = 0;
    //        for (unsigned int i = 0; i < s; i++) {
    //            phaseG = recoverPhase(G, intersection[g]);
    //            phaseH = recoverPhase(H, intersection[g]);
    //            if (phaseG == phaseH) {
    //                intersection[g]->setPhase(phaseG);
    //                //Log::log << "[intersect groups Pauli] Adding " << LimEntry<>::to_string(intersection[g], 3) << " to intersection.\n";
    //                g++;
    //            } else {
    //                // add it to the wrong phase stuff
    //                //Log::log << "[intersect groups Pauli] Element " << LimEntry<>::to_string(intersection[g], 3) << " has phase(G)=" << phaseToString(phaseG) << " and phaseH=" << phaseToString(phaseH) << ".\n";
    //                oppositePhaseGenerators.push_back(intersection[g]);
    //                // remove this from the intersection
    //                intersection[g] = intersection[intersection.size() - 1];
    //                intersection.pop_back();
    //            }
    //        }
    //        LimEntry<>* a;
    //        for (unsigned int i = 1; i < oppositePhaseGenerators.size(); i++) {
    //            a      = LimEntry<>::multiply(oppositePhaseGenerators[0], oppositePhaseGenerators[i]);
    //            phaseG = recoverPhase(G, a);
    //            a->setPhase(phaseG);
    //            intersection.push_back(a);
    //        }
    //        //Log::log << "[intersect groups Pauli] intersection = " << groupToString(intersection, n) << '\n';
    //        return intersection;
    //    }

//    inline StabilizerGroup conjugateGroup(const StabilizerGroup& G, const LimEntry<>* a) {
//        StabilizerGroup H;
//        for (unsigned int i = 0; i < G.size(); i++) {
//            H.push_back(new LimEntry<>(G[i]));
//            if (!H[i]->commutesWith(a)) {
//                H[i]->setPhase(multiplyPhases(H[i]->getPhase(), phase_t::phase_minus_one));
//            }
//        }
//        return H;
//    }

    inline StabilizerGroupValue conjugateGroupValue(const StabilizerGroup& G, const LimEntry<>* a) {
        StabilizerGroupValue H;
        for (unsigned int i = 0; i < G.size(); i++) {
            H.push_back(*G[i]);
            if (!H[i].commutesWith(a)) {
                // TODO implement and use a new function in LimEntry which directly multiplies the phase by -1
                H[i].setPhase(multiplyPhases(H[i].getPhase(), phase_t::phase_minus_one));
            }
        }
        return H;
    }

    template<std::size_t NUM_QUBITS>
    inline LimEntry<NUM_QUBITS> getCosetIntersectionElementModuloPhase(const std::vector<LimEntry<NUM_QUBITS>*>& G, const std::vector<LimEntry<NUM_QUBITS>*>& H, const LimEntry<NUM_QUBITS>& a, bool& foundElement) {
        static unsigned int callCount = 0;
        callCount++;
<<<<<<< HEAD
//        std::vector<LimEntry<NUM_QUBITS>>    GH    = groupConcatenateValue(G, H);
//        std::vector<LimBitset<NUM_QUBITS, 2*NUM_QUBITS>> GH_Id = appendIdentityMatrixBitsetBig(GH);
        std::vector<LimBitset<NUM_QUBITS, 2*NUM_QUBITS>> GH_Id = concatenateAndAppendIdentityMatrix(G, H);
=======
        //        std::vector<LimEntry<NUM_QUBITS>>    GH    = groupConcatenateValue(G, H);
        //        std::vector<LimBitset<NUM_QUBITS, 2*NUM_QUBITS>> GH_Id = appendIdentityMatrixBitsetBig(GH);
        std::vector<LimBitset<NUM_QUBITS, 2*NUM_QUBITS>> GH_Id;
        concatenateAndappendIdentityMatrix(G, H, GH_Id);
>>>>>>> c0487e03
        toColumnEchelonFormModuloPhase(GH_Id);

        std::bitset<NUM_QUBITS> decomposition; // decomposition of 'a'
        LimBitset<NUM_QUBITS, 2*NUM_QUBITS>   a_bitset(a);
        a_bitset = GramSchmidtFastSorted(GH_Id, a_bitset);
        std::bitset<NUM_QUBITS> decomposition_G, decomposition_H; // these bitsets are initialized to 00...0, according to the C++ reference
        bitsetCopySegment(decomposition_G, a_bitset.bits, 0, 0, G.size());
        bitsetCopySegment(decomposition_H, a_bitset.bits, 0, G.size(), G.size() + H.size());
        LimEntry<NUM_QUBITS> a_G = getProductOfElements(G, decomposition_G);
        //        Log::log << "[coset intersection P] got first product. Computing second product.\n"; Log::log.flush();
        LimEntry<NUM_QUBITS> a_H     = getProductOfElements(H, decomposition_H);
        LimEntry<NUM_QUBITS> a_prime = LimEntry<NUM_QUBITS>::multiplyValue(a_G, a_H);
        if (!LimEntry<NUM_QUBITS>::EqualModuloPhase(a, a_prime)) {
            foundElement = false;
        }
        else {
            foundElement = true;
        }
        return a_G;
    }

    // Given Pauli groups G,H, and Pauli strings a,b, and a phase lambda,
    // Finds an element in the set G intersect lambda a H b,
    // or returns LimEntry::noLIM, if this set is empty
    // TODO refactor to allocate less dynamic memory
    template<std::size_t NUM_QUBITS>
    inline LimEntry<NUM_QUBITS> getCosetIntersectionElementPauli(const std::vector<LimEntry<NUM_QUBITS>*>& G, const std::vector<LimEntry<NUM_QUBITS>*>& H, const LimEntry<NUM_QUBITS>* a, const LimEntry<NUM_QUBITS>* b, phase_t lambda, bool& foundElement, [[maybe_unused]] Qubit nQubits = 5) {
        if (lambda == phase_t::no_phase) {
            foundElement = false;
            return LimEntry<NUM_QUBITS>();
        }
        // find an element in G intersect abH modulo phase
        LimEntry<NUM_QUBITS> ab = LimEntry<NUM_QUBITS>::multiplyValue(*a, *b);
        bool foundCIEMP;
        LimEntry<NUM_QUBITS> c  = getCosetIntersectionElementModuloPhase(G, H, ab, foundCIEMP);
        if (!foundCIEMP){
            //            std::cout << "[get coset intersection] Even modulo phase there is no element.\n";
            //            std::cout << "[coset intersection] a = " << LimEntry<>::to_string(a, nQubits) << " b = " << LimEntry<>::to_string(b, nQubits) << " c = " << LimEntry<>::to_string(c, nQubits) << " ab = " << LimEntry<>::to_string(ab, nQubits) << " lambda = " << phaseToString(lambda) << '\n';
            //            std::cout << "[coset intersection] G = " << groupToString(G, nQubits) << "  H = " << groupToString(H, nQubits) << "\n";
            foundElement = false;
            return LimEntry<NUM_QUBITS>();
        }
        c.setPhase(recoverPhase(G, &c));
        LimEntry<NUM_QUBITS> acb = LimEntry<NUM_QUBITS>::multiplyValue(*a, c);
        acb                      = LimEntry<NUM_QUBITS>::multiplyValue(acb, *b); // TODO refactor to multiplyBy
        phase_t alpha            = multiplyPhases(acb.getPhase(), getPhaseInverse(lambda));
        // Retrieve the phase of acb in H
        phase_t tau = recoverPhase(H, &acb);
        //Log::log << "[coset intersection] a = " << LimEntry<>::to_string(a, nQubits) << " b = " << LimEntry<>::to_string(b, nQubits) << " c = " << LimEntry<>::to_string(c, nQubits) << " ab = " << LimEntry<>::to_string(ab, nQubits) << " abc = " << LimEntry<>::to_string(acb, nQubits) << " lambda = " << phaseToString(lambda) << " alpha = " << phaseToString(alpha) << " tau = " << phaseToString(tau) << '\n';
        //Log::log << "[coset intersection] G = " << groupToString(G, nQubits) << "  H = " << groupToString(H, nQubits) << "\n";
        if (alpha == tau) {
            foundElement = true;
            return c;
        }
        // TODO we should just be able to say 'else', because ALWAYS alpha == -tau in this case.
        //    Check if this conjecture is true.
        else if (alpha == multiplyPhases(tau, phase_t::phase_minus_one)) {
            // See if some element of J has xy = -1
            std::vector<LimEntry<NUM_QUBITS>> GintersectH = intersectGroupsModuloPhaseValue(G, H);
            for (unsigned int i = 0; i < GintersectH.size(); i++) {
                if ((!GintersectH[i].commutesWith(b)) ^ (recoverPhase(G, &GintersectH[i]) != recoverPhase(H, &GintersectH[i]))) {
                    foundElement = true;
                    return LimEntry<NUM_QUBITS>::multiplyValue(c, recoverElement(G, &GintersectH[i])); // TODO refactor to call mulitply(); but first refactor multiply() so it returns an object
                }
            }
        }
        foundElement = false;
        return c; // dummy element
    }

    // We assume that only vNodes are passed
    // NOT FUNCTIONAL --  Z GROUP IS NOT SUPPORTED
    inline StabilizerGroup constructStabilizerGeneratorSetZ([[maybe_unused]] const vNode node) {
        StabilizerGroup stabgenset;
        return stabgenset;
        //empty
        //        Edge<vNode> low, high;
        //        low            = node.e[0];
        //        high           = node.e[1];
        //        unsigned int n = node.v;

        // Case 0: Check if this node is the terminal node (aka the Leaf)
        //        if (n == (unsigned int)-1) {
        //            // Return the trivial group.
        //            // This group is generated by the empty set; therefore, we just return the empty stabgenset
        //            return stabgenset;
        //        }
        //        // Case 1: right child is zero
        //        else if (high.isZeroTerminal()) {
        //            //            Log::log << "[stab genZ] |0> knife case  n = " << n << ". Low stabilizer group is:\n";
        //            stabgenset = low.p->limVector; // copies the stabilizer group of the left child
        //                                           //            printStabilizerGroup(stabgenset);
        //            LimEntry<>* idZ = LimEntry<>::getIdentityOperator();
        //            idZ->setOperator(n, 'Z');
        //            stabgenset.push_back(idZ);
        //            //            Log::log << "[stab genZ] Added Z. Now stab gen set is:\n";
        //            //            printStabilizerGroup(stabgenset);
        //            // the matrix set is already in column echelon form,
        //            // so we do not need to perform that step here
        //        }
        //        // Case 2: left child is zero
        //        else if (low.isZeroTerminal()) {
        //            //            Log::log << "[stab genZ] |1> knife case. n = " << n << ". High stabilizer group is:\n";
        //            stabgenset = high.p->limVector;
        //            //            printStabilizerGroup(stabgenset);
        //            LimEntry<>* minusIdZ = LimEntry<>::getMinusIdentityOperator();
        //            minusIdZ->setOperator(n, 'Z');
        //            stabgenset.push_back(minusIdZ);
        //            //            Log::log << "[stab genZ] Added -Z. now stab gen set is:\n";
        //            //            printStabilizerGroup(stabgenset);
        //        }
        //        // Case 3: the node is a 'fork': both its children are nonzero
        //        else {
        //            // Gather the stabilizer groups of the two children
        //            //            Log::log << "[constructStabilizerGeneratorSet] Case fork n = " << n << ".\n";
        //            StabilizerGroup* stabLow  = &(low.p->limVector);
        //            StabilizerGroup* stabHigh = &(high.p->limVector);
        //            // Step 1: Compute the intersection
        //            stabgenset = intersectGroupsZ(*stabLow, *stabHigh);
        //
        //            // Step 2: if some element v is in the set <G> intersect (<H> * -I),
        //            //   then add Z tensor v to the stabgenset
        ////            LimEntry<>* minus = LimEntry<>::getMinusIdentityOperator();
        ////            LimEntry<>* m     = getCosetIntersectionElementPauli(*stabLow, *stabHigh, minus);
        ////            if (m != LimEntry<>::noLIM) {
        ////                m->setOperator(n, 'Z');
        ////                stabgenset.push_back(m);
        ////            }
        //            toColumnEchelonForm(stabgenset);
        //            // todo deallocate minus, m
        //        }
        //
        //        return stabgenset;
    }



    // Construct the stabilizer generator set of 'node' in the Pauli group
    // Puts these generators in column echelon form
    // TODO refactor to return StabilizerGroupValue
    inline StabilizerGroupValue constructStabilizerGeneratorSetPauli(vNode& node, ComplexNumbers& cn) {
        Edge<vNode> low, high;
        low               = node.e[0];
        high              = node.e[1];
        unsigned int n    = node.v;
        auto         zero = std::array{node.e[0].w.approximatelyZero(), node.e[1].w.approximatelyZero()};

        StabilizerGroupValue stabgenset;
        // Case 0: Check if this node is the terminal node (aka the Leaf)
        if (n == (unsigned int)-1) { // TODO replace with a direct check whether 'node' is a terminal node
            // Return the trivial group.
            // This group is generated by the empty set; therefore, we just return the empty stabgenset
            return stabgenset;
        }
        // Case 1: right child is zero
        else if (zero[1]) {
            //Log::log << "[stab genPauli] |0> knife case  n = " << n + 1 << ". Low stabilizer group is:\n";
            // DONE TODO use toStabilizerGroupValue(low.p->limVector);
            stabgenset = toStabilizerGroupValue(low.p->limVector); // copies the stabilizer group of the left child
            //printStabilizerGroup(stabgenset);
            LimEntry<> idZ;
            idZ.setOperator(n, 'Z');
            stabgenset.push_back(idZ);
            //Log::log << "[stab genPauli] Added Z. Now stab gen set is:\n";
            //printStabilizerGroup(stabgenset);
            // the matrix set is already in column echelon form,
            // so we do not need to perform that step here
        }
        // Case 2: left child is zero
        else if (zero[0]) {
            //Log::log << "[stab genPauli] |1> knife case. n = " << n + 1 << ". High stabilizer group is:\n";
            // TODO use toStabilizerGroupValue(high.p->limVector);
            stabgenset = toStabilizerGroupValue(high.p->limVector); // copy the stabilizer of the right child
            //printStabilizerGroup(stabgenset);
            LimEntry<> minusIdZ = LimEntry<>::getMinusIdentityOperator(); // TODO refactor to LimEntry object
            minusIdZ.setOperator(n, 'Z');
            stabgenset.push_back(minusIdZ);
            //Log::log << "[stab genPauli] Added -Z. now stab gen set is:\n";
            //printStabilizerGroup(stabgenset);
        }
        // Case 3: the node is a 'fork': both its children are nonzero
        else {
            //                vEdge edgeDummy{&node, Complex::one, nullptr};
            // Gather the stabilizer groups of the two children
            //Log::log << "[constructStabilizerGeneratorSet] Case fork; "  << node << "\n";
            // Step 1: Compute the intersection
            StabilizerGroup* stabLow  = &(low.p->limVector);
            StabilizerGroup* stabHigh = &(high.p->limVector);
            StabilizerGroupValue PHP  = conjugateGroupValue(*stabHigh, high.l); // DONE TODO refactor to StabilizerGroupValue conjugateGroup(StabilizerGroup, LimEntry*)
            //Log::log << "[constructStabilizerGeneratorSet] G = Stab(low)  = " << groupToString(*stabLow, n-1) << '\n';
            //Log::log << "[constructStabilizerGeneratorSet] H = Stab(high) = " << groupToString(*stabHigh, n-1) << '\n';
            //Log::log << "[constructStabilizerGeneratorSet] PHP: " << groupToString(PHP, node.e[1].p->v) << '\n';
            stabgenset = intersectGroupsPauli(*stabLow, PHP);  // DONE TODO refactor to StabilizerGroupValue intersectGroupsPauli(StabilizerGroup, StabilizerGroupValue)
            //Log::log << "[constructStabilizerGeneratorSet] intersection: " << groupToString(stabgenset, n) << '\n';
            //sanityCheckStabilizerGroup(edgeDummy, stabgenset);
            // Step 2: find out whether an element P*P' should be added, where P acts on qubit 'n'
            LimEntry<> stab;
            //Log::log << "[constructStabilizerGeneratorSet] Treating case Z...\n";
            bool foundElement;
            stab = getCosetIntersectionElementPauli(*stabLow, *stabHigh, high.l, high.l, phase_t::phase_minus_one, foundElement, n - 1);
            if (foundElement) {
                stab.setOperator(n, 'Z');
                stabgenset.push_back(stab); // TODO DONE refactor to use stab by value
                //Log::log << "[constructStabilizerGeneratorSet] found stabilizer: " << LimEntry<>::to_string(stab, n) << '\n';
                //sanityCheckStabilizerGroup(edgeDummy, stabgenset);
            }
            if (low.p == high.p) {
                Complex rho      = cn.divCached(node.e[1].w, node.e[0].w);
                phase_t rhoPhase = rho.toPhase();
                cn.returnToCache(rho);
                if (rhoPhase != phase_t::no_phase) {
                    phase_t rhoSquared = multiplyPhases(rhoPhase, rhoPhase);
                    // check for X
                    //Log::log << "[constructStabilizerGeneratorSet] Treating case X...\n";
                    stab = getCosetIntersectionElementPauli(*stabLow, *stabHigh, high.l, high.l, rhoSquared, foundElement, n - 1);
                    if (foundElement) {
                        LimEntry<> X;
                        X.setOperator(n, pauli_op::pauli_x);
                        //Log::log << "[constructStabilizerGeneratorSet] Just set the X in " << LimEntry<>::to_string(&X) << "\n";
                        X.multiplyBy(high.l);
                        X.multiplyBy(stab);
                        X.multiplyPhaseBy(rhoPhase);
                        //Log::log << "[constructStabilizerGeneratorSet] found stabilizer: " << LimEntry<>::to_string(&X, n) << '\n';
                        //Log::log << "[constructStabilizerGeneratorSet] with high.l = " << LimEntry<>::to_string(high.l, n) << " coset element = " << LimEntry<>::to_string(stab, n) << ".\n";
                        stabgenset.push_back(X); // TODO DONE push_back(X) by value
                        //sanityCheckStabilizerGroup(edgeDummy, stabgenset);
                    }
                    // Check for Y
                    //Log::log << "[constructStabilizerGeneratorSet] Treating case Y...\n";
                    phase_t minusRhoSquared = multiplyPhases(rhoSquared, phase_t::phase_minus_one);
                    stab                    = getCosetIntersectionElementPauli(*stabLow, *stabHigh, high.l, high.l, minusRhoSquared, foundElement, n - 1);
                    if (foundElement) {
                        LimEntry<> X;
                        X.setOperator(n, pauli_op::pauli_y);
                        //Log::log << "[constructStabilizerGeneratorSet] Just set the Y in " << LimEntry<>::to_string(&X, n) << "\n";
                        X.multiplyBy(high.l);
                        X.multiplyBy(stab);
                        X.multiplyPhaseBy(rhoPhase);
                        X.multiplyPhaseBy(phase_t::phase_minus_i);
                        //Log::log << "[constructStabilizerGeneratorSet] found stabilizer: " << LimEntry<>::to_string(&X, n) << '\n';
                        //Log::log << "[constructStabilizerGeneratorSet] with high.l = " << LimEntry<>::to_string(high.l, n) << " coset element = " << LimEntry<>::to_string(stab, n) << ".\n";
                        stabgenset.push_back(X); // TODO DONE use push_back(X)
                    }
                }
            }
            // TODO DONE call toColumnEchelonForm(StabilizerGroupValue)
            toColumnEchelonForm(stabgenset);
        }
        //            CVec amplitudeVec = getVector(&node);
        //            Log::log << "[constructStabilizerGeneratorSet] Finished. for state " << outputCVec(amplitudeVec) << '\n'
        //            		 << "[constructStabilizerGeneratorSet] Stab = "; //printStabilizerGroup(node.limVector, node.v); Log::log << '\n';

        return stabgenset;
    }

    // Returns an isomorphism between u and v,
    // or LimEntry<>::noLim if u and v are not isomorphic
    // Assumes that the low edges of u and v have an Identity LIM
    // TODO should we add assertions that u and v do not represent zero vectors?
    // TODO this function does not take into account the different phases... but maybe it doesn't need to...
    inline LimEntry<>* getIsomorphismZ([[maybe_unused]] const vNode* u, [[maybe_unused]] const vNode* v) {
        return LimEntry<>::noLIM;
        //        assert(u != nullptr);
        //        assert(v != nullptr);
        //        //        Log::log << "[getIsomorphismZ] Start.\n";
        ////        LimEntry<>* iso;
        //        //         TODO add assertion that the nodes are on the same number of qubits u->v == v->v
        //        //        assert (u->v == v->v);
        //        Edge<vNode> uLow  = u->e[0];
        //        Edge<vNode> uHigh = u->e[1];
        //        Edge<vNode> vLow  = v->e[0];
        //        Edge<vNode> vHigh = v->e[1];
        //        assert(!(uLow.isZeroTerminal() && uHigh.isZeroTerminal()));
        //        assert(!(vLow.isZeroTerminal() && vHigh.isZeroTerminal()));
        //        // TODO this assertion is not necessarily true; in the normalizeLIMDD function, we hve vLow.l != nullptr
        //        assert(uLow.l == nullptr && vLow.l == nullptr);
        //        // Case 0.1: the nodes are equal
        //        if (u == v) {
        //            //            Log::log << "[getIsomorphismZ] case u == v.\n"; Log::log.flush();
        //            // In this case, we return the Identity operator, which is represented by a null pointer
        //            return nullptr;
        //        }
        //        // Case 0.2: The leaf case.
        //        // TODO this case should already be covered by case 0.1, since in this case v is also the terminal node
        //        //   Do we need this extra check?
        //        else if (vNode::isTerminal(u)) {
        //            //            Log::log << "[getIsomorphismZ] Case u is terminal.\n"; Log::log.flush();
        //            // Return the identity operator, which is represented by a null pointer
        //            return nullptr;
        //        }
        //        // Case 1 ("Left knife"): Left child is nonzero, right child is zero
        //        else if (uHigh.isZeroTerminal()) {
        //            //            Log::log << "[getIsomorphismZ] Case uHigh is terminal\n";
        //            if (!vHigh.isZeroTerminal()) return LimEntry<>::noLIM;
        //            if (uHigh.p != vHigh.p) return LimEntry<>::noLIM;
        //            return LimEntry<>::multiply(*uHigh.l, *vHigh.l);
        //        }
        //        // Case 2 ("Right knife"): Left child is zero, right child is nonzero
        //        else if (uLow.isZeroTerminal()) {
        //            //            Log::log << "[getIsomorphismZ] case uLow is terminal.\n";
        //            if (!vLow.isZeroTerminal()) return LimEntry<>::noLIM; // not isomorphic
        //            if (uLow.p != vLow.p) return LimEntry<>::noLIM;
        //            return nullptr; // return the Identity isomorphism
        //        }
        //        // Case 3 ("Fork"): Both children are nonzero
        //        else {
        //            //            Log::log << "[getIsomorphismZ] case Fork.\n"; Log::log.flush();
        //            //            Log::log << "[getIsomorphismZ] ulw " << uLow.w << " uhw " << uHigh.w << " vlw " << vLow.w << " vhw " << vHigh.w << Log::endl;
        //            // Step 1.2: check if the amplitudes satisfy uHigh = -1 * vHigh
        //            bool amplitudeOppositeSign = uHigh.w.approximatelyEqualsMinus(vHigh.w);
        //            // Step 1.1:  check if the amplitudes are equal, up to a sign
        //            if (!uLow.w.approximatelyEquals(vLow.w) || (!uHigh.w.approximatelyEquals(vHigh.w) && !amplitudeOppositeSign)) return LimEntry<>::noLIM;
        //            //            Log::log << "[getIsomorphismZ] edge weights are approximately equal.\n"; Log::log.flush();
        //            // Step 2: Check if nodes u and v have the same children
        //            if (uLow.p != vLow.p || uHigh.p != vHigh.p) return LimEntry<>::noLIM;
        //            //            Log::log << "[getIsomorphismZ] children of u and v are the same nodes.\n"; Log::log.flush();
        //            // Step 3: (optional) check if the automorphism groups are equal
        //            //            if (!stabilizerGroupsEqual(u->limVector, v->limVector)) {
        //            //                return LimEntry<>::noLIM;
        //            //            }
        //            //            Log::log << "[getIsomorphismZ] the stabilizer Groups of u and v are equal.\n"; Log::log.flush();
        //            // Step 4: If G intersect (H+isoHigh) contains an element P, then Id tensor P is an isomorphism
        //            LimEntry<>* isoHigh = LimEntry<>::multiply(uHigh.l, vHigh.l);
        //            //            Log::log << "[getIsomorphismZ] multiplied high isomorphisms:" << LimEntry<>::to_string(isoHigh) << ".\n"; Log::log.flush();
        //            if (amplitudeOppositeSign) {
        //                //                Log::log << "[getIsomorphismZ] multiplying Phase by -1 because high amplitudes had opposite signs\n"; Log::log.flush();
        //                isoHigh->multiplyPhaseBy(phase_t::phase_minus_one); // multiply by -1
        //            }
        ////            iso = getCosetIntersectionElementPauli(uLow.p->limVector, uHigh.p->limVector, isoHigh);
        ////            //            Log::log << "[getIsomorphismZ] completed coset intersection element.\n"; Log::log.flush();
        ////            if (iso != LimEntry<>::noLIM) {
        ////                //                Log::log << "[getIsomorphismZ] The coset was non-empty; returning element.\n"; Log::log.flush();
        ////                return iso;
        ////            }
        ////             Step 5: If G intersect (H-isomorphism) contains an element P, then Z tensor P is an isomorphism
        //            //            Log::log << "[getIsomorphismZ] multiplying phase by -1.\n"; Log::log.flush();
        //            isoHigh->multiplyPhaseBy(phase_t::phase_minus_one);
        ////            iso = getCosetIntersectionElementPauli(uLow.p->limVector, uHigh.p->limVector, isoHigh);
        ////            //            Log::log << "[getIsomorphismZ] found coset intersection element.\n"; Log::log.flush();
        ////            if (iso != LimEntry<>::noLIM) {
        ////                //                Log::log << "[getIsomorphismZ] Coset was not empty; returning result.\n"; Log::log.flush();
        ////                iso->setOperator(u->v, pauli_op::pauli_z); // TODO should we do this? write a test
        ////                return iso;
        ////            } else {
        //                //                Log::log << "[getIsomorphismZ] Coset was empty; returning -1.\n"; Log::log.flush();
        //                return LimEntry<>::noLIM;
        ////            }
        //        }
    }

    // Assumes that u and v are semi-reduced:
    // - low edge label is identity
    // TODO take the edge weights into account:
    //    in case 3.1
    //    in knife cases
    //    check if uhigh.w = 1 / vhigh.w
    inline void getIsomorphismPauli(const vNode* u, const vNode* v, ComplexNumbers& cn, LimWeight<>& iso, bool& foundIsomorphism) {
        assert(u != nullptr);
        assert(v != nullptr);
        //        Log::log << "[getIsomorphismPauli] Start. states have " << (int) u->v+1 << " qubits.\n";
        assert(u->v == v->v); // Assert u and v have the same nubmer of qubits
        foundIsomorphism  = false;
        Edge<vNode> uLow  = u->e[0];
        Edge<vNode> uHigh = u->e[1];
        Edge<vNode> vLow  = v->e[0];
        Edge<vNode> vHigh = v->e[1];
        // Assert that neither u nor v is the Zero vector
        assert(!(uLow.isZeroTerminal() && uHigh.isZeroTerminal()));
        assert(!(vLow.isZeroTerminal() && vHigh.isZeroTerminal()));
        //Log::log << "[getIsomorphismPauli] Start. u = {" << uLow.w << " * " <<  LimEntry<>::to_string(uLow.l, uLow.p->v) << ", " << uHigh.w << " * "
        //        << LimEntry<>::to_string(uHigh.l, uHigh.p->v) << "}   v = {"
        //        << vLow.w << " * " << LimEntry<>::to_string(vLow.l, vLow.p->v) << ", "
        //        << vHigh.w << " * " << LimEntry<>::to_string(vHigh.l, vHigh.p->v) << "}\n"
        //        << "[getIsomorphismPauli] Stab(u) = " << groupToString(u->limVector, u->v) << "  Stab(v) = " << groupToString(v->limVector, v->v) << "\n";
        //        Log::log << "[getIsomorphismPauli] uLow  = " << uLow.w << " * " << LimEntry<>::to_string(uLow.l, uLow.p->v)   << " vLow.l  = " << vLow.w << " * " << LimEntry<>::to_string(vLow.l, vLow.p->v) << Log::endl;
        //        Log::log << "[getIsomorphismPauli] uHigh = " << uHigh.w<< " * " << LimEntry<>::to_string(uHigh.l, uHigh.p->v) << " vHigh.l = " << vHigh.w << " * "<< LimEntry<>::to_string(vHigh.l, vLow.p->v) << Log::endl;
        if (!LimEntry<>::isIdentityOperator(uLow.l))
            throw std::runtime_error("[getIsomorphismPauli] ERROR low edge of u does not have identity label.\n");
        if (!LimEntry<>::isIdentityOperator(vLow.l))
            throw std::runtime_error("[getIsomorphismPauli] ERROR low edge of v does not have identity label\n");
        auto zeroU = std::array{u->e[0].w.approximatelyZero(), u->e[1].w.approximatelyZero()};
        auto zeroV = std::array{v->e[0].w.approximatelyZero(), v->e[1].w.approximatelyZero()};

        iso.lim.setToIdentityOperator();

        // Case 0: the nodes are equal
        if (u == v) {
            //Log::log << "[getIsomorphismPauli] case u == v.\n";
            Log::log.flush();
            // In this case, we return the Identity operator, which is represented by a null pointer
            foundIsomorphism = true;
        }
        // Case 1 ("Left knife"): Left child is nonzero, right child is zero
        else if (zeroU[1]) {
            //Log::log << "[getIsomorphismPauli] Case |u> = |0>|u'>, since uHigh is zero\n";
            if (zeroV[1]) {
                if (uLow.p == vLow.p) {
                    //            		iso = new LimWeight<>((LimEntry<>*)nullptr);
                    iso.lim.setToIdentityOperator();
                    foundIsomorphism = true;
                }
            } else if (zeroV[0]) {
                if (uLow.p == vHigh.p) {
                    // TODO limdd inspect weight on high edge
                    iso.lim = vHigh.l;
                    iso.lim.setOperator(u->v, 'X');
                    foundIsomorphism = true;
                }
            }
            if(!foundIsomorphism){
                //                std::cout << "case 1" << std::endl;
            }
        }
        // Case 2 ("Right knife"): Left child is zero, right child is nonzero
        else if (zeroU[0]) {
            //Log::log << "[getIsomorphismPauli] case uLow is zero, so |u> = |1>|u'>.\n";
            if (zeroV[0]) {
                // TODO limdd inspect weights
                if (uHigh.p == vHigh.p) {
                    iso.lim = uHigh.l;
                    iso.lim.multiplyBy(vHigh.l);
                    foundIsomorphism = true;
                }
            } else if (zeroV[1]) {
                // TODO limdd inspect weights
                if (uHigh.p == vLow.p) {
                    iso.lim = uHigh.l;
                    iso.lim.setOperator(u->v, 'X');
                    foundIsomorphism = true;
                }
            }
            if(!foundIsomorphism){
                //                std::cout << "case 2" << std::endl;
            }
        }
        // Case 3 ("Fork"): Both children are nonzero
        else {
            // Case 3.1: uLow == vHigh, uHigh == vLow but uLow != uHigh, i.e., the isomorphism's first Pauli operator is an X or Y
            // TODO by handling case 3.1 more efficiently, we can prevent unnecessary copying of u->limVector
            if (uLow.p == vHigh.p && uHigh.p == vLow.p && uLow.p != uHigh.p) {
                // TODO inspect the weights; if they're wrong, then no isomorphism
                // Return lambda^-1 * R * (X tensor P), where
                //    P is the uHigh's edge label
                //    lambda is uHigh's weight
                //    R is an isomorphism between uPrime and v
                //Log::log << "[getIsomorphismPauli] case 3.1: children of nodes are opposite pair. Qubits: " << (int)(u->v) << "\n";
                // TODO refactor this piece of code which swaps two edges
                vNode uPrime;
                uPrime.v         = u->v;
                uPrime.limVector = u->limVector;
                uPrime.e[0]      = u->e[1];
                uPrime.e[0].l    = nullptr;
                uPrime.e[0].w    = u->e[1].w;
                uPrime.e[1]      = u->e[0];
                uPrime.e[1].l    = u->e[1].l;
                uPrime.e[1].w    = u->e[0].w;
                getIsomorphismPauli(&uPrime, v, cn, iso, foundIsomorphism);
                if (!foundIsomorphism) return;
                LimEntry<> X = *(u->e[1].l);
                X.setOperator(u->v, pauli_op::pauli_x);
                iso.lim.multiplyBy(X); // TODO can we simply set the operator to X, instead of multiplying?
                foundIsomorphism = true;
                return;
            }
            // Case 3.2: uLow == vLow and uHigh == vHigh
            // Step 1.1: Check if uLow == vLow and uHigh == vHigh, i.e., check if nodes u and v have the same children
            if (uLow.p != vLow.p || uHigh.p != vHigh.p) {
                foundIsomorphism = false;
                return;
            }
            //Log::log << "[getIsomorphismPauli] children of u and v are the same nodes.\n";
            bool foundElement;

            Complex rhoU = cn.getCached(); // Eventually returned to cache
            Complex rhoV = cn.getCached(); // Eventually returned to cache
            if (uLow.p == uHigh.p) {
                //Log::log << "[getIsomorphismPauli] case low == high.\n";
                Complex rhoUrhoV = cn.getCached();
                ComplexNumbers::div(rhoU, u->e[0].w, u->e[1].w);
                ComplexNumbers::div(rhoV, v->e[0].w, v->e[1].w);
                ComplexNumbers::mul(rhoUrhoV, rhoU, rhoV);
                phase_t lambda = rhoUrhoV.toPhase();
                cn.returnToCache(rhoUrhoV);
                if (lambda != phase_t::no_phase) {
                    iso.lim = getCosetIntersectionElementPauli(uLow.p->limVector, uLow.p->limVector, v->e[1].l, u->e[1].l, lambda, foundElement, u->v - 1);
                    if (foundElement) {
                        iso.lim.leftMultiplyBy(v->e[1].l);
                        //iso.lim = LimEntry<>::multiply(v->e[1].l, &iso.lim);
                        iso.lim.setOperator(u->v, pauli_op::pauli_x);
                        ComplexNumbers::div(iso.weight, v->e[1].w, u->e[0].w);
                        foundIsomorphism = true;
                        //Log::log << "[getIsomorphismPauli] Case X: Coset was not empty; returning isomorphism " << LimEntry<>::to_string(iso.lim, u->v) << ".\n";
                        cn.returnToCache(rhoV);
                        cn.returnToCache(rhoU);

                        return;
                    }

                    lambda  = multiplyPhases(lambda, phase_t::phase_minus_one);
                    iso.lim = getCosetIntersectionElementPauli(uLow.p->limVector, uLow.p->limVector, v->e[1].l, u->e[1].l, lambda, foundElement, u->v - 1);
                    if (foundElement) {
                        iso.lim.leftMultiplyBy(v->e[1].l);
                        //iso.lim = LimEntry<>::multiplyValue(v->e[1].l, &iso.lim);
                        iso.lim.setOperator(u->v, pauli_op::pauli_y);
                        ComplexNumbers::div(iso.weight, v->e[1].w, u->e[0].w);
                        iso.weight.multiplyByMinusi();
                        foundIsomorphism = true;
                        //Log::log << "[getIsomorphismPauli] Case Y: Coset was not empty; returning isomorphism " << LimEntry<>::to_string(iso.lim, u->v) << ".\n";
                        cn.returnToCache(rhoV);
                        cn.returnToCache(rhoU);

                        return;
                    }
                }
            }

            // TODO if u==v and lambda is the same as here, we may be able to skip this stuff
            // TODO should we refactor this last part and just call getIsomorphismZ?
            //      we could refactor ONLY this last part, and thereby make both this and the getIsomorphismZ functions more readable
            Complex rhoVdivRhoU = cn.getCached();
            ComplexNumbers::div(rhoU, u->e[1].w, u->e[0].w);
            ComplexNumbers::div(rhoV, v->e[1].w, v->e[0].w);
            ComplexNumbers::div(rhoVdivRhoU, rhoV, rhoU); // TODO it suffices to allocate only two cached Complex objects
            phase_t lambda = rhoVdivRhoU.toPhase();

            cn.returnToCache(rhoVdivRhoU);
            cn.returnToCache(rhoV);
            cn.returnToCache(rhoU);
            if (lambda == phase_t::no_phase) {
                //Log::log << "[getIsomorphismPauli] Edge weights differ by a factor " << rhoVdivRhoU << " != +/- 1,i so returning noLIM.\n";
                foundIsomorphism = false;
                //                std::cout << "case 3" << std::endl;
                return;
            }
            //            Log::log << "[getIsomorphismPauli] edge weights differ by a factor " << phaseToString(lambda) << ".\n";
            //
            //
            //            Log::log << "[getIsomorphismPauli] Looking for isomorphism I tensor P.\n";
            //iso.weight = cn.divCached(v->e[0].w, u->e[0].w);
            ComplexNumbers::div(iso.weight, v->e[0].w, u->e[0].w);

            //            Log::log << "[getIsomorphismPauli] uLow.p->limVector  = "; printStabilizerGroup(uLow.p->limVector, uLow.p->v); Log::log << '\n';
            //            Log::log << "[getIsomorphismPauli] uHigh.p->limVector = "; printStabilizerGroup(uHigh.p->limVector, uHigh.p->v); Log::log << '\n';
            LimEntry<> temp = getCosetIntersectionElementPauli(uLow.p->limVector, uHigh.p->limVector, v->e[1].l, u->e[1].l, lambda, foundElement, u->v);
            if (foundElement) {
                //Log::log << "[getIsomorphismPauli] Coset was not empty; current Lim: " << LimEntry<>::to_string(iso.lim, u->v) << "\n";
                iso.lim          = temp;
                foundIsomorphism = true;
                //                Log::log << "[getIsomorphismPauli] Found coset intersection element " << LimEntry<>::to_string(iso->lim, u->v) << '\n';
                return;
            }
            //Log::log << "[getIsomorphismPauli] Coset was empty; so no isomorphism starts with Id.\n";
            // Step 3: If G intersect (H-isomorphism) contains an element P, then Z tensor P is an isomorphism
            //Log::log << "[getIsomorphismPauli] multiplying phase by -1.\n";
            lambda = multiplyPhases(lambda, phase_t::phase_minus_one);
            temp   = getCosetIntersectionElementPauli(uLow.p->limVector, uHigh.p->limVector, v->e[1].l, u->e[1].l, lambda, foundElement, u->v);
            if (foundElement) {
                //Log::log << "[getIsomorphismPauli] Coset was not empty; current Lim: " << LimEntry<>::to_string(iso.lim, u->v) << "\n";
                iso.lim          = temp;
                iso.lim.setOperator(u->v, pauli_op::pauli_z);
                foundIsomorphism = true;
                //Log::log << "[getIsomorphismPauli] Coset was not empty; returning result.\n";
            } else {
                //Log::log << "[getIsomorphismPauli] Coset was empty; returning noLIM.\n";
                //                std::cout << "Stab(u) = " << groupToString(u->e[0].p->limVector, u->v) << "\n"
                //                          << "Stab(v) = " << groupToString(u->e[1].p->limVector, v->v) << "\n"
                //                          << "uHighlim= " << LimEntry<>::to_string(uHigh.l, u->v-1) << "\n"
                //                          << "vHighlim= " << LimEntry<>::to_string(vHigh.l, v->v-1) << "\n"
                //                          << "u->v    = " << (int) u->v << "   v->v = " << (int) v->v << "\n"
                //                          << "ulow  = " << uLow << "\n"
                //                          << "uhigh = " << uHigh << "\n"
                //                          << "vlow  = " << vLow  << "\n"
                //                          << "vhigh = " << vHigh << "\n";
                //                std::cout << "case 4" << std::endl;
            }
        }
    }

    // Choose the label on the High edge, in the Z group
    inline LimEntry<>* highLabelZ([[maybe_unused]] const vNode* u, [[maybe_unused]] const vNode* v, [[maybe_unused]] LimEntry<>* vLabel, [[maybe_unused]] Complex& weight, [[maybe_unused]] bool& s) {
        return LimEntry<>::noLIM;
        // We assert that the LIM has phase +1  (we expect normalizeLIMDD to guarantee this)
        //        assert(LimEntry<>::getPhase(vLabel) == phase_t::phase_one);
        //        //        Log::log << "[highLabelZWeight] Start; |Gu| = " << u->limVector.size() << " |Gv| = " << v->limVector.size() << ".\n"; Log::log.flush();
        //        StabilizerGroup GH = groupConcatenate(u->limVector, v->limVector);
        //        //        Log::log << "[highLabelZWeight] Concatenated; |GH| = " << GH.size() << Log::endl;
        //        toColumnEchelonForm(GH);
        //        //        Log::log << "[highLabelZWeight] to CEF'ed; now |GH| = " << GH.size() << Log::endl;
        //        LimEntry<> newHighLabel = GramSchmidt(GH, vLabel);
        //        // Set the new phase to +1
        //        newHighLabel.setPhase(phase_t::phase_one);
        //        s = false;
        //        if (weight.lexLargerThanxMinusOne()) {
        //            //            Log::log << "[highLabelZWeight] Multiplying weight by -1, since weight = " << weight << ".\n";
        //            weight.multiplyByMinusOne(true);
        //            s = true;
        //        }
        //        //        Log::log << "[highLabelZWeight] end.\n"; Log::log.flush();
        //        return new LimEntry<>(newHighLabel);
    }

    // Returns the lexicographically smallest LIM R such that R * |v> == lim * |v>
    // This is useful when a canonical edge is needed for a cache entry
    // TODO in Pauli LIMDD, we need to right-multiply the LIM here; whereas in other applications we need a left-multiplication
    //    make sure the left and right-handed multiplications go well
    inline LimEntry<> getRootLabel(const vNode* v, const LimEntry<>* lim) {
        return GramSchmidtFastSorted(v->limVector, lim);
    }

    // ********** These functions catch PauliAlgebra functions when they are called on Matrix objects

    //		static LimEntry<>* highLabelZ(const mNode* u, const mNode* v, LimEntry<>* vLabel) {
    //			Log::log << "[highLabelZ] Called with matrix node. Throwing exception.\n" << u << v << vLabel << Log::endl;
    //			throw std::exception();
    //		}
    //
    //		static LimEntry<>* highLabelPauli(const mNode* u, const mNode* v, LimEntry<>* vLabel) {
    //			Log::log << "[highLabelPauli] Called with matrix node. Throwing exception.\n" << u << v << vLabel << Log::endl;
    //			throw std::exception();
    //		}
    //
    //		static LimEntry<>* getIsomorphismZ(const mNode* u, const mNode* v) {
    //			Log::log << "[getIsomorphismZ] called with matrix nodes. Throwing exception.\n" << u << v << Log::endl;
    //			throw std::exception();
    //		}
    //
    //		static LimEntry<>* getIsomorphismPauli(const mNode* u, const mNode* v) {
    //			Log::log << "[getIsomorphismPauli] called with matrix nodes. Throwing exception.\n" << u << v << Log::endl;
    //			throw std::exception();
    //		}

} // namespace dd
#endif //DDPACKAGE_PAULIALGEBRA_HPP<|MERGE_RESOLUTION|>--- conflicted
+++ resolved
@@ -689,16 +689,7 @@
     inline LimEntry<NUM_QUBITS> getCosetIntersectionElementModuloPhase(const std::vector<LimEntry<NUM_QUBITS>*>& G, const std::vector<LimEntry<NUM_QUBITS>*>& H, const LimEntry<NUM_QUBITS>& a, bool& foundElement) {
         static unsigned int callCount = 0;
         callCount++;
-<<<<<<< HEAD
-//        std::vector<LimEntry<NUM_QUBITS>>    GH    = groupConcatenateValue(G, H);
-//        std::vector<LimBitset<NUM_QUBITS, 2*NUM_QUBITS>> GH_Id = appendIdentityMatrixBitsetBig(GH);
         std::vector<LimBitset<NUM_QUBITS, 2*NUM_QUBITS>> GH_Id = concatenateAndAppendIdentityMatrix(G, H);
-=======
-        //        std::vector<LimEntry<NUM_QUBITS>>    GH    = groupConcatenateValue(G, H);
-        //        std::vector<LimBitset<NUM_QUBITS, 2*NUM_QUBITS>> GH_Id = appendIdentityMatrixBitsetBig(GH);
-        std::vector<LimBitset<NUM_QUBITS, 2*NUM_QUBITS>> GH_Id;
-        concatenateAndappendIdentityMatrix(G, H, GH_Id);
->>>>>>> c0487e03
         toColumnEchelonFormModuloPhase(GH_Id);
 
         std::bitset<NUM_QUBITS> decomposition; // decomposition of 'a'

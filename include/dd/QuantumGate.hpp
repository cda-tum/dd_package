--- conflicted
+++ resolved
@@ -35,33 +35,6 @@
 		//
 	}
 
-<<<<<<< HEAD
-    QuantumGate(std::array<ComplexValue, NEDGE> _mat, QubitCount _n, Control _control1, Control _control2, Control _control3, Qubit _target):
-        mat(_mat), n(_n), target(_target), controls(std::set<Control, CompareControl>{_control1, _control2, _control3}) {
-        //
-    }
-
-    bool isControlledGate() const {
-        return controls.size() != 0;
-    }
-
-    char checkPauliGate() const {
-        // we're not checking for identity
-        if (mat == dd::Xmat && !isControlledGate()) return 'X';
-        if (mat == dd::Zmat && !isControlledGate()) return 'Z';
-        if (mat == dd::Ymat && !isControlledGate()) return 'Y';
-        return 0;
-    }
-
-    bool isCliffordGate() const {
-        if (mat == dd::Hmat && !isControlledGate()) return true;
-        if (mat == dd::Smat && !isControlledGate()) return true;
-        if (mat == dd::Xmat && controls.size() <= 1) return true;
-        if (mat == dd::Ymat && controls.size() <= 1) return true;
-        if (mat == dd::Zmat && controls.size() <= 1) return true;
-        return false;
-    }
-=======
 	QuantumGate(std::array<ComplexValue, NEDGE> _mat, QubitCount _n, Control _control1, Control _control2, Control _control3, Qubit _target)
 		: mat(_mat), n(_n), target(_target), controls(std::set<Control, CompareControl>{_control1, _control2, _control3})
 	{
@@ -88,7 +61,6 @@
 		if (mat == dd::Zmat && controls.size() <= 1) return true;
 		return false;
 	}
->>>>>>> ea1473d6
 };
 
 
